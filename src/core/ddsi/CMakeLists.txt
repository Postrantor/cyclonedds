#
# Copyright(c) 2006 to 2018 ADLINK Technology Limited and others
#
# This program and the accompanying materials are made available under the
# terms of the Eclipse Public License v. 2.0 which is available at
# http://www.eclipse.org/legal/epl-2.0, or the Eclipse Distribution License
# v. 1.0 which is available at
# http://www.eclipse.org/org/documents/edl-v10.php.
#
# SPDX-License-Identifier: EPL-2.0 OR BSD-3-Clause
#
PREPEND(srcs_ddsi "${CMAKE_CURRENT_LIST_DIR}/src"
    ddsi_eth.c
    ddsi_ssl.c
    ddsi_tcp.c
    ddsi_tran.c
    ddsi_udp.c
    ddsi_raweth.c
    ddsi_ipaddr.c
    ddsi_mcgroup.c
<<<<<<< HEAD
    ddsi_security_omg.c
=======
    ddsi_portmapping.c
>>>>>>> fc8d8445
    ddsi_serdata.c
    ddsi_serdata_default.c
    ddsi_sertopic.c
    ddsi_sertopic_default.c
    ddsi_iid.c
    ddsi_tkmap.c
    ddsi_vendor.c
    ddsi_threadmon.c
    ddsi_rhc.c
    ddsi_pmd.c
    q_addrset.c
    q_bitset_inlines.c
    q_bswap.c
    q_config.c
    q_ddsi_discovery.c
    q_debmon.c
    q_entity.c
    q_ephash.c
    q_gc.c
    q_init.c
    q_lat_estim.c
    q_lease.c
    q_misc.c
    q_nwif.c
    q_pcap.c
    q_plist.c
    q_qosmatch.c
    q_radmin.c
    q_receive.c
    q_sockwaitset.c
    q_thread.c
    q_time.c
    q_transmit.c
    q_inverse_uint32_set.c
    q_whc.c
    q_xevent.c
    q_xmsg.c
    q_freelist.c
    sysdeps.c
)

# The includes should reside close to the code. As long as that's not the case,
# pull them in from this CMakeLists.txt.
PREPEND(hdrs_private_ddsi "${CMAKE_CURRENT_LIST_DIR}/include/dds/ddsi"
    ddsi_ssl.h
    ddsi_tcp.h
    ddsi_tran.h
    ddsi_udp.h
    ddsi_raweth.h
    ddsi_ipaddr.h
    ddsi_mcgroup.h
    ddsi_plist_generic.h
<<<<<<< HEAD
    ddsi_security_omg.h
=======
    ddsi_portmapping.h
>>>>>>> fc8d8445
    ddsi_serdata.h
    ddsi_sertopic.h
    ddsi_serdata_default.h
    ddsi_iid.h
    ddsi_tkmap.h
    ddsi_vendor.h
    ddsi_threadmon.h
    ddsi_builtin_topic_if.h
    ddsi_rhc.h
    ddsi_guid.h
    q_addrset.h
    q_bitset.h
    q_bswap.h
    q_config.h
    q_ddsi_discovery.h
    q_debmon.h
    q_entity.h
    q_ephash.h
    q_feature_check.h
    q_freelist.h
    q_gc.h
    q_globals.h
    q_hbcontrol.h
    q_lat_estim.h
    q_lease.h
    q_log.h
    q_misc.h
    q_nwif.h
    q_pcap.h
    q_plist.h
    q_protocol.h
    q_qosmatch.h
    q_radmin.h
    q_receive.h
    q_rtps.h
    q_sockwaitset.h
    q_thread.h
    q_time.h
    q_transmit.h
    q_inverse_uint32_set.h
    q_unused.h
    q_whc.h
    q_xevent.h
    q_xmsg.h
    q_xqos.h
    sysdeps.h
)

target_sources(ddsc
  PRIVATE ${srcs_ddsi} ${hdrs_private_ddsi})

if(ENABLE_SECURITY)
  PREPEND(security_srcs "${CMAKE_CURRENT_LIST_DIR}/src"
          ddsi_security_msg.c)

  PREPEND(security_hdrs "${CMAKE_CURRENT_LIST_DIR}/include/dds/ddsi"
          ddsi_security_msg.h)

  target_sources(ddsc
    PRIVATE ${security_srcs} ${security_hdrs})
endif()

target_include_directories(ddsc
  PRIVATE "${CMAKE_CURRENT_LIST_DIR}/include")

install(
  DIRECTORY "${CMAKE_CURRENT_LIST_DIR}/include/"
  DESTINATION "${CMAKE_INSTALL_INCLUDEDIR}"
  COMPONENT dev)

# TODO: improve test inclusion.
if((BUILD_TESTING) AND ((NOT DEFINED MSVC_VERSION) OR (MSVC_VERSION GREATER "1800")))
  add_subdirectory("${CMAKE_CURRENT_LIST_DIR}/tests")
endif()<|MERGE_RESOLUTION|>--- conflicted
+++ resolved
@@ -18,11 +18,8 @@
     ddsi_raweth.c
     ddsi_ipaddr.c
     ddsi_mcgroup.c
-<<<<<<< HEAD
     ddsi_security_omg.c
-=======
     ddsi_portmapping.c
->>>>>>> fc8d8445
     ddsi_serdata.c
     ddsi_serdata_default.c
     ddsi_sertopic.c
@@ -75,11 +72,8 @@
     ddsi_ipaddr.h
     ddsi_mcgroup.h
     ddsi_plist_generic.h
-<<<<<<< HEAD
     ddsi_security_omg.h
-=======
     ddsi_portmapping.h
->>>>>>> fc8d8445
     ddsi_serdata.h
     ddsi_sertopic.h
     ddsi_serdata_default.h
