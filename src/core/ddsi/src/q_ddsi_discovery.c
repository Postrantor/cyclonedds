--- conflicted
+++ resolved
@@ -43,11 +43,8 @@
 #include "dds/ddsi/q_lease.h"
 #include "dds/ddsi/ddsi_serdata_default.h"
 #include "dds/ddsi/q_feature_check.h"
-<<<<<<< HEAD
 #include "dds/ddsi/ddsi_security_omg.h"
-=======
 #include "dds/ddsi/ddsi_pmd.h"
->>>>>>> fc8d8445
 
 static int get_locator (const struct q_globals *gv, nn_locator_t *loc, const nn_locators_t *locs, int uc_same_subnet)
 {
@@ -1837,12 +1834,8 @@
       handle_SEDP (sampleinfo->rst, sampleinfo->seq, timestamp, statusinfo, datap, datasz);
       break;
     case NN_ENTITYID_P2P_BUILTIN_PARTICIPANT_MESSAGE_WRITER:
-<<<<<<< HEAD
     case NN_ENTITYID_P2P_BUILTIN_PARTICIPANT_MESSAGE_SECURE_WRITER:
-      handle_PMD (sampleinfo->rst, timestamp, statusinfo, datap, datasz);
-=======
       handle_pmd_message (sampleinfo->rst, timestamp, statusinfo, datap, datasz);
->>>>>>> fc8d8445
       break;
     case NN_ENTITYID_SEDP_BUILTIN_CM_PARTICIPANT_WRITER:
       handle_SEDP_CM (sampleinfo->rst, srcguid.entityid, timestamp, statusinfo, datap, datasz);
