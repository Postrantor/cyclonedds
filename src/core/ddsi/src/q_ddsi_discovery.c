/*
 * Copyright(c) 2006 to 2018 ADLINK Technology Limited and others
 *
 * This program and the accompanying materials are made available under the
 * terms of the Eclipse Public License v. 2.0 which is available at
 * http://www.eclipse.org/legal/epl-2.0, or the Eclipse Distribution License
 * v. 1.0 which is available at
 * http://www.eclipse.org/org/documents/edl-v10.php.
 *
 * SPDX-License-Identifier: EPL-2.0 OR BSD-3-Clause
 */
#include <ctype.h>
#include <stddef.h>
#include <assert.h>
#include <string.h>
#include <stdlib.h>

#include "dds/version.h"
#include "dds/ddsrt/heap.h"
#include "dds/ddsrt/log.h"
#include "dds/ddsrt/md5.h"
#include "dds/ddsrt/sync.h"
#include "dds/ddsrt/avl.h"
#include "dds/ddsrt/string.h"
#include "dds/ddsi/q_protocol.h"
#include "dds/ddsi/q_rtps.h"
#include "dds/ddsi/q_misc.h"
#include "dds/ddsi/q_config.h"
#include "dds/ddsi/q_log.h"
#include "dds/ddsi/ddsi_plist.h"
#include "dds/ddsi/q_unused.h"
#include "dds/ddsi/q_xevent.h"
#include "dds/ddsi/q_addrset.h"
#include "dds/ddsi/q_ddsi_discovery.h"

#include "dds/ddsi/q_radmin.h"
#include "dds/ddsi/ddsi_entity_index.h"
#include "dds/ddsi/q_entity.h"
#include "dds/ddsi/ddsi_domaingv.h"
#include "dds/ddsi/q_xmsg.h"
#include "dds/ddsi/q_bswap.h"
#include "dds/ddsi/q_transmit.h"
#include "dds/ddsi/q_lease.h"
#include "dds/ddsi/ddsi_serdata_default.h"
#include "dds/ddsi/q_feature_check.h"
#include "dds/ddsi/ddsi_security_omg.h"
#include "dds/ddsi/ddsi_pmd.h"
#ifdef DDSI_INCLUDE_SECURITY
#include "dds/ddsi/ddsi_security_exchange.h"
#endif

static int get_locator (const struct ddsi_domaingv *gv, nn_locator_t *loc, const nn_locators_t *locs, int uc_same_subnet)
{
  struct nn_locators_one *l;
  nn_locator_t first, samenet;
  int first_set = 0, samenet_set = 0;
  memset (&first, 0, sizeof (first));
  memset (&samenet, 0, sizeof (samenet));

  /* Special case UDPv4 MC address generators - there is a bit of an type mismatch between an address generator (i.e., a set of addresses) and an address ... Whoever uses them is supposed to know that that is what he wants, so we simply given them priority. */
  if (ddsi_factory_supports (gv->m_factory, NN_LOCATOR_KIND_UDPv4))
  {
    for (l = locs->first; l != NULL; l = l->next)
    {
      if (l->loc.kind == NN_LOCATOR_KIND_UDPv4MCGEN)
      {
        *loc = l->loc;
        return 1;
      }
    }
  }

  /* Preferably an (the first) address that matches a network we are
     on; if none does, pick the first. No multicast locator ever will
     match, so the first one will be used. */
  for (l = locs->first; l != NULL; l = l->next)
  {
    /* Skip locators of the wrong kind */

    if (! ddsi_factory_supports (gv->m_factory, l->loc.kind))
    {
      continue;
    }

    if (l->loc.kind == NN_LOCATOR_KIND_UDPv4 && gv->extmask.kind != NN_LOCATOR_KIND_INVALID)
    {
      /* If the examined locator is in the same subnet as our own
         external IP address, this locator will be translated into one
         in the same subnet as our own local ip and selected. */
      struct in_addr tmp4 = *((struct in_addr *) (l->loc.address + 12));
      const struct in_addr ownip = *((struct in_addr *) (gv->ownloc.address + 12));
      const struct in_addr extip = *((struct in_addr *) (gv->extloc.address + 12));
      const struct in_addr extmask = *((struct in_addr *) (gv->extmask.address + 12));

      if ((tmp4.s_addr & extmask.s_addr) == (extip.s_addr & extmask.s_addr))
      {
        /* translate network part of the IP address from the external
           one to the internal one */
        tmp4.s_addr = (tmp4.s_addr & ~extmask.s_addr) | (ownip.s_addr & extmask.s_addr);
        memcpy (loc, &l->loc, sizeof (*loc));
        memcpy (loc->address + 12, &tmp4, 4);
        return 1;
      }
    }

#if DDSRT_HAVE_IPV6
    if ((l->loc.kind == NN_LOCATOR_KIND_UDPv6) || (l->loc.kind == NN_LOCATOR_KIND_TCPv6))
    {
      /* We (cowardly) refuse to accept advertised link-local
         addresses unles we're in "link-local" mode ourselves.  Then
         we just hope for the best.  */
      const struct in6_addr *ip6 = (const struct in6_addr *) l->loc.address;
      if (!gv->ipv6_link_local && IN6_IS_ADDR_LINKLOCAL (ip6))
        continue;
    }
#endif

    if (!first_set)
    {
      first = l->loc;
      first_set = 1;
    }

    switch (ddsi_is_nearby_address(&l->loc, &gv->ownloc, (size_t) gv->n_interfaces, gv->interfaces))
    {
      case DNAR_DISTANT:
        break;
      case DNAR_LOCAL:
        if (!samenet_set)
        {
          /* on a network we're connected to */
          samenet = l->loc;
          samenet_set = 1;
        }
        break;
      case DNAR_SAME:
        /* matches the preferred interface -> the very best situation */
        *loc = l->loc;
        return 1;
    }
  }
  if (!uc_same_subnet)
  {
    if (samenet_set)
    {
      /* prefer a directly connected network */
      *loc = samenet;
      return 1;
    }
    else if (first_set)
    {
      /* else any address we found will have to do */
      *loc = first;
      return 1;
    }
  }
  return 0;
}

/******************************************************************************
 ***
 *** SPDP
 ***
 *****************************************************************************/

static void maybe_add_pp_as_meta_to_as_disc (struct ddsi_domaingv *gv, const struct addrset *as_meta)
{
  if (addrset_empty_mc (as_meta) || !(gv->config.allowMulticast & AMC_SPDP))
  {
    nn_locator_t loc;
    if (addrset_any_uc (as_meta, &loc))
    {
      add_to_addrset (gv, gv->as_disc, &loc);
    }
  }
}

static int write_mpayload (struct writer *wr, int alive, nn_parameterid_t keyparam, struct nn_xmsg *mpayload)
{
  struct thread_state1 * const ts1 = lookup_thread_state ();
  struct ddsi_plist_sample plist_sample;
  struct ddsi_serdata *serdata;
  nn_xmsg_payload_to_plistsample (&plist_sample, keyparam, mpayload);
  serdata = ddsi_serdata_from_sample (wr->e.gv->plist_topic, alive ? SDK_DATA : SDK_KEY, &plist_sample);
  serdata->statusinfo = alive ? 0 : NN_STATUSINFO_DISPOSE | NN_STATUSINFO_UNREGISTER;
  serdata->timestamp = ddsrt_time_wallclock ();
  return write_sample_nogc_notk (ts1, NULL, wr, serdata);
}

void get_participant_builtin_topic_data(const struct participant *pp, struct nn_xmsg *mpayload, bool be)
{
  struct nn_locators_one def_uni_loc_one, def_multi_loc_one, meta_uni_loc_one, meta_multi_loc_one;
  ddsi_plist_t ps;
  size_t size;
  char node[64];
  uint64_t qosdiff;

  ddsi_plist_init_empty (&ps);
  ps.present |= PP_PARTICIPANT_GUID | PP_BUILTIN_ENDPOINT_SET |
    PP_PROTOCOL_VERSION | PP_VENDORID | PP_PARTICIPANT_LEASE_DURATION |
    PP_DOMAIN_ID;
  ps.participant_guid = pp->e.guid;
  ps.builtin_endpoint_set = pp->bes;
  ps.protocol_version.major = RTPS_MAJOR;
  ps.protocol_version.minor = RTPS_MINOR;
  ps.vendorid = NN_VENDORID_ECLIPSE;
  ps.domain_id = pp->e.gv->config.extDomainId.value;
  /* Be sure not to send a DOMAIN_TAG when it is the default (an empty)
     string: it is an "incompatible-if-unrecognized" parameter, and so
     implementations that don't understand the parameter will refuse to
     discover us, and so sending the default would break backwards
     compatibility. */
  if (strcmp (pp->e.gv->config.domainTag, "") != 0)
  {
    ps.present |= PP_DOMAIN_TAG;
    ps.aliased |= PP_DOMAIN_TAG;
    ps.domain_tag = pp->e.gv->config.domainTag;
  }
  ps.default_unicast_locators.n = 1;
  ps.default_unicast_locators.first =
    ps.default_unicast_locators.last = &def_uni_loc_one;
  ps.metatraffic_unicast_locators.n = 1;
  ps.metatraffic_unicast_locators.first =
    ps.metatraffic_unicast_locators.last = &meta_uni_loc_one;
  def_uni_loc_one.next = NULL;
  meta_uni_loc_one.next = NULL;

  if (pp->e.gv->config.many_sockets_mode == MSM_MANY_UNICAST)
  {
    def_uni_loc_one.loc = pp->m_locator;
    meta_uni_loc_one.loc = pp->m_locator;
  }
  else
  {
    def_uni_loc_one.loc = pp->e.gv->loc_default_uc;
    meta_uni_loc_one.loc = pp->e.gv->loc_meta_uc;
  }

  if (pp->e.gv->config.publish_uc_locators)
  {
    ps.present |= PP_DEFAULT_UNICAST_LOCATOR | PP_METATRAFFIC_UNICAST_LOCATOR;
    ps.aliased |= PP_DEFAULT_UNICAST_LOCATOR | PP_METATRAFFIC_UNICAST_LOCATOR;
  }

  if (pp->e.gv->config.allowMulticast)
  {
    int include = 0;
#ifdef DDSI_INCLUDE_SSM
    /* Note that if the default multicast address is an SSM address,
       we will simply advertise it. The recipients better understand
       it means the writers will publish to address and the readers
       favour SSM. */
    if (ddsi_is_ssm_mcaddr (pp->e.gv, &pp->e.gv->loc_default_mc))
      include = (pp->e.gv->config.allowMulticast & AMC_SSM) != 0;
    else
      include = (pp->e.gv->config.allowMulticast & AMC_ASM) != 0;
#else
    if (pp->e.gv->config.allowMulticast & AMC_ASM)
      include = 1;
#endif
    if (include)
    {
      ps.present |= PP_DEFAULT_MULTICAST_LOCATOR | PP_METATRAFFIC_MULTICAST_LOCATOR;
      ps.aliased |= PP_DEFAULT_MULTICAST_LOCATOR | PP_METATRAFFIC_MULTICAST_LOCATOR;
      ps.default_multicast_locators.n = 1;
      ps.default_multicast_locators.first =
      ps.default_multicast_locators.last = &def_multi_loc_one;
      ps.metatraffic_multicast_locators.n = 1;
      ps.metatraffic_multicast_locators.first =
      ps.metatraffic_multicast_locators.last = &meta_multi_loc_one;
      def_multi_loc_one.next = NULL;
      def_multi_loc_one.loc = pp->e.gv->loc_default_mc;
      meta_multi_loc_one.next = NULL;
      meta_multi_loc_one.loc = pp->e.gv->loc_meta_mc;
    }
  }
  ps.participant_lease_duration = pp->lease_duration;

  /* Add PrismTech specific version information */
  {
    ps.present |= PP_PRISMTECH_PARTICIPANT_VERSION_INFO;
    memset (&ps.prismtech_participant_version_info, 0, sizeof (ps.prismtech_participant_version_info));
    ps.prismtech_participant_version_info.version = 0;
    ps.prismtech_participant_version_info.flags =
      NN_PRISMTECH_FL_DDSI2_PARTICIPANT_FLAG |
      NN_PRISMTECH_FL_PTBES_FIXED_0 |
      NN_PRISMTECH_FL_SUPPORTS_STATUSINFOX;
    if (pp->e.gv->config.besmode == BESMODE_MINIMAL)
      ps.prismtech_participant_version_info.flags |= NN_PRISMTECH_FL_MINIMAL_BES_MODE;
    ddsrt_mutex_lock (&pp->e.gv->privileged_pp_lock);
    if (pp->is_ddsi2_pp)
      ps.prismtech_participant_version_info.flags |= NN_PRISMTECH_FL_PARTICIPANT_IS_DDSI2;
    ddsrt_mutex_unlock (&pp->e.gv->privileged_pp_lock);

    if (ddsrt_gethostname(node, sizeof(node)-1) < 0)
      (void) ddsrt_strlcpy (node, "unknown", sizeof (node));
    size = strlen(node) + strlen(DDS_VERSION) + strlen(DDS_HOST_NAME) + strlen(DDS_TARGET_NAME) + 4; /* + ///'\0' */
    ps.prismtech_participant_version_info.internals = ddsrt_malloc(size);
    (void) snprintf(ps.prismtech_participant_version_info.internals, size, "%s/%s/%s/%s", node, DDS_VERSION, DDS_HOST_NAME, DDS_TARGET_NAME);
    ETRACE (pp, "spdp_write("PGUIDFMT") - internals: %s\n", PGUID (pp->e.guid), ps.prismtech_participant_version_info.internals);
  }

#ifdef DDSI_INCLUDE_SECURITY
  /* Add Security specific information. */
  if (q_omg_get_participant_security_info(pp, &(ps.participant_security_info))) {
    ps.present |= PP_PARTICIPANT_SECURITY_INFO;
    ps.aliased |= PP_PARTICIPANT_SECURITY_INFO;
  }
#endif

  /* Participant QoS's insofar as they are set, different from the default, and mapped to the SPDP data, rather than to the PrismTech-specific CMParticipant endpoint.  Currently, that means just USER_DATA. */
  qosdiff = ddsi_xqos_delta (&pp->plist->qos, &pp->e.gv->default_plist_pp.qos, QP_USER_DATA);
  if (pp->e.gv->config.explicitly_publish_qos_set_to_default)
    qosdiff |= ~QP_UNRECOGNIZED_INCOMPATIBLE_MASK;

  assert (ps.qos.present == 0);
  ddsi_plist_addtomsg_bo (mpayload, &ps, ~(uint64_t)0, 0, be);
  ddsi_plist_addtomsg_bo (mpayload, pp->plist, 0, qosdiff, be);
#ifdef DDSI_INCLUDE_SECURITY
  if (q_omg_participant_is_secure(pp))
     ddsi_plist_addtomsg_bo (mpayload, pp->plist, PP_IDENTITY_TOKEN | PP_PERMISSIONS_TOKEN, 0, be);
#endif
  nn_xmsg_addpar_sentinel_bo (mpayload, be);
  ddsi_plist_fini (&ps);
}

int spdp_write (struct participant *pp)
{
  struct nn_xmsg *mpayload;
  struct writer *wr;
  int ret;

  if (pp->e.onlylocal) {
      /* This topic is only locally available. */
      return 0;
  }

  ETRACE (pp, "spdp_write("PGUIDFMT")\n", PGUID (pp->e.guid));

  if ((wr = get_builtin_writer (pp, NN_ENTITYID_SPDP_BUILTIN_PARTICIPANT_WRITER)) == NULL)
  {
    ETRACE (pp, "spdp_write("PGUIDFMT") - builtin participant writer not found\n", PGUID (pp->e.guid));
    return 0;
  }

  /* First create a fake message for the payload: we can add plists to
     xmsgs easily, but not to serdata.  But it is rather easy to copy
     the payload of an xmsg over to a serdata ...  Expected size isn't
     terribly important, the msg will grow as needed, address space is
     essentially meaningless because we only use the message to
     construct the payload. */
  mpayload = nn_xmsg_new (pp->e.gv->xmsgpool, &pp->e.guid, pp, 0, NN_XMSG_KIND_DATA);
  get_participant_builtin_topic_data(pp, mpayload, false);
  ret = write_mpayload (wr, 1, PID_PARTICIPANT_GUID, mpayload);
  nn_xmsg_free (mpayload);
  return ret;
}



#if 0
int spdp_write (struct participant *pp)
{
  struct nn_xmsg *mpayload;
  struct nn_locators_one def_uni_loc_one, def_multi_loc_one, meta_uni_loc_one, meta_multi_loc_one;
  ddsi_plist_t ps;
  struct writer *wr;
  size_t size;
  char node[64];
  uint64_t qosdiff;
  int ret;

  if (pp->e.onlylocal) {
      /* This topic is only locally available. */
      return 0;
  }

  ETRACE (pp, "spdp_write("PGUIDFMT")\n", PGUID (pp->e.guid));

  if ((wr = get_builtin_writer (pp, NN_ENTITYID_SPDP_BUILTIN_PARTICIPANT_WRITER)) == NULL)
  {
    ETRACE (pp, "spdp_write("PGUIDFMT") - builtin participant writer not found\n", PGUID (pp->e.guid));
    return 0;
  }

  /* First create a fake message for the payload: we can add plists to
     xmsgs easily, but not to serdata.  But it is rather easy to copy
     the payload of an xmsg over to a serdata ...  Expected size isn't
     terribly important, the msg will grow as needed, address space is
     essentially meaningless because we only use the message to
     construct the payload. */
  mpayload = nn_xmsg_new (pp->e.gv->xmsgpool, &pp->e.guid, pp, 0, NN_XMSG_KIND_DATA);

  ddsi_plist_init_empty (&ps);
  ps.present |= PP_PARTICIPANT_GUID | PP_BUILTIN_ENDPOINT_SET |
    PP_PROTOCOL_VERSION | PP_VENDORID | PP_PARTICIPANT_LEASE_DURATION |
    PP_DOMAIN_ID;
  ps.participant_guid = pp->e.guid;
  ps.builtin_endpoint_set = pp->bes;
  ps.protocol_version.major = RTPS_MAJOR;
  ps.protocol_version.minor = RTPS_MINOR;
  ps.vendorid = NN_VENDORID_ECLIPSE;
  ps.domain_id = pp->e.gv->config.extDomainId.value;
  /* Be sure not to send a DOMAIN_TAG when it is the default (an empty)
     string: it is an "incompatible-if-unrecognized" parameter, and so
     implementations that don't understand the parameter will refuse to
     discover us, and so sending the default would break backwards
     compatibility. */
  if (strcmp (pp->e.gv->config.domainTag, "") != 0)
  {
    ps.present |= PP_DOMAIN_TAG;
    ps.aliased |= PP_DOMAIN_TAG;
    ps.domain_tag = pp->e.gv->config.domainTag;
  }
  ps.default_unicast_locators.n = 1;
  ps.default_unicast_locators.first =
    ps.default_unicast_locators.last = &def_uni_loc_one;
  ps.metatraffic_unicast_locators.n = 1;
  ps.metatraffic_unicast_locators.first =
    ps.metatraffic_unicast_locators.last = &meta_uni_loc_one;
  def_uni_loc_one.next = NULL;
  meta_uni_loc_one.next = NULL;

  if (pp->e.gv->config.many_sockets_mode == MSM_MANY_UNICAST)
  {
    def_uni_loc_one.loc = pp->m_locator;
    meta_uni_loc_one.loc = pp->m_locator;
  }
  else
  {
    def_uni_loc_one.loc = pp->e.gv->loc_default_uc;
    meta_uni_loc_one.loc = pp->e.gv->loc_meta_uc;
  }

  if (pp->e.gv->config.publish_uc_locators)
  {
    ps.present |= PP_DEFAULT_UNICAST_LOCATOR | PP_METATRAFFIC_UNICAST_LOCATOR;
    ps.aliased |= PP_DEFAULT_UNICAST_LOCATOR | PP_METATRAFFIC_UNICAST_LOCATOR;
  }

  if (pp->e.gv->config.allowMulticast)
  {
    int include = 0;
#ifdef DDSI_INCLUDE_SSM
    /* Note that if the default multicast address is an SSM address,
       we will simply advertise it. The recipients better understand
       it means the writers will publish to address and the readers
       favour SSM. */
    if (ddsi_is_ssm_mcaddr (pp->e.gv, &pp->e.gv->loc_default_mc))
      include = (pp->e.gv->config.allowMulticast & AMC_SSM) != 0;
    else
      include = (pp->e.gv->config.allowMulticast & AMC_ASM) != 0;
#else
    if (pp->e.gv->config.allowMulticast & AMC_ASM)
      include = 1;
#endif
    if (include)
    {
      ps.present |= PP_DEFAULT_MULTICAST_LOCATOR | PP_METATRAFFIC_MULTICAST_LOCATOR;
      ps.aliased |= PP_DEFAULT_MULTICAST_LOCATOR | PP_METATRAFFIC_MULTICAST_LOCATOR;
      ps.default_multicast_locators.n = 1;
      ps.default_multicast_locators.first =
      ps.default_multicast_locators.last = &def_multi_loc_one;
      ps.metatraffic_multicast_locators.n = 1;
      ps.metatraffic_multicast_locators.first =
      ps.metatraffic_multicast_locators.last = &meta_multi_loc_one;
      def_multi_loc_one.next = NULL;
      def_multi_loc_one.loc = pp->e.gv->loc_default_mc;
      meta_multi_loc_one.next = NULL;
      meta_multi_loc_one.loc = pp->e.gv->loc_meta_mc;
    }
  }
  ps.participant_lease_duration = pp->lease_duration;

  /* Add Adlink specific version information */
  {
    ps.present |= PP_ADLINK_PARTICIPANT_VERSION_INFO;
    memset (&ps.adlink_participant_version_info, 0, sizeof (ps.adlink_participant_version_info));
    ps.adlink_participant_version_info.version = 0;
    ps.adlink_participant_version_info.flags =
      NN_ADLINK_FL_DDSI2_PARTICIPANT_FLAG |
      NN_ADLINK_FL_PTBES_FIXED_0 |
      NN_ADLINK_FL_SUPPORTS_STATUSINFOX;
    if (pp->e.gv->config.besmode == BESMODE_MINIMAL)
      ps.adlink_participant_version_info.flags |= NN_ADLINK_FL_MINIMAL_BES_MODE;
    ddsrt_mutex_lock (&pp->e.gv->privileged_pp_lock);
    if (pp->is_ddsi2_pp)
      ps.adlink_participant_version_info.flags |= NN_ADLINK_FL_PARTICIPANT_IS_DDSI2;
    ddsrt_mutex_unlock (&pp->e.gv->privileged_pp_lock);

    if (ddsrt_gethostname(node, sizeof(node)-1) < 0)
      (void) ddsrt_strlcpy (node, "unknown", sizeof (node));
    size = strlen(node) + strlen(DDS_VERSION) + strlen(DDS_HOST_NAME) + strlen(DDS_TARGET_NAME) + 4; /* + ///'\0' */
    ps.adlink_participant_version_info.internals = ddsrt_malloc(size);
    (void) snprintf(ps.adlink_participant_version_info.internals, size, "%s/%s/%s/%s", node, DDS_VERSION, DDS_HOST_NAME, DDS_TARGET_NAME);
    ETRACE (pp, "spdp_write("PGUIDFMT") - internals: %s\n", PGUID (pp->e.guid), ps.adlink_participant_version_info.internals);
  }

<<<<<<< HEAD
#ifdef DDSI_INCLUDE_SECURITY
  /* Add Security specific information. */
  if (q_omg_get_participant_security_info(pp, &(ps.participant_security_info))) {
    ps.present |= PP_PARTICIPANT_SECURITY_INFO;
    ps.aliased |= PP_PARTICIPANT_SECURITY_INFO;
  }
#endif

  /* Participant QoS's insofar as they are set, different from the default, and mapped to the SPDP data, rather than to the PrismTech-specific CMParticipant endpoint.  Currently, that means just USER_DATA. */
=======
  /* Participant QoS's insofar as they are set, different from the default.  Currently, that means just USER_DATA. */
>>>>>>> f139dbcd
  qosdiff = ddsi_xqos_delta (&pp->plist->qos, &pp->e.gv->default_plist_pp.qos, QP_USER_DATA);
  if (pp->e.gv->config.explicitly_publish_qos_set_to_default)
    qosdiff |= ~QP_UNRECOGNIZED_INCOMPATIBLE_MASK;

  assert (ps.qos.present == 0);
  ddsi_plist_addtomsg (mpayload, &ps, ~(uint64_t)0, 0);
  ddsi_plist_addtomsg (mpayload, pp->plist, 0, qosdiff);
#ifdef DDSI_INCLUDE_SECURITY
  if (q_omg_participant_is_secure(pp))
    ddsi_plist_addtomsg (mpayload, pp->plist, PP_IDENTITY_TOKEN | PP_PERMISSIONS_TOKEN, 0);
#endif
  nn_xmsg_addpar_sentinel (mpayload);
  ddsi_plist_fini (&ps);

  ret = write_mpayload (wr, 1, PID_PARTICIPANT_GUID, mpayload);
  nn_xmsg_free (mpayload);
  return ret;
}
#endif

static int spdp_dispose_unregister_with_wr (struct participant *pp, unsigned entityid)
{
  struct nn_xmsg *mpayload;
  ddsi_plist_t ps;
  struct writer *wr;
  int ret;

  if ((wr = get_builtin_writer (pp, entityid)) == NULL)
  {
    ETRACE (pp, "spdp_dispose_unregister("PGUIDFMT") - builtin participant %s writer not found\n",
            PGUID (pp->e.guid),
            entityid == NN_ENTITYID_SPDP_RELIABLE_BUILTIN_PARTICIPANT_SECURE_WRITER ? "secure" : "");
    return 0;
  }

  mpayload = nn_xmsg_new (pp->e.gv->xmsgpool, &pp->e.guid, pp, 0, NN_XMSG_KIND_DATA);
  ddsi_plist_init_empty (&ps);
  ps.present |= PP_PARTICIPANT_GUID;
  ps.participant_guid = pp->e.guid;
  ddsi_plist_addtomsg (mpayload, &ps, ~(uint64_t)0, ~(uint64_t)0);
  nn_xmsg_addpar_sentinel (mpayload);
  ddsi_plist_fini (&ps);

  ret = write_mpayload (wr, 0, PID_PARTICIPANT_GUID, mpayload);
  nn_xmsg_free (mpayload);
  return ret;
}

<<<<<<< HEAD
int spdp_dispose_unregister (struct participant *pp)
{
  /*
   * When disposing a participant, it should be announced on both the
   * non-secure and secure writers.
   * The receiver will decide from which writer it accepts the dispose.
   */
  int ret = spdp_dispose_unregister_with_wr(pp, NN_ENTITYID_SPDP_BUILTIN_PARTICIPANT_WRITER);
  if ((ret > 0) && q_omg_participant_is_secure(pp))
  {
    ret = spdp_dispose_unregister_with_wr(pp, NN_ENTITYID_SPDP_RELIABLE_BUILTIN_PARTICIPANT_SECURE_WRITER);
  }
  return ret;
}

static unsigned pseudo_random_delay (const ddsi_guid_t *x, const ddsi_guid_t *y, nn_mtime_t tnow)
=======
static unsigned pseudo_random_delay (const ddsi_guid_t *x, const ddsi_guid_t *y, ddsrt_mtime_t tnow)
>>>>>>> f139dbcd
{
  /* You know, an ordinary random generator would be even better, but
     the C library doesn't have a reentrant one and I don't feel like
     integrating, say, the Mersenne Twister right now. */
  static const uint64_t cs[] = {
    UINT64_C (15385148050874689571),
    UINT64_C (17503036526311582379),
    UINT64_C (11075621958654396447),
    UINT64_C ( 9748227842331024047),
    UINT64_C (14689485562394710107),
    UINT64_C (17256284993973210745),
    UINT64_C ( 9288286355086959209),
    UINT64_C (17718429552426935775),
    UINT64_C (10054290541876311021),
    UINT64_C (13417933704571658407)
  };
  uint32_t a = x->prefix.u[0], b = x->prefix.u[1], c = x->prefix.u[2], d = x->entityid.u;
  uint32_t e = y->prefix.u[0], f = y->prefix.u[1], g = y->prefix.u[2], h = y->entityid.u;
  uint32_t i = (uint32_t) ((uint64_t) tnow.v >> 32), j = (uint32_t) tnow.v;
  uint64_t m = 0;
  m += (a + cs[0]) * (b + cs[1]);
  m += (c + cs[2]) * (d + cs[3]);
  m += (e + cs[4]) * (f + cs[5]);
  m += (g + cs[6]) * (h + cs[7]);
  m += (i + cs[8]) * (j + cs[9]);
  return (unsigned) (m >> 32);
}

static void respond_to_spdp (const struct ddsi_domaingv *gv, const ddsi_guid_t *dest_proxypp_guid)
{
  struct entidx_enum_participant est;
  struct participant *pp;
  ddsrt_mtime_t tnow = ddsrt_time_monotonic ();
  entidx_enum_participant_init (&est, gv->entity_index);
  while ((pp = entidx_enum_participant_next (&est)) != NULL)
  {
    /* delay_base has 32 bits, so delay_norm is approximately 1s max;
       delay_max <= 1s by gv.config checks */
    unsigned delay_base = pseudo_random_delay (&pp->e.guid, dest_proxypp_guid, tnow);
    unsigned delay_norm = delay_base >> 2;
    int64_t delay_max_ms = gv->config.spdp_response_delay_max / 1000000;
    int64_t delay = (int64_t) delay_norm * delay_max_ms / 1000;
    ddsrt_mtime_t tsched = ddsrt_mtime_add_duration (tnow, delay);
    GVTRACE (" %"PRId64, delay);
    if (!pp->e.gv->config.unicast_response_to_spdp_messages)
      /* pp can't reach gc_delete_participant => can safely reschedule */
      (void) resched_xevent_if_earlier (pp->spdp_xevent, tsched);
    else
      qxev_spdp (gv->xevents, tsched, &pp->e.guid, dest_proxypp_guid);
  }
  entidx_enum_participant_fini (&est);
}

<<<<<<< HEAD
static int handle_SPDP_dead (const struct receiver_state *rst, ddsi_entityid_t pwr_entityid, nn_wctime_t timestamp, const ddsi_plist_t *datap, unsigned statusinfo)
=======
static int handle_SPDP_dead (const struct receiver_state *rst, ddsrt_wctime_t timestamp, const ddsi_plist_t *datap, unsigned statusinfo)
>>>>>>> f139dbcd
{
  struct ddsi_domaingv * const gv = rst->gv;
  ddsi_guid_t guid;

  GVLOGDISC ("SPDP ST%x", statusinfo);

  if (datap->present & PP_PARTICIPANT_GUID)
  {
    guid = datap->participant_guid;
    GVLOGDISC (" %"PRIx32":%"PRIx32":%"PRIx32":%"PRIx32, PGUID (guid));
    assert (guid.entityid.u == NN_ENTITYID_PARTICIPANT);
    if (is_proxy_participant_deletion_allowed(gv, &guid, pwr_entityid))
    {
      if (delete_proxy_participant_by_guid (gv, &guid, timestamp, 0) < 0)
      {
        GVLOGDISC (" unknown");
      }
      else
      {
        GVLOGDISC (" delete");
      }
    }
    else
    {
      GVLOGDISC (" not allowed");
    }
  }
  else
  {
    GVWARNING ("data (SPDP, vendor %u.%u): no/invalid payload\n", rst->vendor.id[0], rst->vendor.id[1]);
  }
  return 1;
}

static void allowmulticast_aware_add_to_addrset (const struct ddsi_domaingv *gv, uint32_t allow_multicast, struct addrset *as, const nn_locator_t *loc)
{
#if DDSI_INCLUDE_SSM
  if (ddsi_is_ssm_mcaddr (gv, loc))
  {
    if (!(allow_multicast & AMC_SSM))
      return;
  }
  else if (ddsi_is_mcaddr (gv, loc))
  {
    if (!(allow_multicast & AMC_ASM))
      return;
  }
#else
  if (ddsi_is_mcaddr (gv, loc) && !(allow_multicast & AMC_ASM))
    return;
#endif
  add_to_addrset (gv, as, loc);
}

static struct proxy_participant *find_ddsi2_proxy_participant (const struct entity_index *entidx, const ddsi_guid_t *ppguid)
{
  struct entidx_enum_proxy_participant it;
  struct proxy_participant *pp;
  entidx_enum_proxy_participant_init (&it, entidx);
  while ((pp = entidx_enum_proxy_participant_next (&it)) != NULL)
  {
    if (vendor_is_eclipse_or_opensplice (pp->vendor) && pp->e.guid.prefix.u[0] == ppguid->prefix.u[0] && pp->is_ddsi2_pp)
      break;
  }
  entidx_enum_proxy_participant_fini (&it);
  return pp;
}

static void make_participants_dependent_on_ddsi2 (struct ddsi_domaingv *gv, const ddsi_guid_t *ddsi2guid, ddsrt_wctime_t timestamp)
{
  struct entidx_enum_proxy_participant it;
  struct proxy_participant *pp, *d2pp;
  if ((d2pp = entidx_lookup_proxy_participant_guid (gv->entity_index, ddsi2guid)) == NULL)
    return;
  entidx_enum_proxy_participant_init (&it, gv->entity_index);
  while ((pp = entidx_enum_proxy_participant_next (&it)) != NULL)
  {
    if (vendor_is_eclipse_or_opensplice (pp->vendor) && pp->e.guid.prefix.u[0] == ddsi2guid->prefix.u[0] && !pp->is_ddsi2_pp)
    {
      GVTRACE ("proxy participant "PGUIDFMT" depends on ddsi2 "PGUIDFMT, PGUID (pp->e.guid), PGUID (*ddsi2guid));
      ddsrt_mutex_lock (&pp->e.lock);
      pp->privileged_pp_guid = *ddsi2guid;
      ddsrt_mutex_unlock (&pp->e.lock);
      proxy_participant_reassign_lease (pp, d2pp->lease);
      GVTRACE ("\n");

      if (entidx_lookup_proxy_participant_guid (gv->entity_index, ddsi2guid) == NULL)
      {
        /* If DDSI2 has been deleted here (i.e., very soon after
           having been created), we don't know whether pp will be
           deleted */
        break;
      }
    }
  }
  entidx_enum_proxy_participant_fini (&it);

  if (pp != NULL)
  {
    GVTRACE ("make_participants_dependent_on_ddsi2: ddsi2 "PGUIDFMT" is no more, delete "PGUIDFMT"\n", PGUID (*ddsi2guid), PGUID (pp->e.guid));
    delete_proxy_participant_by_guid (gv, &pp->e.guid, timestamp, 1);
  }
}

static int handle_SPDP_alive (const struct receiver_state *rst, seqno_t seq, ddsrt_wctime_t timestamp, const ddsi_plist_t *datap)
{
  struct ddsi_domaingv * const gv = rst->gv;
  const unsigned bes_sedp_announcer_mask =
    NN_DISC_BUILTIN_ENDPOINT_SUBSCRIPTION_ANNOUNCER |
    NN_DISC_BUILTIN_ENDPOINT_PUBLICATION_ANNOUNCER;
  struct addrset *as_meta, *as_default;
  uint32_t builtin_endpoint_set;
  ddsi_guid_t privileged_pp_guid;
  dds_duration_t lease_duration;
  unsigned custom_flags = 0;

  /* If advertised domain id or domain tag doesn't match, ignore the message.  Do this first to
     minimize the impact such messages have. */
  {
    const uint32_t domain_id = (datap->present & PP_DOMAIN_ID) ? datap->domain_id : gv->config.extDomainId.value;
    const char *domain_tag = (datap->present & PP_DOMAIN_TAG) ? datap->domain_tag : "";
    if (domain_id != gv->config.extDomainId.value || strcmp (domain_tag, gv->config.domainTag) != 0)
    {
      GVTRACE ("ignore remote participant in mismatching domain %"PRIu32" tag \"%s\"\n", domain_id, domain_tag);
      return 0;
    }
  }

  if (!(datap->present & PP_PARTICIPANT_GUID) || !(datap->present & PP_BUILTIN_ENDPOINT_SET))
  {
    GVWARNING ("data (SPDP, vendor %u.%u): no/invalid payload\n", rst->vendor.id[0], rst->vendor.id[1]);
    return 0;
  }

  /* At some point the RTI implementation didn't mention
     BUILTIN_ENDPOINT_PARTICIPANT_MESSAGE_DATA_READER & ...WRITER, or
     so it seemed; and yet they are necessary for correct operation,
     so add them. */
  builtin_endpoint_set = datap->builtin_endpoint_set;
  if (vendor_is_rti (rst->vendor) &&
      ((builtin_endpoint_set &
        (NN_BUILTIN_ENDPOINT_PARTICIPANT_MESSAGE_DATA_READER |
         NN_BUILTIN_ENDPOINT_PARTICIPANT_MESSAGE_DATA_WRITER))
       != (NN_BUILTIN_ENDPOINT_PARTICIPANT_MESSAGE_DATA_READER |
           NN_BUILTIN_ENDPOINT_PARTICIPANT_MESSAGE_DATA_WRITER)) &&
      gv->config.assume_rti_has_pmd_endpoints)
  {
    GVLOGDISC ("data (SPDP, vendor %u.%u): assuming unadvertised PMD endpoints do exist\n",
             rst->vendor.id[0], rst->vendor.id[1]);
    builtin_endpoint_set |=
      NN_BUILTIN_ENDPOINT_PARTICIPANT_MESSAGE_DATA_READER |
      NN_BUILTIN_ENDPOINT_PARTICIPANT_MESSAGE_DATA_WRITER;
  }

  /* Do we know this GUID already? */
  {
    struct entity_common *existing_entity;
    if ((existing_entity = entidx_lookup_guid_untyped (gv->entity_index, &datap->participant_guid)) == NULL)
    {
      /* Local SPDP packets may be looped back, and that can include ones
         for participants currently being deleted.  The first thing that
         happens when deleting a participant is removing it from the hash
         table, and consequently the looped back packet may appear to be
         from an unknown participant.  So we handle that. */
      if (is_deleted_participant_guid (gv->deleted_participants, &datap->participant_guid, DPG_REMOTE))
      {
        RSTTRACE ("SPDP ST0 "PGUIDFMT" (recently deleted)", PGUID (datap->participant_guid));
        return 0;
      }
    }
    else if (existing_entity->kind == EK_PARTICIPANT)
    {
      RSTTRACE ("SPDP ST0 "PGUIDFMT" (local)", PGUID (datap->participant_guid));
      return 0;
    }
    else if (existing_entity->kind == EK_PROXY_PARTICIPANT)
    {
      struct proxy_participant *proxypp = (struct proxy_participant *) existing_entity;
      struct lease *lease;
      int interesting = 0;
      RSTTRACE ("SPDP ST0 "PGUIDFMT" (known)", PGUID (datap->participant_guid));
      /* SPDP processing is so different from normal processing that we are
         even skipping the automatic lease renewal. Note that proxy writers
         that are not alive are not set alive here. This is done only when
         data is received from a particular pwr (in handle_regular) */
      if ((lease = ddsrt_atomic_ldvoidp (&proxypp->minl_auto)) != NULL)
        lease_renew (lease, ddsrt_time_elapsed ());
      ddsrt_mutex_lock (&proxypp->e.lock);
      if (proxypp->implicitly_created || seq > proxypp->seq)
      {
        interesting = 1;
        if (!(gv->logconfig.c.mask & DDS_LC_TRACE))
          GVLOGDISC ("SPDP ST0 "PGUIDFMT, PGUID (datap->participant_guid));
        GVLOGDISC (proxypp->implicitly_created ? " (NEW was-implicitly-created)" : " (update)");
        proxypp->implicitly_created = 0;
        update_proxy_participant_plist_locked (proxypp, seq, datap, timestamp);
      }
      ddsrt_mutex_unlock (&proxypp->e.lock);
      return interesting;
    }
    else
    {
      /* mismatch on entity kind: that should never have gotten past the
         input validation */
      GVWARNING ("data (SPDP, vendor %u.%u): "PGUIDFMT" kind mismatch\n", rst->vendor.id[0], rst->vendor.id[1], PGUID (datap->participant_guid));
      return 0;
    }
  }

  const bool is_secure = (datap->builtin_endpoint_set & NN_DISC_BUILTIN_ENDPOINT_PARTICIPANT_SECURE_ANNOUNCER) != 0;
  /* Make sure we don't create any security builtin endpoint when it's considered unsecure. */
  if (!is_secure)
    builtin_endpoint_set &= NN_BES_MASK_NON_SECURITY;
  GVLOGDISC ("SPDP ST0 "PGUIDFMT" bes %x%s NEW", PGUID (datap->participant_guid), builtin_endpoint_set, is_secure ? " (secure)" : "");
  if (is_secure && !(datap->present & PP_IDENTITY_TOKEN))
  {
    GVLOGDISC (" identity token missing\n");
    return 0;
  }

  if (datap->present & PP_PARTICIPANT_LEASE_DURATION)
  {
    lease_duration = datap->participant_lease_duration;
  }
  else
  {
    GVLOGDISC (" (PARTICIPANT_LEASE_DURATION defaulting to 100s)");
    lease_duration = DDS_SECS (100);
  }

<<<<<<< HEAD
  if (datap->present & PP_PRISMTECH_PARTICIPANT_VERSION_INFO) {
    if ((datap->prismtech_participant_version_info.flags & NN_PRISMTECH_FL_DDSI2_PARTICIPANT_FLAG) &&
        (datap->prismtech_participant_version_info.flags & NN_PRISMTECH_FL_PARTICIPANT_IS_DDSI2))
=======
  if (datap->present & PP_ADLINK_PARTICIPANT_VERSION_INFO) {
    if (datap->adlink_participant_version_info.flags & NN_ADLINK_FL_KERNEL_SEQUENCE_NUMBER)
      custom_flags |= CF_INC_KERNEL_SEQUENCE_NUMBERS;

    if ((datap->adlink_participant_version_info.flags & NN_ADLINK_FL_DDSI2_PARTICIPANT_FLAG) &&
        (datap->adlink_participant_version_info.flags & NN_ADLINK_FL_PARTICIPANT_IS_DDSI2))
>>>>>>> f139dbcd
      custom_flags |= CF_PARTICIPANT_IS_DDSI2;

    GVLOGDISC (" (0x%08x-0x%08x-0x%08x-0x%08x-0x%08x %s)",
               datap->adlink_participant_version_info.version,
               datap->adlink_participant_version_info.flags,
               datap->adlink_participant_version_info.unused[0],
               datap->adlink_participant_version_info.unused[1],
               datap->adlink_participant_version_info.unused[2],
               datap->adlink_participant_version_info.internals);
  }

  /* If any of the SEDP announcer are missing AND the guid prefix of
     the SPDP writer differs from the guid prefix of the new participant,
     we make it dependent on the writer's participant.  See also the
     lease expiration handling.  Note that the entityid MUST be
     NN_ENTITYID_PARTICIPANT or entidx_lookup will assert.  So we only
     zero the prefix. */
  privileged_pp_guid.prefix = rst->src_guid_prefix;
  privileged_pp_guid.entityid.u = NN_ENTITYID_PARTICIPANT;
  if ((builtin_endpoint_set & bes_sedp_announcer_mask) != bes_sedp_announcer_mask &&
      memcmp (&privileged_pp_guid, &datap->participant_guid, sizeof (ddsi_guid_t)) != 0)
  {
    GVLOGDISC (" (depends on "PGUIDFMT")", PGUID (privileged_pp_guid));
    /* never expire lease for this proxy: it won't actually expire
       until the "privileged" one expires anyway */
    lease_duration = DDS_INFINITY;
  }
  else if (vendor_is_eclipse_or_opensplice (rst->vendor) && !(custom_flags & CF_PARTICIPANT_IS_DDSI2))
  {
    /* Non-DDSI2 participants are made dependent on DDSI2 (but DDSI2
       itself need not be discovered yet) */
    struct proxy_participant *ddsi2;
    if ((ddsi2 = find_ddsi2_proxy_participant (gv->entity_index, &datap->participant_guid)) == NULL)
      memset (&privileged_pp_guid.prefix, 0, sizeof (privileged_pp_guid.prefix));
    else
    {
      privileged_pp_guid.prefix = ddsi2->e.guid.prefix;
      lease_duration = DDS_INFINITY;
      GVLOGDISC (" (depends on "PGUIDFMT")", PGUID (privileged_pp_guid));
    }
  }
  else
  {
    memset (&privileged_pp_guid.prefix, 0, sizeof (privileged_pp_guid.prefix));
  }

  /* Choose locators */
  {
    nn_locator_t loc;
    int uc_same_subnet;

    as_default = new_addrset ();
    as_meta = new_addrset ();

    if ((datap->present & PP_DEFAULT_MULTICAST_LOCATOR) && (get_locator (gv, &loc, &datap->default_multicast_locators, 0)))
      allowmulticast_aware_add_to_addrset (gv, gv->config.allowMulticast, as_default, &loc);
    if ((datap->present & PP_METATRAFFIC_MULTICAST_LOCATOR) && (get_locator (gv, &loc, &datap->metatraffic_multicast_locators, 0)))
      allowmulticast_aware_add_to_addrset (gv, gv->config.allowMulticast, as_meta, &loc);

    /* If no multicast locators or multicast TTL > 1, assume IP (multicast) routing can be relied upon to reach
       the remote participant, else only accept nodes with an advertised unicast address in the same subnet to
       protect against multicasts being received over an unexpected interface (which sometimes appears to occur) */
    if (addrset_empty_mc (as_default) && addrset_empty_mc (as_meta))
      uc_same_subnet = 0;
    else if (gv->config.multicast_ttl > 1)
      uc_same_subnet = 0;
    else
    {
      uc_same_subnet = 1;
      GVLOGDISC (" subnet-filter");
    }

    /* If unicast locators not present, then try to obtain from connection */
    if (!gv->config.tcp_use_peeraddr_for_unicast && (datap->present & PP_DEFAULT_UNICAST_LOCATOR) && (get_locator (gv, &loc, &datap->default_unicast_locators, uc_same_subnet)))
      add_to_addrset (gv, as_default, &loc);
    else {
      GVLOGDISC (" (srclocD)");
      add_to_addrset (gv, as_default, &rst->srcloc);
    }

    if (!gv->config.tcp_use_peeraddr_for_unicast && (datap->present & PP_METATRAFFIC_UNICAST_LOCATOR) && (get_locator (gv, &loc, &datap->metatraffic_unicast_locators, uc_same_subnet)))
      add_to_addrset (gv, as_meta, &loc);
    else {
      GVLOGDISC (" (srclocM)");
      add_to_addrset (gv, as_meta, &rst->srcloc);
    }

    nn_log_addrset (gv, DDS_LC_DISCOVERY, " (data", as_default);
    nn_log_addrset (gv, DDS_LC_DISCOVERY, " meta", as_meta);
    GVLOGDISC (")");
  }

  if (addrset_empty_uc (as_default) || addrset_empty_uc (as_meta))
  {
    GVLOGDISC (" (no unicast address");
    unref_addrset (as_default);
    unref_addrset (as_meta);
    return 1;
  }

  GVLOGDISC (" QOS={");
  ddsi_xqos_log (DDS_LC_DISCOVERY, &gv->logconfig, &datap->qos);
  GVLOGDISC ("}\n");

  maybe_add_pp_as_meta_to_as_disc (gv, as_meta);

  new_proxy_participant
  (
    gv,
    &datap->participant_guid,
    builtin_endpoint_set,
    &privileged_pp_guid,
    as_default,
    as_meta,
    datap,
    lease_duration,
    rst->vendor,
    custom_flags,
    timestamp,
    seq
  );

  /* Force transmission of SPDP messages - we're not very careful
     in avoiding the processing of SPDP packets addressed to others
     so filter here */
  {
    int have_dst =
      (rst->dst_guid_prefix.u[0] != 0 || rst->dst_guid_prefix.u[1] != 0 || rst->dst_guid_prefix.u[2] != 0);
    if (!have_dst)
    {
      GVLOGDISC ("broadcasted SPDP packet -> answering");
      respond_to_spdp (gv, &datap->participant_guid);
    }
    else
    {
      GVLOGDISC ("directed SPDP packet -> not responding\n");
    }
  }

  if (custom_flags & CF_PARTICIPANT_IS_DDSI2)
  {
    /* If we just discovered DDSI2, make sure any existing
       participants served by it are made dependent on it */
    make_participants_dependent_on_ddsi2 (gv, &datap->participant_guid, timestamp);
  }
  else if (privileged_pp_guid.prefix.u[0] || privileged_pp_guid.prefix.u[1] || privileged_pp_guid.prefix.u[2])
  {
    /* If we just created a participant dependent on DDSI2, make sure
       DDSI2 still exists.  There is a risk of racing the lease expiry
       of DDSI2. */
    if (entidx_lookup_proxy_participant_guid (gv->entity_index, &privileged_pp_guid) == NULL)
    {
      GVLOGDISC ("make_participants_dependent_on_ddsi2: ddsi2 "PGUIDFMT" is no more, delete "PGUIDFMT"\n",
                 PGUID (privileged_pp_guid), PGUID (datap->participant_guid));
      delete_proxy_participant_by_guid (gv, &datap->participant_guid, timestamp, 1);
    }
  }
  return 1;
}

<<<<<<< HEAD
static void handle_SPDP (const struct receiver_state *rst, ddsi_entityid_t pwr_entityid, seqno_t seq, nn_wctime_t timestamp, unsigned statusinfo, const void *vdata, uint32_t len)
=======
static void handle_SPDP (const struct receiver_state *rst, seqno_t seq, ddsrt_wctime_t timestamp, unsigned statusinfo, const void *vdata, uint32_t len)
>>>>>>> f139dbcd
{
  struct ddsi_domaingv * const gv = rst->gv;
  const struct CDRHeader *data = vdata; /* built-ins not deserialized (yet) */
  if (data == NULL)
  {
    RSTTRACE ("SPDP ST%x no payload?\n", statusinfo);
    return;
  }
  else
  {
    ddsi_plist_t decoded_data;
    ddsi_plist_src_t src;
    int interesting = 0;
    dds_return_t plist_ret;
    src.protocol_version = rst->protocol_version;
    src.vendorid = rst->vendor;
    src.encoding = data->identifier;
    src.buf = (unsigned char *) data + 4;
    src.bufsz = len - 4;
    src.strict = NN_STRICT_P (gv->config);
    src.factory = gv->m_factory;
    src.logconfig = &gv->logconfig;
    if ((plist_ret = ddsi_plist_init_frommsg (&decoded_data, NULL, ~(uint64_t)0, ~(uint64_t)0, &src)) < 0)
    {
      if (plist_ret != DDS_RETCODE_UNSUPPORTED)
        GVWARNING ("SPDP (vendor %u.%u): invalid qos/parameters\n", src.vendorid.id[0], src.vendorid.id[1]);
      return;
    }

    switch (statusinfo & (NN_STATUSINFO_DISPOSE | NN_STATUSINFO_UNREGISTER))
    {
      case 0:
        interesting = handle_SPDP_alive (rst, seq, timestamp, &decoded_data);
        break;

      case NN_STATUSINFO_DISPOSE:
      case NN_STATUSINFO_UNREGISTER:
      case (NN_STATUSINFO_DISPOSE | NN_STATUSINFO_UNREGISTER):
        interesting = handle_SPDP_dead (rst, pwr_entityid, timestamp, &decoded_data, statusinfo);
        break;
    }

    ddsi_plist_fini (&decoded_data);
    GVLOG (interesting ? DDS_LC_DISCOVERY : DDS_LC_TRACE, "\n");
  }
}

struct add_locator_to_ps_arg {
  struct ddsi_domaingv *gv;
  ddsi_plist_t *ps;
};

static void add_locator_to_ps (const nn_locator_t *loc, void *varg)
{
  struct add_locator_to_ps_arg *arg = varg;
  struct nn_locators_one *elem = ddsrt_malloc (sizeof (struct nn_locators_one));
  struct nn_locators *locs;
  unsigned present_flag;

  elem->loc = *loc;
  elem->next = NULL;

  if (ddsi_is_mcaddr (arg->gv, loc)) {
    locs = &arg->ps->multicast_locators;
    present_flag = PP_MULTICAST_LOCATOR;
  } else {
    locs = &arg->ps->unicast_locators;
    present_flag = PP_UNICAST_LOCATOR;
  }

  if (!(arg->ps->present & present_flag))
  {
    locs->n = 0;
    locs->first = locs->last = NULL;
    arg->ps->present |= present_flag;
  }
  locs->n++;
  if (locs->first)
    locs->last->next = elem;
  else
    locs->first = elem;
  locs->last = elem;
}

/******************************************************************************
 ***
 *** SEDP
 ***
 *****************************************************************************/

static int sedp_write_endpoint
(
   struct writer *wr, int alive, const ddsi_guid_t *epguid,
   const struct entity_common *common, const struct endpoint_common *epcommon,
   const dds_qos_t *xqos, struct addrset *as, nn_security_info_t *security)
{
  struct ddsi_domaingv * const gv = wr->e.gv;
  const dds_qos_t *defqos = is_writer_entityid (epguid->entityid) ? &gv->default_xqos_wr : &gv->default_xqos_rd;
  struct nn_xmsg *mpayload;
  uint64_t qosdiff;
  ddsi_plist_t ps;
  int ret;

  ddsi_plist_init_empty (&ps);
  ps.present |= PP_ENDPOINT_GUID;
  ps.endpoint_guid = *epguid;

  if (common && *common->name != 0)
  {
    ps.present |= PP_ENTITY_NAME;
    ps.aliased |= PP_ENTITY_NAME;
    ps.entity_name = common->name;
  }

#ifdef DDSI_INCLUDE_SECURITY
  if (security)
  {
    ps.present |= PP_ENDPOINT_SECURITY_INFO;
    memcpy(&ps.endpoint_security_info, security, sizeof(nn_security_info_t));
  }
#else
  (void)security;
  assert(security == NULL);
#endif

  if (!alive)
  {
    assert (xqos == NULL);
    assert (epcommon == NULL);
    qosdiff = 0;
  }
  else
  {
    assert (xqos != NULL);
    assert (epcommon != NULL);
    ps.present |= PP_PROTOCOL_VERSION | PP_VENDORID;
    ps.protocol_version.major = RTPS_MAJOR;
    ps.protocol_version.minor = RTPS_MINOR;
    ps.vendorid = NN_VENDORID_ECLIPSE;

    if (epcommon->group_guid.entityid.u != 0)
    {
      ps.present |= PP_GROUP_GUID;
      ps.group_guid = epcommon->group_guid;
    }

#ifdef DDSI_INCLUDE_SSM
    /* A bit of a hack -- the easy alternative would be to make it yet
     another parameter.  We only set "reader favours SSM" if we
     really do: no point in telling the world that everything is at
     the default. */
    if (!is_writer_entityid (epguid->entityid))
    {
      const struct reader *rd = entidx_lookup_reader_guid (gv->entity_index, epguid);
      assert (rd);
      if (rd->favours_ssm)
      {
        ps.present |= PP_READER_FAVOURS_SSM;
        ps.reader_favours_ssm.state = 1u;
      }
    }
#endif

    qosdiff = ddsi_xqos_delta (xqos, defqos, ~(uint64_t)0);
    if (gv->config.explicitly_publish_qos_set_to_default)
      qosdiff |= ~QP_UNRECOGNIZED_INCOMPATIBLE_MASK;

    if (as)
    {
      struct add_locator_to_ps_arg arg;
      arg.gv = gv;
      arg.ps = &ps;
      addrset_forall (as, add_locator_to_ps, &arg);
    }
  }

  /* The message is only a temporary thing, used only for encoding
     the QoS and other settings. So the header fields aren't really
     important, except that they need to be set to reasonable things
     or it'll crash */
  mpayload = nn_xmsg_new (gv->xmsgpool, &wr->e.guid, wr->c.pp, 0, NN_XMSG_KIND_DATA);
  ddsi_plist_addtomsg (mpayload, &ps, ~(uint64_t)0, ~(uint64_t)0);
  if (xqos) ddsi_xqos_addtomsg (mpayload, xqos, qosdiff);
  nn_xmsg_addpar_sentinel (mpayload);
  ddsi_plist_fini (&ps);

  GVLOGDISC ("sedp: write for "PGUIDFMT" via "PGUIDFMT"\n", PGUID (*epguid), PGUID (wr->e.guid));
  ret = write_mpayload (wr, alive, PID_ENDPOINT_GUID, mpayload);
  nn_xmsg_free (mpayload);
  return ret;
}

static struct writer *get_sedp_writer (const struct participant *pp, unsigned entityid)
{
  struct writer *sedp_wr = get_builtin_writer (pp, entityid);
  if (sedp_wr == NULL)
    DDS_FATAL ("sedp_write_writer: no SEDP builtin writer %x for "PGUIDFMT"\n", entityid, PGUID (pp->e.guid));
  return sedp_wr;
}

int sedp_write_writer (struct writer *wr)
{
  if ((!is_builtin_entityid(wr->e.guid.entityid, NN_VENDORID_ECLIPSE)) && (!wr->e.onlylocal))
  {
    unsigned entityid = determine_publication_writer(wr);
    struct writer *sedp_wr = get_sedp_writer (wr->c.pp, entityid);
    nn_security_info_t *security = NULL;
#ifdef DDSI_INCLUDE_SSM
    struct addrset *as = wr->ssm_as;
#else
    struct addrset *as = NULL;
#endif
#ifdef DDSI_INCLUDE_SECURITY
    nn_security_info_t tmp;
    if (q_omg_get_writer_security_info(wr, &tmp))
    {
      security = &tmp;
    }
#endif
    return sedp_write_endpoint (sedp_wr, 1, &wr->e.guid, &wr->e, &wr->c, wr->xqos, as, security);
  }
  return 0;
}

int sedp_write_reader (struct reader *rd)
{
  if ((!is_builtin_entityid (rd->e.guid.entityid, NN_VENDORID_ECLIPSE)) && (!rd->e.onlylocal))
  {
    unsigned entityid = determine_subscription_writer(rd);
    struct writer *sedp_wr = get_sedp_writer (rd->c.pp, entityid);
    nn_security_info_t *security = NULL;
#ifdef DDSI_INCLUDE_NETWORK_PARTITIONS
    struct addrset *as = rd->as;
#else
    struct addrset *as = NULL;
#endif
#ifdef DDSI_INCLUDE_SECURITY
    nn_security_info_t tmp;
    if (q_omg_get_reader_security_info(rd, &tmp))
    {
      security = &tmp;
    }
#endif
    return sedp_write_endpoint (sedp_wr, 1, &rd->e.guid, &rd->e, &rd->c, rd->xqos, as, security);
  }
  return 0;
}

int sedp_dispose_unregister_writer (struct writer *wr)
{
  if ((!is_builtin_entityid(wr->e.guid.entityid, NN_VENDORID_ECLIPSE)) && (!wr->e.onlylocal))
  {
    unsigned entityid = determine_publication_writer(wr);
    struct writer *sedp_wr = get_sedp_writer (wr->c.pp, entityid);
    return sedp_write_endpoint (sedp_wr, 0, &wr->e.guid, NULL, NULL, NULL, NULL, NULL);
  }
  return 0;
}

int sedp_dispose_unregister_reader (struct reader *rd)
{
  if ((!is_builtin_entityid(rd->e.guid.entityid, NN_VENDORID_ECLIPSE)) && (!rd->e.onlylocal))
  {
    unsigned entityid = determine_subscription_writer(rd);
    struct writer *sedp_wr = get_sedp_writer (rd->c.pp, entityid);
    return sedp_write_endpoint (sedp_wr, 0, &rd->e.guid, NULL, NULL, NULL, NULL, NULL);
  }
  return 0;
}

static const char *durability_to_string (dds_durability_kind_t k)
{
  switch (k)
  {
    case DDS_DURABILITY_VOLATILE: return "volatile";
    case DDS_DURABILITY_TRANSIENT_LOCAL: return "transient-local";
    case DDS_DURABILITY_TRANSIENT: return "transient";
    case DDS_DURABILITY_PERSISTENT: return "persistent";
  }
  return "undefined-durability";
}

static struct proxy_participant *implicitly_create_proxypp (struct ddsi_domaingv *gv, const ddsi_guid_t *ppguid, ddsi_plist_t *datap /* note: potentially modifies datap */, const ddsi_guid_prefix_t *src_guid_prefix, nn_vendorid_t vendorid, ddsrt_wctime_t timestamp, seqno_t seq)
{
  ddsi_guid_t privguid;
  ddsi_plist_t pp_plist;

  if (memcmp (&ppguid->prefix, src_guid_prefix, sizeof (ppguid->prefix)) == 0)
    /* if the writer is owned by the participant itself, we're not interested */
    return NULL;

  privguid.prefix = *src_guid_prefix;
  privguid.entityid = to_entityid (NN_ENTITYID_PARTICIPANT);
  ddsi_plist_init_empty(&pp_plist);

  if (vendor_is_cloud (vendorid))
  {
    nn_vendorid_t actual_vendorid;
    /* Some endpoint that we discovered through the DS, but then it must have at least some locators */
    GVTRACE (" from-DS %"PRIx32":%"PRIx32":%"PRIx32":%"PRIx32, PGUID (privguid));
    /* avoid "no address" case, so we never create the proxy participant for nothing (FIXME: rework some of this) */
    if (!(datap->present & (PP_UNICAST_LOCATOR | PP_MULTICAST_LOCATOR)))
    {
      GVTRACE (" data locator absent\n");
      goto err;
    }
    GVTRACE (" new-proxypp "PGUIDFMT"\n", PGUID (*ppguid));
    /* We need to handle any source of entities, but we really want to try to keep the GIDs (and
       certainly the systemId component) unchanged for OSPL.  The new proxy participant will take
       the GID from the GUID if it is from a "modern" OSPL that advertises it includes all GIDs in
       the endpoint discovery; else if it is OSPL it will take at the systemId and fake the rest.
       However, (1) Cloud filters out the GIDs from the discovery, and (2) DDSI2 deliberately
       doesn't include the GID for internally generated endpoints (such as the fictitious transient
       data readers) to signal that these are internal and have no GID (and not including a GID if
       there is none is quite a reasonable approach).  Point (2) means we have no reliable way of
       determining whether GIDs are included based on the first endpoint, and so there is no point
       doing anything about (1).  That means we fall back to the legacy mode of locally generating
       GIDs but leaving the system id unchanged if the remote is OSPL.  */
    actual_vendorid = (datap->present & PP_VENDORID) ?  datap->vendorid : vendorid;
    new_proxy_participant(gv, ppguid, 0, &privguid, new_addrset(), new_addrset(), &pp_plist, DDS_INFINITY, actual_vendorid, CF_IMPLICITLY_CREATED_PROXYPP, timestamp, seq);
  }
  else if (ppguid->prefix.u[0] == src_guid_prefix->u[0] && vendor_is_eclipse_or_opensplice (vendorid))
  {
    /* FIXME: requires address sets to be those of ddsi2, no built-in
       readers or writers, only if remote ddsi2 is provably running
       with a minimal built-in endpoint set */
    struct proxy_participant *privpp;
    if ((privpp = entidx_lookup_proxy_participant_guid (gv->entity_index, &privguid)) == NULL) {
      GVTRACE (" unknown-src-proxypp?\n");
      goto err;
    } else if (!privpp->is_ddsi2_pp) {
      GVTRACE (" src-proxypp-not-ddsi2?\n");
      goto err;
    } else if (!privpp->minimal_bes_mode) {
      GVTRACE (" src-ddsi2-not-minimal-bes-mode?\n");
      goto err;
    } else {
      struct addrset *as_default, *as_meta;
      ddsi_plist_t tmp_plist;
      GVTRACE (" from-ddsi2 "PGUIDFMT, PGUID (privguid));
      ddsi_plist_init_empty (&pp_plist);

      ddsrt_mutex_lock (&privpp->e.lock);
      as_default = ref_addrset(privpp->as_default);
      as_meta = ref_addrset(privpp->as_meta);
      /* copy just what we need */
      tmp_plist = *privpp->plist;
      tmp_plist.present = PP_PARTICIPANT_GUID | PP_ADLINK_PARTICIPANT_VERSION_INFO;
      tmp_plist.participant_guid = *ppguid;
      ddsi_plist_mergein_missing (&pp_plist, &tmp_plist, ~(uint64_t)0, ~(uint64_t)0);
      ddsrt_mutex_unlock (&privpp->e.lock);

      pp_plist.adlink_participant_version_info.flags &= ~NN_ADLINK_FL_PARTICIPANT_IS_DDSI2;
      new_proxy_participant (gv, ppguid, 0, &privguid, as_default, as_meta, &pp_plist, DDS_INFINITY, vendorid, CF_IMPLICITLY_CREATED_PROXYPP | CF_PROXYPP_NO_SPDP, timestamp, seq);
    }
  }

 err:
  ddsi_plist_fini (&pp_plist);
  return entidx_lookup_proxy_participant_guid (gv->entity_index, ppguid);
}

static void handle_SEDP_alive (const struct receiver_state *rst, seqno_t seq, ddsi_plist_t *datap /* note: potentially modifies datap */, const ddsi_guid_prefix_t *src_guid_prefix, nn_vendorid_t vendorid, ddsrt_wctime_t timestamp)
{
#define E(msg, lbl) do { GVLOGDISC (msg); goto lbl; } while (0)
  struct ddsi_domaingv * const gv = rst->gv;
  struct proxy_participant *pp;
  struct proxy_writer * pwr = NULL;
  struct proxy_reader * prd = NULL;
  ddsi_guid_t ppguid;
  dds_qos_t *xqos;
  int reliable;
  struct addrset *as;
  int is_writer;
#ifdef DDSI_INCLUDE_SSM
  int ssm;
#endif

  assert (datap);

  if (!(datap->present & PP_ENDPOINT_GUID))
    E (" no guid?\n", err);
  GVLOGDISC (" "PGUIDFMT, PGUID (datap->endpoint_guid));

  ppguid.prefix = datap->endpoint_guid.prefix;
  ppguid.entityid.u = NN_ENTITYID_PARTICIPANT;
  if (is_deleted_participant_guid (gv->deleted_participants, &ppguid, DPG_REMOTE))
    E (" local dead pp?\n", err);

  if (entidx_lookup_participant_guid (gv->entity_index, &ppguid) != NULL)
    E (" local pp?\n", err);

  if (is_builtin_entityid (datap->endpoint_guid.entityid, vendorid))
    E (" built-in\n", err);
  if (!(datap->qos.present & QP_TOPIC_NAME))
    E (" no topic?\n", err);
  if (!(datap->qos.present & QP_TYPE_NAME))
    E (" no typename?\n", err);

  if ((pp = entidx_lookup_proxy_participant_guid (gv->entity_index, &ppguid)) == NULL)
  {
    GVLOGDISC (" unknown-proxypp");
    if ((pp = implicitly_create_proxypp (gv, &ppguid, datap, src_guid_prefix, vendorid, timestamp, 0)) == NULL)
      E ("?\n", err);
    /* Repeat regular SEDP trace for convenience */
    GVLOGDISC ("SEDP ST0 "PGUIDFMT" (cont)", PGUID (datap->endpoint_guid));
  }

  xqos = &datap->qos;
  is_writer = is_writer_entityid (datap->endpoint_guid.entityid);
  if (!is_writer)
    ddsi_xqos_mergein_missing (xqos, &gv->default_xqos_rd, ~(uint64_t)0);
  else if (vendor_is_eclipse_or_adlink(vendorid))
    ddsi_xqos_mergein_missing (xqos, &gv->default_xqos_wr, ~(uint64_t)0);
  else
    ddsi_xqos_mergein_missing (xqos, &gv->default_xqos_wr_nad, ~(uint64_t)0);

  /* After copy + merge, should have at least the ones present in the
     input.  Also verify reliability and durability are present,
     because we explicitly read those. */
  assert ((xqos->present & datap->qos.present) == datap->qos.present);
  assert (xqos->present & QP_RELIABILITY);
  assert (xqos->present & QP_DURABILITY);
  reliable = (xqos->reliability.kind == DDS_RELIABILITY_RELIABLE);

  GVLOGDISC (" %s %s %s: %s%s.%s/%s",
             reliable ? "reliable" : "best-effort",
             durability_to_string (xqos->durability.kind),
             is_writer ? "writer" : "reader",
             ((!(xqos->present & QP_PARTITION) || xqos->partition.n == 0 || *xqos->partition.strs[0] == '\0')
              ? "(default)" : xqos->partition.strs[0]),
             ((xqos->present & QP_PARTITION) && xqos->partition.n > 1) ? "+" : "",
             xqos->topic_name, xqos->type_name);

  if (! is_writer && (datap->present & PP_EXPECTS_INLINE_QOS) && datap->expects_inline_qos)
  {
    E ("******* AARGH - it expects inline QoS ********\n", err);
  }

  q_omg_log_endpoint_protection(gv, datap);
  if (q_omg_is_endpoint_protected(datap) && !q_omg_proxy_participant_is_secure(pp))
  {
    E (" remote endpoint is protected while local federation is not secure\n", err);
  }

  if (is_writer)
  {
    pwr = entidx_lookup_proxy_writer_guid (gv->entity_index, &datap->endpoint_guid);
  }
  else
  {
    prd = entidx_lookup_proxy_reader_guid (gv->entity_index, &datap->endpoint_guid);
  }
  if (pwr || prd)
  {
    /* Re-bind the proxy participant to the discovery service - and do this if it is currently
       bound to another DS instance, because that other DS instance may have already failed and
       with a new one taking over, without our noticing it. */
    GVLOGDISC (" known%s", vendor_is_cloud (vendorid) ? "-DS" : "");
    if (vendor_is_cloud (vendorid) && pp->implicitly_created && memcmp(&pp->privileged_pp_guid.prefix, src_guid_prefix, sizeof(pp->privileged_pp_guid.prefix)) != 0)
    {
      GVLOGDISC (" "PGUIDFMT" attach-to-DS "PGUIDFMT, PGUID(pp->e.guid), PGUIDPREFIX(*src_guid_prefix), pp->privileged_pp_guid.entityid.u);
      ddsrt_mutex_lock (&pp->e.lock);
      pp->privileged_pp_guid.prefix = *src_guid_prefix;
      lease_set_expiry(pp->lease, DDSRT_ETIME_NEVER);
      ddsrt_mutex_unlock (&pp->e.lock);
    }
    GVLOGDISC ("\n");
  }
  else
  {
    GVLOGDISC (" NEW");
  }

  {
    nn_locator_t loc;
    as = new_addrset ();
    if (!gv->config.tcp_use_peeraddr_for_unicast && (datap->present & PP_UNICAST_LOCATOR) && get_locator (gv, &loc, &datap->unicast_locators, 0))
      add_to_addrset (gv, as, &loc);
    else if (gv->config.tcp_use_peeraddr_for_unicast)
    {
      GVLOGDISC (" (srcloc)");
      add_to_addrset (gv, as, &rst->srcloc);
    }
    else
    {
      copy_addrset_into_addrset_uc (gv, as, pp->as_default);
    }
    if ((datap->present & PP_MULTICAST_LOCATOR) && get_locator (gv, &loc, &datap->multicast_locators, 0))
      allowmulticast_aware_add_to_addrset (gv, gv->config.allowMulticast, as, &loc);
    else
      copy_addrset_into_addrset_mc (gv, as, pp->as_default);
  }
  if (addrset_empty (as))
  {
    unref_addrset (as);
    E (" no address", err);
  }

  nn_log_addrset(gv, DDS_LC_DISCOVERY, " (as", as);
#ifdef DDSI_INCLUDE_SSM
  ssm = 0;
  if (is_writer)
    ssm = addrset_contains_ssm (gv, as);
  else if (datap->present & PP_READER_FAVOURS_SSM)
    ssm = (datap->reader_favours_ssm.state != 0);
  GVLOGDISC (" ssm=%u", ssm);
#endif
  GVLOGDISC (") QOS={");
  ddsi_xqos_log (DDS_LC_DISCOVERY, &gv->logconfig, xqos);
  GVLOGDISC ("}\n");

  if ((datap->endpoint_guid.entityid.u & NN_ENTITYID_SOURCE_MASK) == NN_ENTITYID_SOURCE_VENDOR && !vendor_is_eclipse_or_adlink (vendorid))
  {
    GVLOGDISC ("ignoring vendor-specific endpoint "PGUIDFMT"\n", PGUID (datap->endpoint_guid));
  }
  else
  {
    if (is_writer)
    {
      if (pwr)
      {
        update_proxy_writer (pwr, seq, as, xqos, timestamp);
      }
      else
      {
        /* not supposed to get here for built-in ones, so can determine the channel based on the transport priority */
        assert (!is_builtin_entityid (datap->endpoint_guid.entityid, vendorid));
#ifdef DDSI_INCLUDE_NETWORK_CHANNELS
        {
          struct config_channel_listelem *channel = find_channel (&gv->config, xqos->transport_priority);
          new_proxy_writer (&ppguid, &datap->endpoint_guid, as, datap, channel->dqueue, channel->evq ? channel->evq : gv->xevents, timestamp);
        }
#else
        new_proxy_writer (gv, &ppguid, &datap->endpoint_guid, as, datap, gv->user_dqueue, gv->xevents, timestamp, seq);
#endif
      }
    }
    else
    {
      if (prd)
      {
        update_proxy_reader (prd, seq, as, xqos, timestamp);
      }
      else
      {
#ifdef DDSI_INCLUDE_SSM
        new_proxy_reader (gv, &ppguid, &datap->endpoint_guid, as, datap, timestamp, seq, ssm);
#else
        new_proxy_reader (gv, &ppguid, &datap->endpoint_guid, as, datap, timestamp, seq);
#endif
      }
    }
  }

  unref_addrset (as);

err:

  return;
#undef E
}

static void handle_SEDP_dead (const struct receiver_state *rst, ddsi_plist_t *datap, ddsrt_wctime_t timestamp)
{
  struct ddsi_domaingv * const gv = rst->gv;
  int res;
  if (!(datap->present & PP_ENDPOINT_GUID))
  {
    GVLOGDISC (" no guid?\n");
    return;
  }
  GVLOGDISC (" "PGUIDFMT, PGUID (datap->endpoint_guid));
  if (is_writer_entityid (datap->endpoint_guid.entityid))
    res = delete_proxy_writer (gv, &datap->endpoint_guid, timestamp, 0);
  else
    res = delete_proxy_reader (gv, &datap->endpoint_guid, timestamp, 0);
  GVLOGDISC (" %s\n", (res < 0) ? " unknown" : " delete");
}

static void handle_SEDP (const struct receiver_state *rst, seqno_t seq, ddsrt_wctime_t timestamp, unsigned statusinfo, const void *vdata, uint32_t len)
{
  struct ddsi_domaingv * const gv = rst->gv;
  const struct CDRHeader *data = vdata; /* built-ins not deserialized (yet) */
  GVLOGDISC ("SEDP ST%x", statusinfo);
  if (data == NULL)
  {
    GVLOGDISC (" no payload?\n");
    return;
  }
  else
  {
    ddsi_plist_t decoded_data;
    ddsi_plist_src_t src;
    dds_return_t plist_ret;
    src.protocol_version = rst->protocol_version;
    src.vendorid = rst->vendor;
    src.encoding = data->identifier;
    src.buf = (unsigned char *) data + 4;
    src.bufsz = len - 4;
    src.strict = NN_STRICT_P (gv->config);
    src.factory = gv->m_factory;
    src.logconfig = &gv->logconfig;
    if ((plist_ret = ddsi_plist_init_frommsg (&decoded_data, NULL, ~(uint64_t)0, ~(uint64_t)0, &src)) < 0)
    {
      if (plist_ret != DDS_RETCODE_UNSUPPORTED)
        GVWARNING ("SEDP (vendor %u.%u): invalid qos/parameters\n", src.vendorid.id[0], src.vendorid.id[1]);
      return;
    }

    switch (statusinfo & (NN_STATUSINFO_DISPOSE | NN_STATUSINFO_UNREGISTER))
    {
      case 0:
        handle_SEDP_alive (rst, seq, &decoded_data, &rst->src_guid_prefix, rst->vendor, timestamp);
        break;

      case NN_STATUSINFO_DISPOSE:
      case NN_STATUSINFO_UNREGISTER:
      case (NN_STATUSINFO_DISPOSE | NN_STATUSINFO_UNREGISTER):
        handle_SEDP_dead (rst, &decoded_data, timestamp);
        break;
    }

    ddsi_plist_fini (&decoded_data);
  }
}

/******************************************************************************
 ***
 *** Topics
 ***
 *****************************************************************************/

int sedp_write_topic (struct participant *pp, const struct ddsi_plist *datap)
{
  struct writer *sedp_wr;
  struct nn_xmsg *mpayload;
  uint64_t delta;
  int ret;

  assert (datap->qos.present & QP_TOPIC_NAME);

  if (pp->e.onlylocal) {
      /* This topic is only locally available. */
      return 0;
  }

  sedp_wr = get_sedp_writer (pp, NN_ENTITYID_SEDP_BUILTIN_TOPIC_WRITER);

  mpayload = nn_xmsg_new (sedp_wr->e.gv->xmsgpool, &sedp_wr->e.guid, pp, 0, NN_XMSG_KIND_DATA);
  delta = ddsi_xqos_delta (&datap->qos, &sedp_wr->e.gv->default_xqos_tp, ~(uint64_t)0);
  if (sedp_wr->e.gv->config.explicitly_publish_qos_set_to_default)
    delta |= ~QP_UNRECOGNIZED_INCOMPATIBLE_MASK;
  ddsi_plist_addtomsg (mpayload, datap, ~(uint64_t)0, delta);
  nn_xmsg_addpar_sentinel (mpayload);

  ETRACE (pp, "sedp: write topic %s via "PGUIDFMT"\n", datap->qos.topic_name, PGUID (sedp_wr->e.guid));
  ret = write_mpayload (sedp_wr, 1, PID_TOPIC_NAME, mpayload);
  nn_xmsg_free (mpayload);
  return ret;
}


/******************************************************************************
 *****************************************************************************/

/* FIXME: defragment is a copy of the one in q_receive.c, but the deserialised should be enhanced to handle fragmented data (and arguably the processing here should be built on proper data readers) */
static int defragment (unsigned char **datap, const struct nn_rdata *fragchain, uint32_t sz)
{
  if (fragchain->nextfrag == NULL)
  {
    *datap = NN_RMSG_PAYLOADOFF (fragchain->rmsg, NN_RDATA_PAYLOAD_OFF (fragchain));
    return 0;
  }
  else
  {
    unsigned char *buf;
    uint32_t off = 0;
    buf = ddsrt_malloc (sz);
    while (fragchain)
    {
      assert (fragchain->min <= off);
      assert (fragchain->maxp1 <= sz);
      if (fragchain->maxp1 > off)
      {
        /* only copy if this fragment adds data */
        const unsigned char *payload = NN_RMSG_PAYLOADOFF (fragchain->rmsg, NN_RDATA_PAYLOAD_OFF (fragchain));
        memcpy (buf + off, payload + off - fragchain->min, fragchain->maxp1 - off);
        off = fragchain->maxp1;
      }
      fragchain = fragchain->nextfrag;
    }
    *datap = buf;
    return 1;
  }
}

int builtins_dqueue_handler (const struct nn_rsample_info *sampleinfo, const struct nn_rdata *fragchain, UNUSED_ARG (const ddsi_guid_t *rdguid), UNUSED_ARG (void *qarg))
{
  struct ddsi_domaingv * const gv = sampleinfo->rst->gv;
  struct proxy_writer *pwr;
  struct {
    struct CDRHeader cdr;
    nn_parameter_t p_endpoint_guid;
    char kh[16];
    nn_parameter_t p_sentinel;
  } keyhash_payload;
  unsigned statusinfo;
  int need_keyhash;
  ddsi_guid_t srcguid;
  Data_DataFrag_common_t *msg;
  unsigned char data_smhdr_flags;
  ddsi_plist_t qos;
  unsigned char *datap;
  int needs_free;
  uint32_t datasz = sampleinfo->size;
  ddsrt_wctime_t timestamp;

  needs_free = defragment (&datap, fragchain, sampleinfo->size);

  /* Luckily, most of the Data and DataFrag headers are the same - and
     in particular, all that we care about here is the same.  The
     key/data flags of DataFrag are different from those of Data, but
     DDSI2 used to treat them all as if they are data :( so now,
     instead of splitting out all the code, we reformat these flags
     from the submsg to always conform to that of the "Data"
     submessage regardless of the input. */
  msg = (Data_DataFrag_common_t *) NN_RMSG_PAYLOADOFF (fragchain->rmsg, NN_RDATA_SUBMSG_OFF (fragchain));
  data_smhdr_flags = normalize_data_datafrag_flags (&msg->smhdr);
  srcguid.prefix = sampleinfo->rst->src_guid_prefix;
  srcguid.entityid = msg->writerId;

  pwr = sampleinfo->pwr;
  if (pwr == NULL)
  {
    /* NULL with NN_ENTITYID_SPDP_BUILTIN_PARTICIPANT_WRITER is normal. It is possible that
     * NN_ENTITYID_SPDP_RELIABLE_BUILTIN_PARTICIPANT_SECURE_WRITER has NULL as well if there
     * is a security mismatch being handled. */
    assert ((srcguid.entityid.u == NN_ENTITYID_SPDP_BUILTIN_PARTICIPANT_WRITER) ||
            (srcguid.entityid.u == NN_ENTITYID_SPDP_RELIABLE_BUILTIN_PARTICIPANT_SECURE_WRITER));
  }
  else
  {
    assert (is_builtin_entityid (pwr->e.guid.entityid, pwr->c.vendor));
    assert (memcmp (&pwr->e.guid, &srcguid, sizeof (srcguid)) == 0);
    assert (srcguid.entityid.u != NN_ENTITYID_SPDP_BUILTIN_PARTICIPANT_WRITER);
  }

  /* If there is no payload, it is either a completely invalid message
     or a dispose/unregister in RTI style. We assume the latter,
     consequently expect to need the keyhash.  Then, if sampleinfo
     says it is a complex qos, or the keyhash is required, extract all
     we need from the inline qos. */
  need_keyhash = (datasz == 0 || (data_smhdr_flags & (DATA_FLAG_KEYFLAG | DATA_FLAG_DATAFLAG)) == 0);
  if (!(sampleinfo->complex_qos || need_keyhash))
  {
    ddsi_plist_init_empty (&qos);
    statusinfo = sampleinfo->statusinfo;
  }
  else
  {
    ddsi_plist_src_t src;
    size_t qos_offset = NN_RDATA_SUBMSG_OFF (fragchain) + offsetof (Data_DataFrag_common_t, octetsToInlineQos) + sizeof (msg->octetsToInlineQos) + msg->octetsToInlineQos;
    dds_return_t plist_ret;
    src.protocol_version = sampleinfo->rst->protocol_version;
    src.vendorid = sampleinfo->rst->vendor;
    src.encoding = (msg->smhdr.flags & SMFLAG_ENDIANNESS) ? PL_CDR_LE : PL_CDR_BE;
    src.buf = NN_RMSG_PAYLOADOFF (fragchain->rmsg, qos_offset);
    src.bufsz = NN_RDATA_PAYLOAD_OFF (fragchain) - qos_offset;
    src.strict = NN_STRICT_P (gv->config);
    src.factory = gv->m_factory;
    src.logconfig = &gv->logconfig;
    if ((plist_ret = ddsi_plist_init_frommsg (&qos, NULL, PP_STATUSINFO | PP_KEYHASH, 0, &src)) < 0)
    {
      if (plist_ret != DDS_RETCODE_UNSUPPORTED)
        GVWARNING ("data(builtin, vendor %u.%u): "PGUIDFMT" #%"PRId64": invalid inline qos\n",
                   src.vendorid.id[0], src.vendorid.id[1], PGUID (srcguid), sampleinfo->seq);
      goto done_upd_deliv;
    }
    /* Complex qos bit also gets set when statusinfo bits other than
       dispose/unregister are set.  They are not currently defined,
       but this may save us if they do get defined one day. */
    statusinfo = (qos.present & PP_STATUSINFO) ? qos.statusinfo : 0;
  }

  if (pwr && ddsrt_avl_is_empty (&pwr->readers))
  {
    /* Wasn't empty when enqueued, but needn't still be; SPDP has no
       proxy writer, and is always accepted */
    goto done_upd_deliv;
  }

  /* Built-ins still do their own deserialization (SPDP <=> pwr ==
     NULL)). */
  if (statusinfo == 0)
  {
    if (datasz == 0 || !(data_smhdr_flags & DATA_FLAG_DATAFLAG))
    {
      GVWARNING ("data(builtin, vendor %u.%u): "PGUIDFMT" #%"PRId64": built-in data but no payload\n",
                 sampleinfo->rst->vendor.id[0], sampleinfo->rst->vendor.id[1],
                 PGUID (srcguid), sampleinfo->seq);
      goto done_upd_deliv;
    }
  }
  else if (datasz)
  {
    /* Raw data must be full payload for write, just keys for
       dispose and unregister. First has been checked; the second
       hasn't been checked fully yet. */
    if (!(data_smhdr_flags & DATA_FLAG_KEYFLAG))
    {
      GVWARNING ("data(builtin, vendor %u.%u): "PGUIDFMT" #%"PRId64": dispose/unregister of built-in data but payload not just key\n",
                 sampleinfo->rst->vendor.id[0], sampleinfo->rst->vendor.id[1],
                 PGUID (srcguid), sampleinfo->seq);
      goto done_upd_deliv;
    }
  }
  else if ((qos.present & PP_KEYHASH) && !NN_STRICT_P(gv->config))
  {
    /* For SPDP/SEDP, fake a parameter list with just a keyhash.  For
       PMD, just use the keyhash directly.  Too hard to fix everything
       at the same time ... */
    if (srcguid.entityid.u == NN_ENTITYID_P2P_BUILTIN_PARTICIPANT_MESSAGE_WRITER)
    {
      datap = qos.keyhash.value;
      datasz = sizeof (qos.keyhash);
    }
    else
    {
      nn_parameterid_t pid;
      keyhash_payload.cdr.identifier = (DDSRT_ENDIAN == DDSRT_LITTLE_ENDIAN ? PL_CDR_LE : PL_CDR_BE);
      keyhash_payload.cdr.options = 0;
      switch (srcguid.entityid.u)
      {
        case NN_ENTITYID_SPDP_BUILTIN_PARTICIPANT_WRITER:
        case NN_ENTITYID_SPDP_RELIABLE_BUILTIN_PARTICIPANT_SECURE_WRITER:
          pid = PID_PARTICIPANT_GUID;
          break;
        case NN_ENTITYID_SEDP_BUILTIN_PUBLICATIONS_WRITER:
        case NN_ENTITYID_SEDP_BUILTIN_SUBSCRIPTIONS_WRITER:
        case NN_ENTITYID_SEDP_BUILTIN_PUBLICATIONS_SECURE_WRITER:
        case NN_ENTITYID_SEDP_BUILTIN_SUBSCRIPTIONS_SECURE_WRITER:
          pid = PID_ENDPOINT_GUID;
          break;
        case NN_ENTITYID_SEDP_BUILTIN_TOPIC_WRITER:
        case NN_ENTITYID_P2P_BUILTIN_PARTICIPANT_MESSAGE_WRITER:
          /* placeholders */
          pid = PID_ENDPOINT_GUID;
          break;
        default:
          GVLOGDISC ("data(builtin, vendor %u.%u): "PGUIDFMT" #%"PRId64": mapping keyhash to ENDPOINT_GUID",
                     sampleinfo->rst->vendor.id[0], sampleinfo->rst->vendor.id[1],
                     PGUID (srcguid), sampleinfo->seq);
          pid = PID_ENDPOINT_GUID;
          break;
      }
      keyhash_payload.p_endpoint_guid.parameterid = pid;
      keyhash_payload.p_endpoint_guid.length = sizeof (ddsi_keyhash_t);
      memcpy (keyhash_payload.kh, &qos.keyhash, sizeof (qos.keyhash));
      keyhash_payload.p_sentinel.parameterid = PID_SENTINEL;
      keyhash_payload.p_sentinel.length = 0;
      datap = (unsigned char *) &keyhash_payload;
      datasz = sizeof (keyhash_payload);
    }
  }
  else
  {
    GVWARNING ("data(builtin, vendor %u.%u): "PGUIDFMT" #%"PRId64": dispose/unregister with no content\n",
               sampleinfo->rst->vendor.id[0], sampleinfo->rst->vendor.id[1],
               PGUID (srcguid), sampleinfo->seq);
    goto done_upd_deliv;
  }

  if (sampleinfo->timestamp.v != DDSRT_WCTIME_INVALID.v)
    timestamp = sampleinfo->timestamp;
  else
    timestamp = ddsrt_time_wallclock ();
  switch (srcguid.entityid.u)
  {
    case NN_ENTITYID_SPDP_BUILTIN_PARTICIPANT_WRITER:
    case NN_ENTITYID_SPDP_RELIABLE_BUILTIN_PARTICIPANT_SECURE_WRITER:
      handle_SPDP (sampleinfo->rst, srcguid.entityid, sampleinfo->seq, timestamp, statusinfo, datap, datasz);
      break;
    case NN_ENTITYID_SEDP_BUILTIN_PUBLICATIONS_WRITER:
    case NN_ENTITYID_SEDP_BUILTIN_SUBSCRIPTIONS_WRITER:
    case NN_ENTITYID_SEDP_BUILTIN_PUBLICATIONS_SECURE_WRITER:
    case NN_ENTITYID_SEDP_BUILTIN_SUBSCRIPTIONS_SECURE_WRITER:
      handle_SEDP (sampleinfo->rst, sampleinfo->seq, timestamp, statusinfo, datap, datasz);
      break;
    case NN_ENTITYID_P2P_BUILTIN_PARTICIPANT_MESSAGE_WRITER:
    case NN_ENTITYID_P2P_BUILTIN_PARTICIPANT_MESSAGE_SECURE_WRITER:
      handle_pmd_message (sampleinfo->rst, timestamp, statusinfo, datap, datasz);
      break;
#ifdef DDSI_INCLUDE_SECURITY
    case NN_ENTITYID_P2P_BUILTIN_PARTICIPANT_STATELESS_MESSAGE_WRITER:
      handle_auth_handshake_message(sampleinfo->rst, srcguid.entityid, timestamp, statusinfo, datap, datasz);
      break;
    case NN_ENTITYID_P2P_BUILTIN_PARTICIPANT_VOLATILE_SECURE_WRITER:
      handle_crypto_exchange_message(sampleinfo->rst, srcguid.entityid, timestamp, statusinfo, datap, datasz);
      break;
#endif
    default:
      GVLOGDISC ("data(builtin, vendor %u.%u): "PGUIDFMT" #%"PRId64": not handled\n",
                 sampleinfo->rst->vendor.id[0], sampleinfo->rst->vendor.id[1],
                 PGUID (srcguid), sampleinfo->seq);
      break;
  }

 done_upd_deliv:
  if (needs_free)
    ddsrt_free (datap);
  if (pwr)
  {
    /* No proxy writer for SPDP */
    ddsrt_atomic_st32 (&pwr->next_deliv_seq_lowword, (uint32_t) (sampleinfo->seq + 1));
  }
  return 0;
}<|MERGE_RESOLUTION|>--- conflicted
+++ resolved
@@ -276,28 +276,28 @@
   }
   ps.participant_lease_duration = pp->lease_duration;
 
-  /* Add PrismTech specific version information */
-  {
-    ps.present |= PP_PRISMTECH_PARTICIPANT_VERSION_INFO;
-    memset (&ps.prismtech_participant_version_info, 0, sizeof (ps.prismtech_participant_version_info));
-    ps.prismtech_participant_version_info.version = 0;
-    ps.prismtech_participant_version_info.flags =
-      NN_PRISMTECH_FL_DDSI2_PARTICIPANT_FLAG |
-      NN_PRISMTECH_FL_PTBES_FIXED_0 |
-      NN_PRISMTECH_FL_SUPPORTS_STATUSINFOX;
+  /* Add Adlink specific version information */
+  {
+    ps.present |= PP_ADLINK_PARTICIPANT_VERSION_INFO;
+    memset (&ps.adlink_participant_version_info, 0, sizeof (ps.adlink_participant_version_info));
+    ps.adlink_participant_version_info.version = 0;
+    ps.adlink_participant_version_info.flags =
+      NN_ADLINK_FL_DDSI2_PARTICIPANT_FLAG |
+      NN_ADLINK_FL_PTBES_FIXED_0 |
+      NN_ADLINK_FL_SUPPORTS_STATUSINFOX;
     if (pp->e.gv->config.besmode == BESMODE_MINIMAL)
-      ps.prismtech_participant_version_info.flags |= NN_PRISMTECH_FL_MINIMAL_BES_MODE;
+      ps.adlink_participant_version_info.flags |= NN_ADLINK_FL_MINIMAL_BES_MODE;
     ddsrt_mutex_lock (&pp->e.gv->privileged_pp_lock);
     if (pp->is_ddsi2_pp)
-      ps.prismtech_participant_version_info.flags |= NN_PRISMTECH_FL_PARTICIPANT_IS_DDSI2;
+      ps.adlink_participant_version_info.flags |= NN_ADLINK_FL_PARTICIPANT_IS_DDSI2;
     ddsrt_mutex_unlock (&pp->e.gv->privileged_pp_lock);
 
     if (ddsrt_gethostname(node, sizeof(node)-1) < 0)
       (void) ddsrt_strlcpy (node, "unknown", sizeof (node));
     size = strlen(node) + strlen(DDS_VERSION) + strlen(DDS_HOST_NAME) + strlen(DDS_TARGET_NAME) + 4; /* + ///'\0' */
-    ps.prismtech_participant_version_info.internals = ddsrt_malloc(size);
-    (void) snprintf(ps.prismtech_participant_version_info.internals, size, "%s/%s/%s/%s", node, DDS_VERSION, DDS_HOST_NAME, DDS_TARGET_NAME);
-    ETRACE (pp, "spdp_write("PGUIDFMT") - internals: %s\n", PGUID (pp->e.guid), ps.prismtech_participant_version_info.internals);
+    ps.adlink_participant_version_info.internals = ddsrt_malloc(size);
+    (void) snprintf(ps.adlink_participant_version_info.internals, size, "%s/%s/%s/%s", node, DDS_VERSION, DDS_HOST_NAME, DDS_TARGET_NAME);
+    ETRACE (pp, "spdp_write("PGUIDFMT") - internals: %s\n", PGUID (pp->e.guid), ps.adlink_participant_version_info.internals);
   }
 
 #ifdef DDSI_INCLUDE_SECURITY
@@ -308,7 +308,7 @@
   }
 #endif
 
-  /* Participant QoS's insofar as they are set, different from the default, and mapped to the SPDP data, rather than to the PrismTech-specific CMParticipant endpoint.  Currently, that means just USER_DATA. */
+  /* Participant QoS's insofar as they are set, different from the default, and mapped to the SPDP data, rather than to the Adlink-specific CMParticipant endpoint.  Currently, that means just USER_DATA. */
   qosdiff = ddsi_xqos_delta (&pp->plist->qos, &pp->e.gv->default_plist_pp.qos, QP_USER_DATA);
   if (pp->e.gv->config.explicitly_publish_qos_set_to_default)
     qosdiff |= ~QP_UNRECOGNIZED_INCOMPATIBLE_MASK;
@@ -496,7 +496,6 @@
     ETRACE (pp, "spdp_write("PGUIDFMT") - internals: %s\n", PGUID (pp->e.guid), ps.adlink_participant_version_info.internals);
   }
 
-<<<<<<< HEAD
 #ifdef DDSI_INCLUDE_SECURITY
   /* Add Security specific information. */
   if (q_omg_get_participant_security_info(pp, &(ps.participant_security_info))) {
@@ -505,10 +504,7 @@
   }
 #endif
 
-  /* Participant QoS's insofar as they are set, different from the default, and mapped to the SPDP data, rather than to the PrismTech-specific CMParticipant endpoint.  Currently, that means just USER_DATA. */
-=======
   /* Participant QoS's insofar as they are set, different from the default.  Currently, that means just USER_DATA. */
->>>>>>> f139dbcd
   qosdiff = ddsi_xqos_delta (&pp->plist->qos, &pp->e.gv->default_plist_pp.qos, QP_USER_DATA);
   if (pp->e.gv->config.explicitly_publish_qos_set_to_default)
     qosdiff |= ~QP_UNRECOGNIZED_INCOMPATIBLE_MASK;
@@ -557,7 +553,6 @@
   return ret;
 }
 
-<<<<<<< HEAD
 int spdp_dispose_unregister (struct participant *pp)
 {
   /*
@@ -573,10 +568,7 @@
   return ret;
 }
 
-static unsigned pseudo_random_delay (const ddsi_guid_t *x, const ddsi_guid_t *y, nn_mtime_t tnow)
-=======
 static unsigned pseudo_random_delay (const ddsi_guid_t *x, const ddsi_guid_t *y, ddsrt_mtime_t tnow)
->>>>>>> f139dbcd
 {
   /* You know, an ordinary random generator would be even better, but
      the C library doesn't have a reentrant one and I don't feel like
@@ -630,11 +622,7 @@
   entidx_enum_participant_fini (&est);
 }
 
-<<<<<<< HEAD
-static int handle_SPDP_dead (const struct receiver_state *rst, ddsi_entityid_t pwr_entityid, nn_wctime_t timestamp, const ddsi_plist_t *datap, unsigned statusinfo)
-=======
-static int handle_SPDP_dead (const struct receiver_state *rst, ddsrt_wctime_t timestamp, const ddsi_plist_t *datap, unsigned statusinfo)
->>>>>>> f139dbcd
+static int handle_SPDP_dead (const struct receiver_state *rst, ddsi_entityid_t pwr_entityid, ddsrt_wctime_t timestamp, const ddsi_plist_t *datap, unsigned statusinfo)
 {
   struct ddsi_domaingv * const gv = rst->gv;
   ddsi_guid_t guid;
@@ -865,18 +853,9 @@
     lease_duration = DDS_SECS (100);
   }
 
-<<<<<<< HEAD
-  if (datap->present & PP_PRISMTECH_PARTICIPANT_VERSION_INFO) {
-    if ((datap->prismtech_participant_version_info.flags & NN_PRISMTECH_FL_DDSI2_PARTICIPANT_FLAG) &&
-        (datap->prismtech_participant_version_info.flags & NN_PRISMTECH_FL_PARTICIPANT_IS_DDSI2))
-=======
   if (datap->present & PP_ADLINK_PARTICIPANT_VERSION_INFO) {
-    if (datap->adlink_participant_version_info.flags & NN_ADLINK_FL_KERNEL_SEQUENCE_NUMBER)
-      custom_flags |= CF_INC_KERNEL_SEQUENCE_NUMBERS;
-
     if ((datap->adlink_participant_version_info.flags & NN_ADLINK_FL_DDSI2_PARTICIPANT_FLAG) &&
         (datap->adlink_participant_version_info.flags & NN_ADLINK_FL_PARTICIPANT_IS_DDSI2))
->>>>>>> f139dbcd
       custom_flags |= CF_PARTICIPANT_IS_DDSI2;
 
     GVLOGDISC (" (0x%08x-0x%08x-0x%08x-0x%08x-0x%08x %s)",
@@ -1037,11 +1016,7 @@
   return 1;
 }
 
-<<<<<<< HEAD
-static void handle_SPDP (const struct receiver_state *rst, ddsi_entityid_t pwr_entityid, seqno_t seq, nn_wctime_t timestamp, unsigned statusinfo, const void *vdata, uint32_t len)
-=======
-static void handle_SPDP (const struct receiver_state *rst, seqno_t seq, ddsrt_wctime_t timestamp, unsigned statusinfo, const void *vdata, uint32_t len)
->>>>>>> f139dbcd
+static void handle_SPDP (const struct receiver_state *rst, ddsi_entityid_t pwr_entityid, seqno_t seq, ddsrt_wctime_t timestamp, unsigned statusinfo, const void *vdata, uint32_t len)
 {
   struct ddsi_domaingv * const gv = rst->gv;
   const struct CDRHeader *data = vdata; /* built-ins not deserialized (yet) */
