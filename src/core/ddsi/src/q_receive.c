/*
 * Copyright(c) 2006 to 2018 ADLINK Technology Limited and others
 *
 * This program and the accompanying materials are made available under the
 * terms of the Eclipse Public License v. 2.0 which is available at
 * http://www.eclipse.org/legal/epl-2.0, or the Eclipse Distribution License
 * v. 1.0 which is available at
 * http://www.eclipse.org/org/documents/edl-v10.php.
 *
 * SPDX-License-Identifier: EPL-2.0 OR BSD-3-Clause
 */
#include <ctype.h>
#include <stdio.h>
#include <stdlib.h>
#include <stddef.h>

#include "dds/ddsrt/heap.h"
#include "dds/ddsrt/log.h"
#include "dds/ddsrt/md5.h"
#include "dds/ddsrt/sync.h"
#include "dds/ddsrt/string.h"
#include "dds/ddsrt/static_assert.h"

#include "dds/ddsrt/avl.h"
#include "dds/ddsi/ddsi_cdrstream.h"
#include "dds/ddsi/q_protocol.h"
#include "dds/ddsi/q_rtps.h"
#include "dds/ddsi/q_misc.h"
#include "dds/ddsi/q_config.h"
#include "dds/ddsi/q_log.h"
#include "dds/ddsi/ddsi_plist.h"
#include "dds/ddsi/q_unused.h"
#include "dds/ddsi/q_bswap.h"
#include "dds/ddsi/q_lat_estim.h"
#include "dds/ddsi/q_bitset.h"
#include "dds/ddsi/q_xevent.h"
#include "dds/ddsi/q_addrset.h"
#include "dds/ddsi/q_ddsi_discovery.h"
#include "dds/ddsi/q_radmin.h"
#include "dds/ddsi/q_thread.h"
#include "dds/ddsi/ddsi_entity_index.h"
#include "dds/ddsi/q_lease.h"
#include "dds/ddsi/q_gc.h"
#include "dds/ddsi/q_entity.h"
#include "dds/ddsi/q_xmsg.h"
#include "dds/ddsi/q_receive.h"
#include "dds/ddsi/ddsi_rhc.h"
#include "dds/ddsi/ddsi_deliver_locally.h"

#include "dds/ddsi/q_transmit.h"
#include "dds/ddsi/ddsi_domaingv.h"
#include "dds/ddsi/q_init.h"
#include "dds/ddsi/ddsi_tkmap.h"
#include "dds/ddsi/ddsi_mcgroup.h"
#include "dds/ddsi/ddsi_serdata.h"
#include "dds/ddsi/ddsi_serdata_default.h" /* FIXME: get rid of this */
#include "dds/ddsi/ddsi_security_omg.h"

#include "dds/ddsi/sysdeps.h"
#include "dds__whc.h"

/*
Notes:

- for now, the safer option is usually chosen: hold a lock even if it
  isn't strictly necessary in the particular configuration we have
  (such as one receive thread vs. multiple receive threads)

- nn_dqueue_enqueue may be called with pwr->e.lock held

- deliver_user_data_synchronously may be called with pwr->e.lock held,
  which is needed if IN-ORDER synchronous delivery is desired when
  there are also multiple receive threads

- deliver_user_data gets passed in whether pwr->e.lock is held on entry

*/

static void deliver_user_data_synchronously (struct nn_rsample_chain *sc, const ddsi_guid_t *rdguid);

static void maybe_set_reader_in_sync (struct proxy_writer *pwr, struct pwr_rd_match *wn, seqno_t last_deliv_seq)
{
  switch (wn->in_sync)
  {
    case PRMSS_SYNC:
      assert(0);
      break;
    case PRMSS_TLCATCHUP:
      if (last_deliv_seq >= wn->u.not_in_sync.end_of_tl_seq)
      {
        wn->in_sync = PRMSS_SYNC;
        if (--pwr->n_readers_out_of_sync == 0)
          local_reader_ary_setfastpath_ok (&pwr->rdary, true);
      }
      break;
    case PRMSS_OUT_OF_SYNC:
      if (!wn->filtered)
      {
        assert (nn_reorder_next_seq (wn->u.not_in_sync.reorder) <= nn_reorder_next_seq (pwr->reorder));
        if (pwr->have_seen_heartbeat && nn_reorder_next_seq (wn->u.not_in_sync.reorder) == nn_reorder_next_seq (pwr->reorder))
        {
          ETRACE (pwr, " msr_in_sync("PGUIDFMT" out-of-sync to tlcatchup)", PGUID (wn->rd_guid));
          wn->in_sync = PRMSS_TLCATCHUP;
          maybe_set_reader_in_sync (pwr, wn, last_deliv_seq);
        }
      }
      break;
  }
}

static int valid_sequence_number_set (const nn_sequence_number_set_header_t *snset)
{
  return (fromSN (snset->bitmap_base) > 0 && snset->numbits <= 256);
}

static int valid_fragment_number_set (const nn_fragment_number_set_header_t *fnset)
{
  return (fnset->bitmap_base > 0 && fnset->numbits <= 256);
}

static int valid_AckNack (const struct receiver_state *rst, AckNack_t *msg, size_t size, int byteswap)
{
  nn_count_t *count; /* this should've preceded the bitmap */
  if (size < ACKNACK_SIZE (0))
    /* note: sizeof(*msg) is not sufficient verification, but it does
       suffice for verifying all fixed header fields exist */
    return 0;
  if (byteswap)
  {
    bswap_sequence_number_set_hdr (&msg->readerSNState);
    /* bits[], count deferred until validation of fixed part */
  }
  msg->readerId = nn_ntoh_entityid (msg->readerId);
  msg->writerId = nn_ntoh_entityid (msg->writerId);
  /* Validation following 8.3.7.1.3 + 8.3.5.5 */
  if (!valid_sequence_number_set (&msg->readerSNState))
  {
    /* FastRTPS, Connext send invalid pre-emptive ACKs -- patch the message to
       make it well-formed and process it as normal */
    if (! NN_STRICT_P (rst->gv->config) &&
        (fromSN (msg->readerSNState.bitmap_base) == 0 && msg->readerSNState.numbits == 0) &&
        (vendor_is_eprosima (rst->vendor) || vendor_is_rti (rst->vendor)))
      msg->readerSNState.bitmap_base = toSN (1);
    else
      return 0;
  }
  /* Given the number of bits, we can compute the size of the AckNack
     submessage, and verify that the submessage is large enough */
  if (size < ACKNACK_SIZE (msg->readerSNState.numbits))
    return 0;
  count = (nn_count_t *) ((char *) &msg->bits + NN_SEQUENCE_NUMBER_SET_BITS_SIZE (msg->readerSNState.numbits));
  if (byteswap)
  {
    bswap_sequence_number_set_bitmap (&msg->readerSNState, msg->bits);
    *count = ddsrt_bswap4 (*count);
  }
  return 1;
}

static int valid_Gap (Gap_t *msg, size_t size, int byteswap)
{
  if (size < GAP_SIZE (0))
    return 0;
  if (byteswap)
  {
    bswapSN (&msg->gapStart);
    bswap_sequence_number_set_hdr (&msg->gapList);
  }
  msg->readerId = nn_ntoh_entityid (msg->readerId);
  msg->writerId = nn_ntoh_entityid (msg->writerId);
  if (fromSN (msg->gapStart) <= 0)
    return 0;
  if (!valid_sequence_number_set (&msg->gapList))
    return 0;
  /* One would expect gapStart < gapList.base, but it is not required by
     the spec for the GAP to valid. */
  if (size < GAP_SIZE (msg->gapList.numbits))
    return 0;
  if (byteswap)
    bswap_sequence_number_set_bitmap (&msg->gapList, msg->bits);
  return 1;
}

static int valid_InfoDST (InfoDST_t *msg, size_t size, UNUSED_ARG (int byteswap))
{
  if (size < sizeof (*msg))
    return 0;
  return 1;
}

static int valid_InfoSRC (InfoSRC_t *msg, size_t size, UNUSED_ARG (int byteswap))
{
  if (size < sizeof (*msg))
    return 0;
  return 1;
}

static int valid_InfoTS (InfoTS_t *msg, size_t size, int byteswap)
{
  assert (sizeof (SubmessageHeader_t) <= size);
  if (msg->smhdr.flags & INFOTS_INVALIDATE_FLAG)
    return 1;
  else if (size < sizeof (InfoTS_t))
    return 0;
  else
  {
    if (byteswap)
    {
      msg->time.seconds = ddsrt_bswap4 (msg->time.seconds);
      msg->time.fraction = ddsrt_bswap4u (msg->time.fraction);
    }
    return ddsi_is_valid_timestamp (msg->time);
  }
}

static int valid_Heartbeat (Heartbeat_t *msg, size_t size, int byteswap)
{
  if (size < sizeof (*msg))
    return 0;
  if (byteswap)
  {
    bswapSN (&msg->firstSN);
    bswapSN (&msg->lastSN);
    msg->count = ddsrt_bswap4 (msg->count);
  }
  msg->readerId = nn_ntoh_entityid (msg->readerId);
  msg->writerId = nn_ntoh_entityid (msg->writerId);
  /* Validation following 8.3.7.5.3; lastSN + 1 == firstSN: no data */
  if (fromSN (msg->firstSN) <= 0 || fromSN (msg->lastSN) + 1 < fromSN (msg->firstSN))
    return 0;
  return 1;
}

static int valid_HeartbeatFrag (HeartbeatFrag_t *msg, size_t size, int byteswap)
{
  if (size < sizeof (*msg))
    return 0;
  if (byteswap)
  {
    bswapSN (&msg->writerSN);
    msg->lastFragmentNum = ddsrt_bswap4u (msg->lastFragmentNum);
    msg->count = ddsrt_bswap4 (msg->count);
  }
  msg->readerId = nn_ntoh_entityid (msg->readerId);
  msg->writerId = nn_ntoh_entityid (msg->writerId);
  if (fromSN (msg->writerSN) <= 0 || msg->lastFragmentNum == 0)
    return 0;
  return 1;
}

static int valid_NackFrag (NackFrag_t *msg, size_t size, int byteswap)
{
  nn_count_t *count; /* this should've preceded the bitmap */
  if (size < NACKFRAG_SIZE (0))
    /* note: sizeof(*msg) is not sufficient verification, but it does
       suffice for verifying all fixed header fields exist */
    return 0;
  if (byteswap)
  {
    bswapSN (&msg->writerSN);
    bswap_fragment_number_set_hdr (&msg->fragmentNumberState);
    /* bits[], count deferred until validation of fixed part */
  }
  msg->readerId = nn_ntoh_entityid (msg->readerId);
  msg->writerId = nn_ntoh_entityid (msg->writerId);
  /* Validation following 8.3.7.1.3 + 8.3.5.5 */
  if (!valid_fragment_number_set (&msg->fragmentNumberState))
    return 0;
  /* Given the number of bits, we can compute the size of the Nackfrag
     submessage, and verify that the submessage is large enough */
  if (size < NACKFRAG_SIZE (msg->fragmentNumberState.numbits))
    return 0;
  count = (nn_count_t *) ((char *) &msg->bits + NN_FRAGMENT_NUMBER_SET_BITS_SIZE (msg->fragmentNumberState.numbits));
  if (byteswap)
  {
    bswap_fragment_number_set_bitmap (&msg->fragmentNumberState, msg->bits);
    *count = ddsrt_bswap4 (*count);
  }
  return 1;
}

static void set_sampleinfo_proxy_writer (struct nn_rsample_info *sampleinfo, ddsi_guid_t *pwr_guid)
{
  struct proxy_writer * pwr = entidx_lookup_proxy_writer_guid (sampleinfo->rst->gv->entity_index, pwr_guid);
  sampleinfo->pwr = pwr;
}

static int set_sampleinfo_bswap (struct nn_rsample_info *sampleinfo, struct CDRHeader *hdr)
{
  if (hdr)
  {
    switch (hdr->identifier)
    {
      case CDR_BE:
      case PL_CDR_BE:
      {
        sampleinfo->bswap = (DDSRT_ENDIAN == DDSRT_LITTLE_ENDIAN) ? 1 : 0;
        break;
      }
      case CDR_LE:
      case PL_CDR_LE:
      {
        sampleinfo->bswap = (DDSRT_ENDIAN == DDSRT_LITTLE_ENDIAN) ? 0 : 1;
        break;
      }
      default:
      {
        return 0;
      }
    }
  }
  return 1;
}

static int valid_Data (const struct receiver_state *rst, struct nn_rmsg *rmsg, Data_t *msg, size_t size, int byteswap, struct nn_rsample_info *sampleinfo, unsigned char **payloadp, uint32_t *payloadsz)
{
  /* on success: sampleinfo->{seq,rst,statusinfo,bswap,complex_qos} all set */
  ddsi_guid_t pwr_guid;
  unsigned char *ptr;

  if (size < sizeof (*msg))
    return 0; /* too small even for fixed fields */
  /* D=1 && K=1 is invalid in this version of the protocol */
  if ((msg->x.smhdr.flags & (DATA_FLAG_DATAFLAG | DATA_FLAG_KEYFLAG)) ==
      (DATA_FLAG_DATAFLAG | DATA_FLAG_KEYFLAG))
    return 0;
  if (byteswap)
  {
    msg->x.extraFlags = ddsrt_bswap2u (msg->x.extraFlags);
    msg->x.octetsToInlineQos = ddsrt_bswap2u (msg->x.octetsToInlineQos);
    bswapSN (&msg->x.writerSN);
  }
  msg->x.readerId = nn_ntoh_entityid (msg->x.readerId);
  msg->x.writerId = nn_ntoh_entityid (msg->x.writerId);
  pwr_guid.prefix = rst->src_guid_prefix;
  pwr_guid.entityid = msg->x.writerId;

  sampleinfo->rst = (struct receiver_state *) rst; /* drop const */
  set_sampleinfo_proxy_writer (sampleinfo, &pwr_guid);
  sampleinfo->seq = fromSN (msg->x.writerSN);
  sampleinfo->fragsize = 0; /* for unfragmented data, fragsize = 0 works swell */

  if (sampleinfo->seq <= 0 && sampleinfo->seq != NN_SEQUENCE_NUMBER_UNKNOWN)
    return 0;

  if ((msg->x.smhdr.flags & (DATA_FLAG_INLINE_QOS | DATA_FLAG_DATAFLAG | DATA_FLAG_KEYFLAG)) == 0)
  {
    /* no QoS, no payload, so octetsToInlineQos will never be used
       though one would expect octetsToInlineQos and size to be in
       agreement or octetsToInlineQos to be 0 or so */
    *payloadp = NULL;
    sampleinfo->size = 0; /* size is full payload size, no payload & unfragmented => size = 0 */
    sampleinfo->statusinfo = 0;
    sampleinfo->complex_qos = 0;
    return 1;
  }

  /* QoS and/or payload, so octetsToInlineQos must be within the
     msg; since the serialized data and serialized parameter lists
     have a 4 byte header, that one, too must fit */
  if (offsetof (Data_DataFrag_common_t, octetsToInlineQos) + sizeof (msg->x.octetsToInlineQos) + msg->x.octetsToInlineQos + 4 > size)
    return 0;

  ptr = (unsigned char *) msg + offsetof (Data_DataFrag_common_t, octetsToInlineQos) + sizeof (msg->x.octetsToInlineQos) + msg->x.octetsToInlineQos;
  if (msg->x.smhdr.flags & DATA_FLAG_INLINE_QOS)
  {
    ddsi_plist_src_t src;
    src.protocol_version = rst->protocol_version;
    src.vendorid = rst->vendor;
    src.encoding = (msg->x.smhdr.flags & SMFLAG_ENDIANNESS) ? PL_CDR_LE : PL_CDR_BE;
    src.buf = ptr;
    src.bufsz = (unsigned) ((unsigned char *) msg + size - src.buf); /* end of message, that's all we know */
    src.factory = NULL;
    src.logconfig = &rst->gv->logconfig;
    /* just a quick scan, gathering only what we _really_ need */
    if ((ptr = ddsi_plist_quickscan (sampleinfo, rmsg, &src)) == NULL)
      return 0;
  }
  else
  {
    sampleinfo->statusinfo = 0;
    sampleinfo->complex_qos = 0;
  }

  if (!(msg->x.smhdr.flags & (DATA_FLAG_DATAFLAG | DATA_FLAG_KEYFLAG)))
  {
    /*TRACE (("no payload\n"));*/
    *payloadp = NULL;
    *payloadsz = 0;
    sampleinfo->size = 0;
  }
  else if ((size_t) ((char *) ptr + 4 - (char *) msg) > size)
  {
    /* no space for the header */
    return 0;
  }
  else
  {
    sampleinfo->size = (uint32_t) ((char *) msg + size - (char *) ptr);
    *payloadsz = sampleinfo->size;
    *payloadp = ptr;
  }
  return 1;
}

static int valid_DataFrag (const struct receiver_state *rst, struct nn_rmsg *rmsg, DataFrag_t *msg, size_t size, int byteswap, struct nn_rsample_info *sampleinfo, unsigned char **payloadp, uint32_t *payloadsz)
{
<<<<<<< HEAD
  /* on success: sampleinfo->{rst,statusinfo,pt_wr_info_zoff,bswap,complex_qos} all set */
=======
  /* on success: sampleinfo->{rst,statusinfo,bswap,complex_qos} all set */
  uint32_t payloadsz;
>>>>>>> f139dbcd
  ddsi_guid_t pwr_guid;
  unsigned char *ptr;

  if (size < sizeof (*msg))
    return 0; /* too small even for fixed fields */

  if (byteswap)
  {
    msg->x.extraFlags = ddsrt_bswap2u (msg->x.extraFlags);
    msg->x.octetsToInlineQos = ddsrt_bswap2u (msg->x.octetsToInlineQos);
    bswapSN (&msg->x.writerSN);
    msg->fragmentStartingNum = ddsrt_bswap4u (msg->fragmentStartingNum);
    msg->fragmentsInSubmessage = ddsrt_bswap2u (msg->fragmentsInSubmessage);
    msg->fragmentSize = ddsrt_bswap2u (msg->fragmentSize);
    msg->sampleSize = ddsrt_bswap4u (msg->sampleSize);
  }
  msg->x.readerId = nn_ntoh_entityid (msg->x.readerId);
  msg->x.writerId = nn_ntoh_entityid (msg->x.writerId);
  pwr_guid.prefix = rst->src_guid_prefix;
  pwr_guid.entityid = msg->x.writerId;

  if (NN_STRICT_P (rst->gv->config) && msg->fragmentSize <= 1024 && msg->fragmentSize < rst->gv->config.fragment_size)
  {
    /* Spec says fragments must > 1kB; not allowing 1024 bytes is IMHO
       totally ridiculous; and I really don't care how small the
       fragments anyway. And we're certainly not going too fail the
       message if it is as least as large as the configured fragment
       size. */
    return 0;
  }
  if (msg->fragmentSize == 0 || msg->fragmentStartingNum == 0 || msg->fragmentsInSubmessage == 0)
    return 0;
  if (NN_STRICT_P (rst->gv->config) && msg->fragmentSize >= msg->sampleSize)
    /* may not fragment if not needed -- but I don't care */
    return 0;
  if ((msg->fragmentStartingNum + msg->fragmentsInSubmessage - 2) * msg->fragmentSize >= msg->sampleSize)
    /* starting offset of last fragment must be within sample, note:
       fragment numbers are 1-based */
    return 0;

  sampleinfo->rst = (struct receiver_state *) rst; /* drop const */
  set_sampleinfo_proxy_writer (sampleinfo, &pwr_guid);
  sampleinfo->seq = fromSN (msg->x.writerSN);
  sampleinfo->fragsize = msg->fragmentSize;
  sampleinfo->size = msg->sampleSize;

  if (sampleinfo->seq <= 0 && sampleinfo->seq != NN_SEQUENCE_NUMBER_UNKNOWN)
    return 0;

  /* QoS and/or payload, so octetsToInlineQos must be within the msg;
     since the serialized data and serialized parameter lists have a 4
     byte header, that one, too must fit */
  if (offsetof (Data_DataFrag_common_t, octetsToInlineQos) + sizeof (msg->x.octetsToInlineQos) + msg->x.octetsToInlineQos + 4 > size)
    return 0;

  /* Quick check inline QoS if present, collecting a little bit of
     information on it.  The only way to find the payload offset if
     inline QoSs are present. */
  ptr = (unsigned char *) msg + offsetof (Data_DataFrag_common_t, octetsToInlineQos) + sizeof (msg->x.octetsToInlineQos) + msg->x.octetsToInlineQos;
  if (msg->x.smhdr.flags & DATAFRAG_FLAG_INLINE_QOS)
  {
    ddsi_plist_src_t src;
    src.protocol_version = rst->protocol_version;
    src.vendorid = rst->vendor;
    src.encoding = (msg->x.smhdr.flags & SMFLAG_ENDIANNESS) ? PL_CDR_LE : PL_CDR_BE;
    src.buf = ptr;
    src.bufsz = (unsigned) ((unsigned char *) msg + size - src.buf); /* end of message, that's all we know */
    src.factory = NULL;
    src.logconfig = &rst->gv->logconfig;
    /* just a quick scan, gathering only what we _really_ need */
    if ((ptr = ddsi_plist_quickscan (sampleinfo, rmsg, &src)) == NULL)
      return 0;
  }
  else
  {
    sampleinfo->statusinfo = 0;
    sampleinfo->complex_qos = 0;
  }

  *payloadp = ptr;
  *payloadsz = (uint32_t) ((char *) msg + size - (char *) ptr);
  if ((uint32_t) msg->fragmentsInSubmessage * msg->fragmentSize <= (*payloadsz))
    ; /* all spec'd fragments fit in payload */
  else if ((uint32_t) (msg->fragmentsInSubmessage - 1) * msg->fragmentSize >= (*payloadsz))
    return 0; /* I can live with a short final fragment, but _only_ the final one */
  else if ((uint32_t) (msg->fragmentStartingNum - 1) * msg->fragmentSize + (*payloadsz) >= msg->sampleSize)
    ; /* final fragment is long enough to cover rest of sample */
  else
    return 0;
  if (msg->fragmentStartingNum == 1)
  {
    if ((size_t) ((char *) ptr + 4 - (char *) msg) > size)
    {
      /* no space for the header -- technically, allowing small
         fragments would also mean allowing a partial header, but I
         prefer this */
      return 0;
    }
  }
  return 1;
}

int add_Gap (struct nn_xmsg *msg, struct writer *wr, struct proxy_reader *prd, seqno_t start, seqno_t base, uint32_t numbits, const uint32_t *bits)
{
  struct nn_xmsg_marker sm_marker;
  Gap_t *gap;
  ASSERT_MUTEX_HELD (wr->e.lock);
  gap = nn_xmsg_append (msg, &sm_marker, GAP_SIZE (numbits));
  nn_xmsg_submsg_init (msg, sm_marker, SMID_GAP);
  gap->readerId = nn_hton_entityid (prd->e.guid.entityid);
  gap->writerId = nn_hton_entityid (wr->e.guid.entityid);
  gap->gapStart = toSN (start);
  gap->gapList.bitmap_base = toSN (base);
  gap->gapList.numbits = numbits;
  memcpy (gap->bits, bits, NN_SEQUENCE_NUMBER_SET_BITS_SIZE (numbits));
  nn_xmsg_submsg_setnext (msg, sm_marker);
  encode_datawriter_submsg(msg, sm_marker, wr);
  return 0;
}

static void force_heartbeat_to_peer (struct writer *wr, const struct whc_state *whcst, struct proxy_reader *prd, int hbansreq)
{
  struct nn_xmsg *m;

  ASSERT_MUTEX_HELD (&wr->e.lock);
  assert (wr->reliable);

  m = nn_xmsg_new (wr->e.gv->xmsgpool, &wr->e.guid, wr->c.pp, 0, NN_XMSG_KIND_CONTROL);
  if (nn_xmsg_setdstPRD (m, prd) < 0)
  {
    /* If we don't have an address, give up immediately */
    nn_xmsg_free (m);
    return;
  }

  /* Send a Heartbeat just to this peer */
  add_Heartbeat (m, wr, whcst, hbansreq, 0, prd->e.guid.entityid, 0);
  ETRACE (wr, "force_heartbeat_to_peer: "PGUIDFMT" -> "PGUIDFMT" - queue for transmit\n",
          PGUID (wr->e.guid), PGUID (prd->e.guid));
  qxev_msg (wr->evq, m);
}

static seqno_t grow_gap_to_next_seq (const struct writer *wr, seqno_t seq)
{
  seqno_t next_seq = whc_next_seq (wr->whc, seq - 1);
  seqno_t seq_xmit = writer_read_seq_xmit (wr);
  if (next_seq == MAX_SEQ_NUMBER) /* no next sample */
    return seq_xmit + 1;
  else if (next_seq > seq_xmit)  /* next is beyond last actually transmitted */
    return seq_xmit;
  else /* next one is already visible in the outside world */
    return next_seq;
}

static int acknack_is_nack (const AckNack_t *msg)
{
  unsigned x = 0, mask;
  int i;
  if (msg->readerSNState.numbits == 0)
    /* Disallowed by the spec, but RTI appears to require them (and so
       even we generate them) */
    return 0;
  for (i = 0; i < (int) NN_SEQUENCE_NUMBER_SET_BITS_SIZE (msg->readerSNState.numbits) / 4 - 1; i++)
    x |= msg->bits[i];
  if ((msg->readerSNState.numbits % 32) == 0)
    mask = ~0u;
  else
    mask = ~(~0u >> (msg->readerSNState.numbits % 32));
  x |= msg->bits[i] & mask;
  return x != 0;
}

static int accept_ack_or_hb_w_timeout (nn_count_t new_count, nn_count_t *exp_count, ddsrt_etime_t tnow, ddsrt_etime_t *t_last_accepted, int force_accept)
{
  /* AckNacks and Heartbeats with a sequence number (called "count"
     for some reason) equal to or less than the highest one received
     so far must be dropped.  However, we provide an override
     (force_accept) for pre-emptive acks and we accept ones regardless
     of the sequence number after a few seconds.

     This allows continuing after an asymmetrical disconnection if the
     re-connecting side jumps back in its sequence numbering.  DDSI2.1
     8.4.15.7 says: "New HEARTBEATS should have Counts greater than
     all older HEARTBEATs. Then, received HEARTBEATs with Counts not
     greater than any previously received can be ignored."  But it
     isn't clear whether that is about connections or entities, and
     besides there is an issue with the wrap around after 2**31-1.

     This combined procedure should give the best of all worlds, and
     is not more expensive in the common case. */
  const int64_t timeout = DDS_SECS (2);

  if (new_count < *exp_count && tnow.v - t_last_accepted->v < timeout && !force_accept)
    return 0;

  *exp_count = new_count + 1;
  *t_last_accepted = tnow;
  return 1;
}

<<<<<<< HEAD
void nn_gap_info_init(struct nn_gap_info *gi)
{
  gi->gapstart = -1;
  gi->gapend = -1;
  gi->gapnumbits = 0;
  memset(gi->gapbits, 0, sizeof(gi->gapbits));
}

void nn_gap_info_update(struct ddsi_domaingv *gv, struct nn_gap_info *gi, int64_t seqnr)
{
  if (gi->gapstart == -1)
  {
    GVTRACE (" M%"PRId64, seqnr);
    gi->gapstart = seqnr;
    gi->gapend = gi->gapstart + 1;
  }
  else if (seqnr == gi->gapend)
  {
    GVTRACE (" M%"PRId64, seqnr);
    gi->gapend = seqnr + 1;
  }
  else if (seqnr - gi->gapend < 256)
  {
    unsigned idx = (unsigned) (seqnr - gi->gapend);
    GVTRACE (" M%"PRId64, seqnr);
    gi->gapnumbits = idx + 1;
    nn_bitset_set (gi->gapnumbits, gi->gapbits, idx);
  }
}

struct nn_xmsg * nn_gap_info_create_gap(struct writer *wr, struct proxy_reader *prd, struct nn_gap_info *gi)
{
  struct nn_xmsg *m;

  if (gi->gapstart <= 0)
    return NULL;

  if (gi->gapnumbits == 0)
  {
    /* Avoid sending an invalid bitset */
    gi->gapnumbits = 1;
    nn_bitset_set (gi->gapnumbits, gi->gapbits, 0);
    gi->gapend--;
  }

  m = nn_xmsg_new (wr->e.gv->xmsgpool, &wr->e.guid, wr->c.pp, 0, NN_XMSG_KIND_CONTROL);

#ifdef DDSI_INCLUDE_NETWORK_PARTITIONS
  nn_xmsg_setencoderid (m, wr->partition_id);
#endif

  if (nn_xmsg_setdstPRD (m, prd) < 0)
  {
    nn_xmsg_free (m);
    m = NULL;
  }
  else
  {
    add_Gap (m, wr, prd, gi->gapstart, gi->gapend, gi->gapnumbits, gi->gapbits);
    if (nn_xmsg_size(m) == 0)
    {
      nn_xmsg_free (m);
      m = NULL;
    }
    else
    {
      unsigned i;
      ETRACE (wr, " FXGAP%"PRId64"..%"PRId64"/%d:", gi->gapstart, gi->gapend, gi->gapnumbits);
      for (i = 0; i < gi->gapnumbits; i++)
        ETRACE (wr, "%c", nn_bitset_isset (gi->gapnumbits, gi->gapbits, i) ? '1' : '0');
    }
  }

  return m;
}

static int handle_AckNack (struct receiver_state *rst, nn_etime_t tnow, const AckNack_t *msg, nn_wctime_t timestamp, SubmessageKind_t prev_smid)
=======
static int handle_AckNack (struct receiver_state *rst, ddsrt_etime_t tnow, const AckNack_t *msg, ddsrt_wctime_t timestamp)
>>>>>>> f139dbcd
{
  struct proxy_reader *prd;
  struct wr_prd_match *rn;
  struct writer *wr;
  struct lease *lease;
  ddsi_guid_t src, dst;
  seqno_t seqbase;
  seqno_t seq_xmit;
  seqno_t max_seq_available;
  nn_count_t *countp;
  struct nn_gap_info gi;
  int accelerate_rexmit = 0;
  int is_pure_ack;
  int is_pure_nonhist_ack;
  int is_preemptive_ack;
  int enqueued;
  unsigned numbits;
  uint32_t msgs_sent, msgs_lost;
  seqno_t max_seq_in_reply;
  struct whc_node *deferred_free_list = NULL;
  struct whc_state whcst;
  int hb_sent_in_response = 0;
  countp = (nn_count_t *) ((char *) msg + offsetof (AckNack_t, bits) + NN_SEQUENCE_NUMBER_SET_BITS_SIZE (msg->readerSNState.numbits));
  src.prefix = rst->src_guid_prefix;
  src.entityid = msg->readerId;
  dst.prefix = rst->dst_guid_prefix;
  dst.entityid = msg->writerId;
  RSTTRACE ("ACKNACK(%s#%"PRId32":%"PRId64"/%"PRIu32":", msg->smhdr.flags & ACKNACK_FLAG_FINAL ? "F" : "",
            *countp, fromSN (msg->readerSNState.bitmap_base), msg->readerSNState.numbits);
  for (uint32_t i = 0; i < msg->readerSNState.numbits; i++)
    RSTTRACE ("%c", nn_bitset_isset (msg->readerSNState.numbits, msg->bits, i) ? '1' : '0');
  seqbase = fromSN (msg->readerSNState.bitmap_base);

  if (!rst->forme)
  {
    RSTTRACE (" "PGUIDFMT" -> "PGUIDFMT" not-for-me)", PGUID (src), PGUID (dst));
    return 1;
  }

  if ((wr = entidx_lookup_writer_guid (rst->gv->entity_index, &dst)) == NULL)
  {
    RSTTRACE (" "PGUIDFMT" -> "PGUIDFMT"?)", PGUID (src), PGUID (dst));
    return 1;
  }
  /* Always look up the proxy reader -- even though we don't need for
     the normal pure ack steady state. If (a big "if"!) this shows up
     as a significant portion of the time, we can always rewrite it to
     only retrieve it when needed. */
  if ((prd = entidx_lookup_proxy_reader_guid (rst->gv->entity_index, &src)) == NULL)
  {
    RSTTRACE (" "PGUIDFMT"? -> "PGUIDFMT")", PGUID (src), PGUID (dst));
    return 1;
  }

  if (!validate_msg_decoding(&(prd->e), &(prd->c), prd->c.proxypp, rst, prev_smid))
  {
    RSTTRACE (" "PGUIDFMT" -> "PGUIDFMT" clear submsg from protected src)", PGUID (src), PGUID (dst));
    return 1;
  }

  if ((lease = ddsrt_atomic_ldvoidp (&prd->c.proxypp->minl_auto)) != NULL)
    lease_renew (lease, tnow);

  if (!wr->reliable) /* note: reliability can't be changed */
  {
    RSTTRACE (" "PGUIDFMT" -> "PGUIDFMT" not a reliable writer!)", PGUID (src), PGUID (dst));
    return 1;
  }

  ddsrt_mutex_lock (&wr->e.lock);
  if ((rn = ddsrt_avl_lookup (&wr_readers_treedef, &wr->readers, &src)) == NULL)
  {
    RSTTRACE (" "PGUIDFMT" -> "PGUIDFMT" not a connection)", PGUID (src), PGUID (dst));
    goto out;
  }

  /* is_pure_nonhist ack differs from is_pure_ack in that it doesn't
     get set when only historical data is being acked, which is
     relevant to setting "has_replied_to_hb" and "assumed_in_sync". */
  is_pure_ack = !acknack_is_nack (msg);
  is_pure_nonhist_ack = is_pure_ack && seqbase - 1 >= rn->seq;
  is_preemptive_ack = seqbase <= 1 && is_pure_ack;

  wr->num_acks_received++;
  if (!is_pure_ack)
  {
    wr->num_nacks_received++;
    rn->rexmit_requests++;
  }

  if (!accept_ack_or_hb_w_timeout (*countp, &rn->next_acknack, tnow, &rn->t_acknack_accepted, is_preemptive_ack))
  {
    RSTTRACE (" ["PGUIDFMT" -> "PGUIDFMT"])", PGUID (src), PGUID (dst));
    goto out;
  }
  RSTTRACE (" "PGUIDFMT" -> "PGUIDFMT"", PGUID (src), PGUID (dst));

  /* Update latency estimates if we have a timestamp -- won't actually
     work so well if the timestamp can be a left over from some other
     submessage -- but then, it is no more than a quick hack at the
     moment. */
  if (rst->gv->config.meas_hb_to_ack_latency && timestamp.v)
  {
    ddsrt_wctime_t tstamp_now = ddsrt_time_wallclock ();
    nn_lat_estim_update (&rn->hb_to_ack_latency, tstamp_now.v - timestamp.v);
    if ((rst->gv->logconfig.c.mask & DDS_LC_TRACE) && tstamp_now.v > rn->hb_to_ack_latency_tlastlog.v + DDS_SECS (10))
    {
      nn_lat_estim_log (DDS_LC_TRACE, &rst->gv->logconfig, NULL, &rn->hb_to_ack_latency);
      rn->hb_to_ack_latency_tlastlog = tstamp_now;
    }
  }

  /* First, the ACK part: if the AckNack advances the highest sequence
     number ack'd by the remote reader, update state & try dropping
     some messages */
  if (seqbase - 1 > rn->seq)
  {
    int64_t n_ack = (seqbase - 1) - rn->seq;
    unsigned n;
    rn->seq = seqbase - 1;
    if (rn->seq > wr->seq) {
      /* Prevent a reader from ACKing future samples (is only malicious because we require
         that rn->seq <= wr->seq) */
      rn->seq = wr->seq;
    }
    ddsrt_avl_augment_update (&wr_readers_treedef, rn);
    n = remove_acked_messages (wr, &whcst, &deferred_free_list);
    RSTTRACE (" ACK%"PRId64" RM%u", n_ack, n);
  }
  else
  {
    /* There's actually no guarantee that we need this information */
    whc_get_state(wr->whc, &whcst);
  }

  /* If this reader was marked as "non-responsive" in the past, it's now responding again,
     so update its status */
  if (rn->seq == MAX_SEQ_NUMBER && prd->c.xqos->reliability.kind == DDS_RELIABILITY_RELIABLE)
  {
    seqno_t oldest_seq;
    oldest_seq = WHCST_ISEMPTY(&whcst) ? wr->seq : whcst.max_seq;
    rn->has_replied_to_hb = 1; /* was temporarily cleared to ensure heartbeats went out */
    rn->seq = seqbase - 1;
    if (oldest_seq > rn->seq) {
      /* Prevent a malicious reader from lowering the min. sequence number retained in the WHC. */
      rn->seq = oldest_seq;
    }
    if (rn->seq > wr->seq) {
      /* Prevent a reader from ACKing future samples (is only malicious because we require
         that rn->seq <= wr->seq) */
      rn->seq = wr->seq;
    }
    ddsrt_avl_augment_update (&wr_readers_treedef, rn);
    DDS_CLOG (DDS_LC_THROTTLE, &rst->gv->logconfig, "writer "PGUIDFMT" considering reader "PGUIDFMT" responsive again\n", PGUID (wr->e.guid), PGUID (rn->prd_guid));
  }

  /* Second, the NACK bits (literally, that is). To do so, attempt to
     classify the AckNack for reverse-engineered compatibility with
     RTI's invalid acks and sometimes slightly odd behaviour. */
  numbits = msg->readerSNState.numbits;
  msgs_sent = 0;
  msgs_lost = 0;
  max_seq_in_reply = 0;
  if (!rn->has_replied_to_hb && seqbase > 1 && is_pure_nonhist_ack)
  {
    RSTTRACE (" setting-has-replied-to-hb");
    rn->has_replied_to_hb = 1;
    /* walk the whole tree to ensure all proxy readers for this writer
       have their unack'ed info updated */
    ddsrt_avl_augment_update (&wr_readers_treedef, rn);
  }
  if (is_preemptive_ack)
  {
    /* Pre-emptive nack: RTI uses (seqbase = 0, numbits = 0), we use
       (seqbase = 1, numbits = 1, bits = {0}).  Seqbase <= 1 and not a
       NACK covers both and is otherwise a useless message.  Sent on
       reader start-up and we respond with a heartbeat and, if we have
       data in our WHC, we start sending it regardless of whether the
       remote reader asked for it */
    RSTTRACE (" preemptive-nack");
    if (WHCST_ISEMPTY(&whcst))
    {
      RSTTRACE (" whc-empty ");
      force_heartbeat_to_peer (wr, &whcst, prd, 0);
      hb_sent_in_response = 1;
    }
    else
    {
      RSTTRACE (" rebase ");
      force_heartbeat_to_peer (wr, &whcst, prd, 0);
      hb_sent_in_response = 1;
      numbits = rst->gv->config.accelerate_rexmit_block_size;
      seqbase = whcst.min_seq;
    }
  }
  else if (!rn->assumed_in_sync)
  {
    /* We assume a remote reader that hasn't ever sent a pure Ack --
       an AckNack that doesn't NACK a thing -- is still trying to
       catch up, so we try to accelerate its attempts at catching up
       by a configurable amount. FIXME: what about a pulling reader?
       that doesn't play too nicely with this. */
    if (is_pure_nonhist_ack)
    {
      RSTTRACE (" happy-now");
      rn->assumed_in_sync = 1;
    }
    else if (msg->readerSNState.numbits < rst->gv->config.accelerate_rexmit_block_size)
    {
      RSTTRACE (" accelerating");
      accelerate_rexmit = 1;
      if (accelerate_rexmit && numbits < rst->gv->config.accelerate_rexmit_block_size)
        numbits = rst->gv->config.accelerate_rexmit_block_size;
    }
    else
    {
      RSTTRACE (" complying");
    }
  }
  /* Retransmit requested messages, including whatever we decided to
     retransmit that the remote reader didn't ask for. While doing so,
     note any gaps in the sequence: if there are some, we transmit a
     Gap message as well.

     Note: ignoring retransmit requests for samples beyond the one we
     last transmitted, even though we may have more available.  If it
     hasn't been transmitted ever, the initial transmit should solve
     that issue; if it has, then the timing is terribly unlucky, but
     a future request'll fix it. */
  enqueued = 1;
  seq_xmit = writer_read_seq_xmit (wr);
  nn_gap_info_init(&gi);
  const bool gap_for_already_acked = vendor_is_eclipse (rst->vendor) && prd->c.xqos->durability.kind == DDS_DURABILITY_VOLATILE && seqbase <= rn->seq;
  const seqno_t min_seq_to_rexmit = gap_for_already_acked ? rn->seq + 1 : 0;
  for (uint32_t i = 0; i < numbits && seqbase + i <= seq_xmit && enqueued; i++)
  {
    /* Accelerated schedule may run ahead of sequence number set
       contained in the acknack, and assumes all messages beyond the
       set are NACK'd -- don't feel like tracking where exactly we
       left off ... */
    if (i >= msg->readerSNState.numbits || nn_bitset_isset (numbits, msg->bits, i))
    {
      seqno_t seq = seqbase + i;
      struct whc_borrowed_sample sample;
      if (seqbase + i >= min_seq_to_rexmit && whc_borrow_sample (wr->whc, seq, &sample))
      {
        if (!wr->retransmitting && sample.unacked)
          writer_set_retransmitting (wr);

        if (rst->gv->config.retransmit_merging != REXMIT_MERGE_NEVER && rn->assumed_in_sync && !prd->filter)
        {
          /* send retransmit to all receivers, but skip if recently done */
          ddsrt_mtime_t tstamp = ddsrt_time_monotonic ();
          if (tstamp.v > sample.last_rexmit_ts.v + rst->gv->config.retransmit_merging_period)
          {
            RSTTRACE (" RX%"PRId64, seqbase + i);
            enqueued = (enqueue_sample_wrlock_held (wr, seq, sample.plist, sample.serdata, NULL, 0) >= 0);
            if (enqueued)
            {
              max_seq_in_reply = seqbase + i;
              msgs_sent++;
              sample.last_rexmit_ts = tstamp;
            }
          }
          else
          {
            RSTTRACE (" RX%"PRId64" (merged)", seqbase + i);
          }
        }
        else
        {
          /* Is this a volatile reader with a filter?
           * If so, call the filter to see if we should re-arrange the sequence gap when needed. */
          if (prd->filter && !prd->filter (wr, prd, sample.serdata))
            nn_gap_info_update (rst->gv, &gi, seqbase + i);
          else
          {
            /* no merging, send directed retransmit */
            RSTTRACE (" RX%"PRId64"", seqbase + i);
            enqueued = (enqueue_sample_wrlock_held (wr, seq, sample.plist, sample.serdata, prd, 0) >= 0);
            if (enqueued)
            {
              max_seq_in_reply = seqbase + i;
              msgs_sent++;
              sample.rexmit_count++;
            }
          }
        }
        whc_return_sample(wr->whc, &sample, true);
      }
      else
      {
        nn_gap_info_update (rst->gv, &gi, seqbase + i);
        msgs_lost++;
      }
    }
  }

  if (!enqueued)
    RSTTRACE (" rexmit-limit-hit");
  /* Generate a Gap message if some of the sequence is missing */
  if (gi.gapstart > 0)
  {
    struct nn_xmsg *gap;

    if (gi.gapend == seqbase + msg->readerSNState.numbits)
      gi.gapend = grow_gap_to_next_seq (wr, gi.gapend);

    if (gi.gapend-1 + gi.gapnumbits > max_seq_in_reply)
      max_seq_in_reply = gi.gapend-1 + gi.gapnumbits;

    gap = nn_gap_info_create_gap (wr, prd, &gi);
    if (gap)
    {
      qxev_msg (wr->evq, gap);
      msgs_sent++;
    }
  }

  wr->rexmit_count += msgs_sent;
  wr->rexmit_lost_count += msgs_lost;
  /* If rexmits and/or a gap message were sent, and if the last
     sequence number that we're informing the NACK'ing peer about is
     less than the last sequence number transmitted by the writer,
     tell the peer to acknowledge quickly. Not sure if that helps, but
     it might ... [NB writer->seq is the last msg sent so far] */
  max_seq_available = (prd->filter ? rn->last_seq : seq_xmit);
  if (msgs_sent && max_seq_in_reply < max_seq_available)
  {
    RSTTRACE (" rexmit#%"PRIu32" maxseq:%"PRId64"<%"PRId64"<=%"PRId64"", msgs_sent, max_seq_in_reply, seq_xmit, wr->seq);
    force_heartbeat_to_peer (wr, &whcst, prd, 1);
    hb_sent_in_response = 1;

    /* The primary purpose of hbcontrol_note_asyncwrite is to ensure
       heartbeats will go out at the "normal" rate again, instead of a
       gradually lowering rate.  If we just got a request for a
       retransmit, and there is more to be retransmitted, surely the
       rate should be kept up for now */
    writer_hbcontrol_note_asyncwrite (wr, ddsrt_time_monotonic ());
  }
  /* If "final" flag not set, we must respond with a heartbeat. Do it
     now if we haven't done so already */
  if (!(msg->smhdr.flags & ACKNACK_FLAG_FINAL) && !hb_sent_in_response)
    force_heartbeat_to_peer (wr, &whcst, prd, 0);
  RSTTRACE (")");
 out:
  ddsrt_mutex_unlock (&wr->e.lock);
  whc_free_deferred_free_list (wr->whc, deferred_free_list);
  return 1;
}

static void handle_forall_destinations (const ddsi_guid_t *dst, struct proxy_writer *pwr, ddsrt_avl_walk_t fun, void *arg)
{
  /* prefix:  id:   to:
     0        0     all matched readers
     0        !=0   all matched readers with entityid id
     !=0      0     to all matched readers in addressed participant
     !=0      !=0   to the one addressed reader
  */
  const int haveprefix =
    !(dst->prefix.u[0] == 0 && dst->prefix.u[1] == 0 && dst->prefix.u[2] == 0);
  const int haveid = !(dst->entityid.u == NN_ENTITYID_UNKNOWN);

  /* must have pwr->e.lock held for safely iterating over readers */
  ASSERT_MUTEX_HELD (&pwr->e.lock);

  switch ((haveprefix << 1) | haveid)
  {
    case (0 << 1) | 0: /* all: full treewalk */
      ddsrt_avl_walk (&pwr_readers_treedef, &pwr->readers, fun, arg);
      break;
    case (0 << 1) | 1: /* all with correct entityid: special filtering treewalk */
      {
        struct pwr_rd_match *wn;
        for (wn = ddsrt_avl_find_min (&pwr_readers_treedef, &pwr->readers); wn; wn = ddsrt_avl_find_succ (&pwr_readers_treedef, &pwr->readers, wn))
        {
          if (wn->rd_guid.entityid.u == dst->entityid.u)
            fun (wn, arg);
        }
      }
      break;
    case (1 << 1) | 0: /* all within one participant: walk a range of keyvalues */
      {
        ddsi_guid_t a, b;
        a = *dst; a.entityid.u = 0;
        b = *dst; b.entityid.u = ~0u;
        ddsrt_avl_walk_range (&pwr_readers_treedef, &pwr->readers, &a, &b, fun, arg);
      }
      break;
    case (1 << 1) | 1: /* fully addressed: dst should exist (but for removal) */
      {
        struct pwr_rd_match *wn;
        if ((wn = ddsrt_avl_lookup (&pwr_readers_treedef, &pwr->readers, dst)) != NULL)
          fun (wn, arg);
      }
      break;
  }
}

struct handle_Heartbeat_helper_arg {
  struct receiver_state *rst;
  const Heartbeat_t *msg;
  struct proxy_writer *pwr;
  ddsrt_wctime_t timestamp;
  ddsrt_etime_t tnow;
  ddsrt_mtime_t tnow_mt;
};

static void handle_Heartbeat_helper (struct pwr_rd_match * const wn, struct handle_Heartbeat_helper_arg * const arg)
{
  struct receiver_state * const rst = arg->rst;
  Heartbeat_t const * const msg = arg->msg;
  struct proxy_writer * const pwr = arg->pwr;
  seqno_t refseq, last_seq;

  ASSERT_MUTEX_HELD (&pwr->e.lock);

  /* Not supposed to respond to repeats and old heartbeats. */
  if (!accept_ack_or_hb_w_timeout (msg->count, &wn->next_heartbeat, arg->tnow, &wn->t_heartbeat_accepted, 0))
  {
    RSTTRACE (" ("PGUIDFMT")", PGUID (wn->rd_guid));
    return;
  }

  /* Reference sequence number for determining whether or not to
     Ack/Nack unfortunately depends on whether the reader is in
     sync. */
  if (wn->in_sync != PRMSS_OUT_OF_SYNC && !wn->filtered)
    refseq = nn_reorder_next_seq (pwr->reorder) - 1;
  else
    refseq = nn_reorder_next_seq (wn->u.not_in_sync.reorder) - 1;
  RSTTRACE (" "PGUIDFMT"@%"PRId64"%s", PGUID (wn->rd_guid), refseq, (wn->in_sync == PRMSS_SYNC) ? "(sync)" : (wn->in_sync == PRMSS_TLCATCHUP) ? "(tlcatchup)" : "");

  /* Reschedule AckNack transmit if deemed appropriate; unreliable
     readers have acknack_xevent == NULL and can't do this.

     There is no real need to send a nack from each reader that is in
     sync -- indeed, we could simply ignore the destination address in
     the messages we receive and only ever nack each sequence number
     once, regardless of which readers care about it. */
  if (wn->acknack_xevent)
  {
<<<<<<< HEAD
    nn_mtime_t tsched;
    tsched.v = T_NEVER;

    if (wn->filtered)
      last_seq = wn->last_seq;
    else
      last_seq = pwr->last_seq;
    if (last_seq > refseq)
=======
    ddsrt_mtime_t tsched = DDSRT_MTIME_NEVER;
    if (pwr->last_seq > refseq)
>>>>>>> f139dbcd
    {
      RSTTRACE ("/NAK");
      if (arg->tnow_mt.v >= wn->t_last_nack.v + rst->gv->config.nack_delay || refseq >= wn->seq_last_nack)
        tsched = arg->tnow_mt;
      else
      {
        tsched.v = arg->tnow_mt.v + rst->gv->config.nack_delay;
        RSTTRACE ("d");
      }
    }
    else if (!(msg->smhdr.flags & HEARTBEAT_FLAG_FINAL))
    {
      tsched = arg->tnow_mt;
    }
    if (resched_xevent_if_earlier (wn->acknack_xevent, tsched))
    {
      if (rst->gv->config.meas_hb_to_ack_latency && arg->timestamp.v)
        wn->hb_timestamp = arg->timestamp;
    }
  }
}

<<<<<<< HEAD
static int handle_Heartbeat (struct receiver_state *rst, nn_etime_t tnow, struct nn_rmsg *rmsg, const Heartbeat_t *msg, nn_wctime_t timestamp, SubmessageKind_t prev_smid)
=======
static int handle_Heartbeat (struct receiver_state *rst, ddsrt_etime_t tnow, struct nn_rmsg *rmsg, const Heartbeat_t *msg, ddsrt_wctime_t timestamp)
>>>>>>> f139dbcd
{
  /* We now cheat: and process the heartbeat for _all_ readers,
     always, regardless of the destination address in the Heartbeat
     sub-message. This is to take care of the samples with sequence
     numbers that become deliverable because of the heartbeat.

     We do play by the book with respect to generating AckNacks in
     response -- done by handle_Heartbeat_helper.

     A heartbeat that states [a,b] is the smallest interval in which
     the range of available sequence numbers is is interpreted here as
     a gap [1,a). See also handle_Gap.  */
  const seqno_t firstseq = fromSN (msg->firstSN);
  const seqno_t lastseq = fromSN (msg->lastSN);
  struct handle_Heartbeat_helper_arg arg;
  struct proxy_writer *pwr;
  struct lease *lease;
  ddsi_guid_t src, dst;

  src.prefix = rst->src_guid_prefix;
  src.entityid = msg->writerId;
  dst.prefix = rst->dst_guid_prefix;
  dst.entityid = msg->readerId;

  RSTTRACE ("HEARTBEAT(%s%s#%"PRId32":%"PRId64"..%"PRId64" ", msg->smhdr.flags & HEARTBEAT_FLAG_FINAL ? "F" : "",
    msg->smhdr.flags & HEARTBEAT_FLAG_LIVELINESS ? "L" : "", msg->count, firstseq, lastseq);

  if (!rst->forme)
  {
    RSTTRACE (PGUIDFMT" -> "PGUIDFMT" not-for-me)", PGUID (src), PGUID (dst));
    return 1;
  }

  if ((pwr = entidx_lookup_proxy_writer_guid (rst->gv->entity_index, &src)) == NULL)
  {
    RSTTRACE (PGUIDFMT"? -> "PGUIDFMT")", PGUID (src), PGUID (dst));
    return 1;
  }

  if (!validate_msg_decoding(&(pwr->e), &(pwr->c), pwr->c.proxypp, rst, prev_smid))
  {
    RSTTRACE (" "PGUIDFMT" -> "PGUIDFMT" clear submsg from protected src)", PGUID (src), PGUID (dst));
    return 1;
  }

  if ((lease = ddsrt_atomic_ldvoidp (&pwr->c.proxypp->minl_auto)) != NULL)
    lease_renew (lease, tnow);

  RSTTRACE (PGUIDFMT" -> "PGUIDFMT":", PGUID (src), PGUID (dst));
  ddsrt_mutex_lock (&pwr->e.lock);
  if (msg->smhdr.flags & HEARTBEAT_FLAG_LIVELINESS &&
      pwr->c.xqos->liveliness.kind != DDS_LIVELINESS_AUTOMATIC &&
      pwr->c.xqos->liveliness.lease_duration != DDS_INFINITY)
  {
    if ((lease = ddsrt_atomic_ldvoidp (&pwr->c.proxypp->minl_man)) != NULL)
      lease_renew (lease, tnow);
    lease_renew (pwr->lease, tnow);
  }
  if (pwr->n_reliable_readers == 0)
  {
    RSTTRACE (PGUIDFMT" -> "PGUIDFMT" no-reliable-readers)", PGUID (src), PGUID (dst));
    ddsrt_mutex_unlock (&pwr->e.lock);
    return 1;
  }

  if (!pwr->have_seen_heartbeat)
  {
    struct nn_rdata *gap;
    struct nn_rsample_chain sc;
    int refc_adjust = 0;
    nn_reorder_result_t res;
    nn_defrag_notegap (pwr->defrag, 1, lastseq + 1);
    gap = nn_rdata_newgap (rmsg);
    res = nn_reorder_gap (&sc, pwr->reorder, gap, 1, lastseq + 1, &refc_adjust);
    /* proxy writer is not accepting data until it has received a heartbeat, so
       there can't be any data to deliver */
    assert (res <= 0);
    (void) res;
    nn_fragchain_adjust_refcount (gap, refc_adjust);
    pwr->have_seen_heartbeat = 1;
  }

  if (lastseq > pwr->last_seq)
  {
    pwr->last_seq = lastseq;
    pwr->last_fragnum = ~0u;
    pwr->last_fragnum_reset = 0;
  }
  else if (pwr->last_fragnum != ~0u && lastseq == pwr->last_seq)
  {
    if (!pwr->last_fragnum_reset)
      pwr->last_fragnum_reset = 1;
    else
    {
      pwr->last_fragnum = ~0u;
      pwr->last_fragnum_reset = 0;
    }
  }

  nn_defrag_notegap (pwr->defrag, 1, firstseq);

  {
    struct nn_rdata *gap;
    struct pwr_rd_match *wn;
    struct nn_rsample_chain sc;
    int refc_adjust = 0;
    nn_reorder_result_t res;
    gap = nn_rdata_newgap (rmsg);
    int filtered = 0;

    if (pwr->filtered && !is_null_guid(&dst))
    {
      for (wn = ddsrt_avl_find_min (&pwr_readers_treedef, &pwr->readers); wn; wn = ddsrt_avl_find_succ (&pwr_readers_treedef, &pwr->readers, wn))
      {
        if (guid_eq(&wn->rd_guid, &dst))
        {
          if (wn->filtered)
          {
            struct nn_reorder *ro = wn->u.not_in_sync.reorder;
            if ((res = nn_reorder_gap (&sc, ro, gap, 1, firstseq, &refc_adjust)) > 0)
              nn_dqueue_enqueue1 (pwr->dqueue, &wn->rd_guid, &sc, res);
            if (fromSN (msg->lastSN) > wn->last_seq)
            {
              wn->last_seq = fromSN (msg->lastSN);
            }
            filtered = 1;
          }
          break;
        }
      }
    }

    if (!filtered)
    {
      if ((res = nn_reorder_gap (&sc, pwr->reorder, gap, 1, firstseq, &refc_adjust)) > 0)
      {
        if (pwr->deliver_synchronously)
          deliver_user_data_synchronously (&sc, NULL);
        else
          nn_dqueue_enqueue (pwr->dqueue, &sc, res);
      }
      for (wn = ddsrt_avl_find_min (&pwr_readers_treedef, &pwr->readers); wn; wn = ddsrt_avl_find_succ (&pwr_readers_treedef, &pwr->readers, wn))
      {
        if (wn->in_sync != PRMSS_SYNC)
        {
          seqno_t last_deliv_seq = 0;
          switch (wn->in_sync)
          {
            case PRMSS_SYNC:
              assert(0);
              break;
            case PRMSS_TLCATCHUP:
              last_deliv_seq = nn_reorder_next_seq (pwr->reorder) - 1;
              break;
            case PRMSS_OUT_OF_SYNC: {
              struct nn_reorder *ro = wn->u.not_in_sync.reorder;
              if ((res = nn_reorder_gap (&sc, ro, gap, 1, firstseq, &refc_adjust)) > 0)
              {
                if (pwr->deliver_synchronously)
                  deliver_user_data_synchronously (&sc, &wn->rd_guid);
                else
                  nn_dqueue_enqueue1 (pwr->dqueue, &wn->rd_guid, &sc, res);
              }
              last_deliv_seq = nn_reorder_next_seq (wn->u.not_in_sync.reorder) - 1;
            }
          }
          if (wn->u.not_in_sync.end_of_tl_seq == MAX_SEQ_NUMBER)
          {
            wn->u.not_in_sync.end_of_tl_seq = fromSN (msg->lastSN);
            RSTTRACE (" end-of-tl-seq(rd "PGUIDFMT" #%"PRId64")", PGUID(wn->rd_guid), wn->u.not_in_sync.end_of_tl_seq);
          }
          maybe_set_reader_in_sync (pwr, wn, last_deliv_seq);
        }
      }
    }
    nn_fragchain_adjust_refcount (gap, refc_adjust);
  }

  arg.rst = rst;
  arg.msg = msg;
  arg.pwr = pwr;
  arg.timestamp = timestamp;
  arg.tnow = tnow;
  arg.tnow_mt = ddsrt_time_monotonic ();
  handle_forall_destinations (&dst, pwr, (ddsrt_avl_walk_t) handle_Heartbeat_helper, &arg);
  RSTTRACE (")");

  ddsrt_mutex_unlock (&pwr->e.lock);
  return 1;
}

<<<<<<< HEAD
static int handle_HeartbeatFrag (struct receiver_state *rst, UNUSED_ARG(nn_etime_t tnow), const HeartbeatFrag_t *msg, SubmessageKind_t prev_smid)
=======
static int handle_HeartbeatFrag (struct receiver_state *rst, UNUSED_ARG(ddsrt_etime_t tnow), const HeartbeatFrag_t *msg)
>>>>>>> f139dbcd
{
  const seqno_t seq = fromSN (msg->writerSN);
  const nn_fragment_number_t fragnum = msg->lastFragmentNum - 1; /* we do 0-based */
  ddsi_guid_t src, dst;
  struct proxy_writer *pwr;
  struct lease *lease;

  src.prefix = rst->src_guid_prefix;
  src.entityid = msg->writerId;
  dst.prefix = rst->dst_guid_prefix;
  dst.entityid = msg->readerId;

  RSTTRACE ("HEARTBEATFRAG(#%"PRId32":%"PRId64"/[1,%u]", msg->count, seq, fragnum+1);
  if (!rst->forme)
  {
    RSTTRACE (" "PGUIDFMT" -> "PGUIDFMT" not-for-me)", PGUID (src), PGUID (dst));
    return 1;
  }

  if ((pwr = entidx_lookup_proxy_writer_guid (rst->gv->entity_index, &src)) == NULL)
  {
    RSTTRACE (" "PGUIDFMT"? -> "PGUIDFMT")", PGUID (src), PGUID (dst));
    return 1;
  }

  if (!validate_msg_decoding(&(pwr->e), &(pwr->c), pwr->c.proxypp, rst, prev_smid))
  {
    RSTTRACE (" "PGUIDFMT" -> "PGUIDFMT" clear submsg from protected src)", PGUID (src), PGUID (dst));
    return 1;
  }

  if ((lease = ddsrt_atomic_ldvoidp (&pwr->c.proxypp->minl_auto)) != NULL)
    lease_renew (lease, tnow);

  RSTTRACE (" "PGUIDFMT" -> "PGUIDFMT"", PGUID (src), PGUID (dst));
  ddsrt_mutex_lock (&pwr->e.lock);

  if (seq > pwr->last_seq)
  {
    pwr->last_seq = seq;
    pwr->last_fragnum = fragnum;
    pwr->last_fragnum_reset = 0;
  }
  else if (seq == pwr->last_seq && fragnum > pwr->last_fragnum)
  {
    pwr->last_fragnum = fragnum;
    pwr->last_fragnum_reset = 0;
  }

  /* Defragmenting happens at the proxy writer, readers have nothing
     to do with it.  Here we immediately respond with a NackFrag if we
     discover a missing fragment, which differs significantly from
     handle_Heartbeat's scheduling of an AckNack event when it must
     respond.  Why?  Just because. */
  if (ddsrt_avl_is_empty (&pwr->readers) || pwr->local_matching_inprogress)
    RSTTRACE (" no readers");
  else
  {
    struct pwr_rd_match *m = NULL;

    if (nn_reorder_wantsample (pwr->reorder, seq))
    {
      /* Pick an arbitrary reliable reader's guid for the response --
         assuming a reliable writer -> unreliable reader is rare, and
         so scanning the readers is acceptable if the first guess
         fails */
      m = ddsrt_avl_root_non_empty (&pwr_readers_treedef, &pwr->readers);
      if (m->acknack_xevent == NULL)
      {
        m = ddsrt_avl_find_min (&pwr_readers_treedef, &pwr->readers);
        while (m && m->acknack_xevent == NULL)
          m = ddsrt_avl_find_succ (&pwr_readers_treedef, &pwr->readers, m);
      }
    }
    else if (seq < nn_reorder_next_seq (pwr->reorder))
    {
      /* Check out-of-sync readers -- should add a bit to cheaply test
         whether there are any (usually there aren't) */
      m = ddsrt_avl_find_min (&pwr_readers_treedef, &pwr->readers);
      while (m)
      {
        if ((m->in_sync == PRMSS_OUT_OF_SYNC) && m->acknack_xevent != NULL && nn_reorder_wantsample (m->u.not_in_sync.reorder, seq))
        {
          /* If reader is out-of-sync, and reader is realiable, and
             reader still wants this particular sample, then use this
             reader to decide which fragments to nack */
          break;
        }
        m = ddsrt_avl_find_succ (&pwr_readers_treedef, &pwr->readers, m);
      }
    }

    if (m == NULL)
      RSTTRACE (" no interested reliable readers");
    else
    {
      /* Check if we are missing something */
      DDSRT_STATIC_ASSERT ((NN_FRAGMENT_NUMBER_SET_MAX_BITS % 32) == 0);
      struct {
        struct nn_fragment_number_set_header set;
        uint32_t bits[NN_FRAGMENT_NUMBER_SET_MAX_BITS / 32];
      } nackfrag;
      if (nn_defrag_nackmap (pwr->defrag, seq, fragnum, &nackfrag.set, nackfrag.bits, NN_FRAGMENT_NUMBER_SET_MAX_BITS) > 0)
      {
        /* Yes we are (note that this potentially also happens for
           samples we no longer care about) */
        int64_t delay = rst->gv->config.nack_delay;
        RSTTRACE ("/nackfrag");
        (void) resched_xevent_if_earlier (m->acknack_xevent, ddsrt_mtime_add_duration (ddsrt_time_monotonic(), delay));
      }
    }
  }
  RSTTRACE (")");
  ddsrt_mutex_unlock (&pwr->e.lock);
  return 1;
}

<<<<<<< HEAD
static int handle_NackFrag (struct receiver_state *rst, nn_etime_t tnow, const NackFrag_t *msg, SubmessageKind_t prev_smid)
=======
static int handle_NackFrag (struct receiver_state *rst, ddsrt_etime_t tnow, const NackFrag_t *msg)
>>>>>>> f139dbcd
{
  struct proxy_reader *prd;
  struct wr_prd_match *rn;
  struct writer *wr;
  struct lease *lease;
  struct whc_borrowed_sample sample;
  ddsi_guid_t src, dst;
  nn_count_t *countp;
  seqno_t seq = fromSN (msg->writerSN);

  countp = (nn_count_t *) ((char *) msg + offsetof (NackFrag_t, bits) + NN_FRAGMENT_NUMBER_SET_BITS_SIZE (msg->fragmentNumberState.numbits));
  src.prefix = rst->src_guid_prefix;
  src.entityid = msg->readerId;
  dst.prefix = rst->dst_guid_prefix;
  dst.entityid = msg->writerId;

  RSTTRACE ("NACKFRAG(#%"PRId32":%"PRId64"/%u/%"PRIu32":", *countp, seq, msg->fragmentNumberState.bitmap_base, msg->fragmentNumberState.numbits);
  for (uint32_t i = 0; i < msg->fragmentNumberState.numbits; i++)
    RSTTRACE ("%c", nn_bitset_isset (msg->fragmentNumberState.numbits, msg->bits, i) ? '1' : '0');

  if (!rst->forme)
  {
    RSTTRACE (" "PGUIDFMT" -> "PGUIDFMT" not-for-me)", PGUID (src), PGUID (dst));
    return 1;
  }

  if ((wr = entidx_lookup_writer_guid (rst->gv->entity_index, &dst)) == NULL)
  {
    RSTTRACE (" "PGUIDFMT" -> "PGUIDFMT"?)", PGUID (src), PGUID (dst));
    return 1;
  }
  /* Always look up the proxy reader -- even though we don't need for
     the normal pure ack steady state. If (a big "if"!) this shows up
     as a significant portion of the time, we can always rewrite it to
     only retrieve it when needed. */
  if ((prd = entidx_lookup_proxy_reader_guid (rst->gv->entity_index, &src)) == NULL)
  {
    RSTTRACE (" "PGUIDFMT"? -> "PGUIDFMT")", PGUID (src), PGUID (dst));
    return 1;
  }

  if (!validate_msg_decoding(&(prd->e), &(prd->c), prd->c.proxypp, rst, prev_smid))
  {
    RSTTRACE (" "PGUIDFMT" -> "PGUIDFMT" clear submsg from protected src)", PGUID (src), PGUID (dst));
    return 1;
  }

  if ((lease = ddsrt_atomic_ldvoidp (&prd->c.proxypp->minl_auto)) != NULL)
    lease_renew (lease, tnow);

  if (!wr->reliable) /* note: reliability can't be changed */
  {
    RSTTRACE (" "PGUIDFMT" -> "PGUIDFMT" not a reliable writer)", PGUID (src), PGUID (dst));
    return 1;
  }

  ddsrt_mutex_lock (&wr->e.lock);
  if ((rn = ddsrt_avl_lookup (&wr_readers_treedef, &wr->readers, &src)) == NULL)
  {
    RSTTRACE (" "PGUIDFMT" -> "PGUIDFMT" not a connection", PGUID (src), PGUID (dst));
    goto out;
  }

  /* Ignore old NackFrags (see also handle_AckNack) */
  if (*countp < rn->next_nackfrag)
  {
    RSTTRACE (" ["PGUIDFMT" -> "PGUIDFMT"]", PGUID (src), PGUID (dst));
    goto out;
  }
  rn->next_nackfrag = *countp + 1;
  RSTTRACE (" "PGUIDFMT" -> "PGUIDFMT"", PGUID (src), PGUID (dst));

  /* Resend the requested fragments if we still have the sample, send
     a Gap if we don't have them anymore. */
  if (whc_borrow_sample (wr->whc, seq, &sample))
  {
    const unsigned base = msg->fragmentNumberState.bitmap_base - 1;
    int enqueued = 1;
    RSTTRACE (" scheduling requested frags ...\n");
    for (uint32_t i = 0; i < msg->fragmentNumberState.numbits && enqueued; i++)
    {
      if (nn_bitset_isset (msg->fragmentNumberState.numbits, msg->bits, i))
      {
        struct nn_xmsg *reply;
        if (create_fragment_message (wr, seq, sample.plist, sample.serdata, base + i, prd, &reply, 0) < 0)
          enqueued = 0;
        else
          enqueued = qxev_msg_rexmit_wrlock_held (wr->evq, reply, 0);
      }
    }
    whc_return_sample (wr->whc, &sample, false);
  }
  else
  {
    static uint32_t zero = 0;
    struct nn_xmsg *m;
    RSTTRACE (" msg not available: scheduling Gap\n");
    m = nn_xmsg_new (rst->gv->xmsgpool, &wr->e.guid, wr->c.pp, 0, NN_XMSG_KIND_CONTROL);
#ifdef DDSI_INCLUDE_NETWORK_PARTITIONS
    nn_xmsg_setencoderid (m, wr->partition_id);
#endif
    if (nn_xmsg_setdstPRD (m, prd) < 0)
      nn_xmsg_free (m);
    else
    {
      /* length-1 bitmap with the bit clear avoids the illegal case of a
       length-0 bitmap */
      add_Gap (m, wr, prd, seq, seq+1, 1, &zero);
      qxev_msg (wr->evq, m);
    }
  }
  if (seq < writer_read_seq_xmit (wr))
  {
    /* Not everything was retransmitted yet, so force a heartbeat out
       to give the reader a chance to nack the rest and make sure
       hearbeats will go out at a reasonably high rate for a while */
    struct whc_state whcst;
    whc_get_state(wr->whc, &whcst);
    force_heartbeat_to_peer (wr, &whcst, prd, 1);
    writer_hbcontrol_note_asyncwrite (wr, ddsrt_time_monotonic ());
  }

 out:
  ddsrt_mutex_unlock (&wr->e.lock);
  RSTTRACE (")");
  return 1;
}

static int handle_InfoDST (struct receiver_state *rst, const InfoDST_t *msg, const ddsi_guid_prefix_t *dst_prefix)
{
  rst->dst_guid_prefix = nn_ntoh_guid_prefix (msg->guid_prefix);
  RSTTRACE ("INFODST(%"PRIx32":%"PRIx32":%"PRIx32")", PGUIDPREFIX (rst->dst_guid_prefix));
  if (rst->dst_guid_prefix.u[0] == 0 && rst->dst_guid_prefix.u[1] == 0 && rst->dst_guid_prefix.u[2] == 0)
  {
    if (dst_prefix)
      rst->dst_guid_prefix = *dst_prefix;
    rst->forme = 1;
  }
  else
  {
    ddsi_guid_t dst;
    dst.prefix = rst->dst_guid_prefix;
    dst.entityid = to_entityid(NN_ENTITYID_PARTICIPANT);
    rst->forme = (entidx_lookup_participant_guid (rst->gv->entity_index, &dst) != NULL ||
                  is_deleted_participant_guid (rst->gv->deleted_participants, &dst, DPG_LOCAL));
  }
  return 1;
}

static int handle_InfoSRC (struct receiver_state *rst, const InfoSRC_t *msg)
{
  rst->src_guid_prefix = nn_ntoh_guid_prefix (msg->guid_prefix);
  rst->protocol_version = msg->version;
  rst->vendor = msg->vendorid;
  RSTTRACE ("INFOSRC(%"PRIx32":%"PRIx32":%"PRIx32" vendor %u.%u)",
          PGUIDPREFIX (rst->src_guid_prefix), rst->vendor.id[0], rst->vendor.id[1]);
  return 1;
}

static int handle_InfoTS (const struct receiver_state *rst, const InfoTS_t *msg, ddsrt_wctime_t *timestamp)
{
  RSTTRACE ("INFOTS(");
  if (msg->smhdr.flags & INFOTS_INVALIDATE_FLAG)
  {
    *timestamp = DDSRT_WCTIME_INVALID;
    RSTTRACE ("invalidate");
  }
  else
  {
    *timestamp = ddsi_wctime_from_ddsi_time (msg->time);
    if (rst->gv->logconfig.c.mask & DDS_LC_TRACE)
      RSTTRACE ("%d.%09d", (int) (timestamp->v / 1000000000), (int) (timestamp->v % 1000000000));
  }
  RSTTRACE (")");
  return 1;
}

static int handle_one_gap (struct proxy_writer *pwr, struct pwr_rd_match *wn, seqno_t a, seqno_t b, struct nn_rdata *gap, int *refc_adjust)
{
  struct nn_rsample_chain sc;
  nn_reorder_result_t res = 0;
  int gap_was_valuable = 0;
  ASSERT_MUTEX_HELD (&pwr->e.lock);

  /* Clean up the defrag admin: no fragments of a missing sample will
     be arriving in the future */
  if (!(wn && wn->filtered))
  {
    nn_defrag_notegap (pwr->defrag, a, b);

    /* Primary reorder: the gap message may cause some samples to become
     deliverable. */

    if ((res = nn_reorder_gap (&sc, pwr->reorder, gap, a, b, refc_adjust)) > 0)
    {
      if (pwr->deliver_synchronously)
        deliver_user_data_synchronously (&sc, NULL);
      else
        nn_dqueue_enqueue (pwr->dqueue, &sc, res);
    }
  }

  /* If the result was REJECT or TOO_OLD, then this gap didn't add
     anything useful, or there was insufficient memory to store it.
     When the result is either ACCEPT or a sample chain, it clearly
     meant something. */
  DDSRT_STATIC_ASSERT_CODE (NN_REORDER_ACCEPT == 0);
  if (res >= 0)
    gap_was_valuable = 1;

  /* Out-of-sync readers never deal with samples with a sequence
     number beyond end_of_tl_seq -- and so it needn't be bothered
     with gaps that start beyond that number */
  if (wn != NULL && wn->in_sync != PRMSS_SYNC)
  {
    switch (wn->in_sync)
    {
      case PRMSS_SYNC:
        assert(0);
        break;
      case PRMSS_TLCATCHUP:
        break;
      case PRMSS_OUT_OF_SYNC:
        if ((res = nn_reorder_gap (&sc, wn->u.not_in_sync.reorder, gap, a, b, refc_adjust)) > 0)
        {
          if (pwr->deliver_synchronously)
            deliver_user_data_synchronously (&sc, &wn->rd_guid);
          else
            nn_dqueue_enqueue1 (pwr->dqueue, &wn->rd_guid, &sc, res);
        }
        if (res >= 0)
          gap_was_valuable = 1;
        break;
    }

    /* Upon receipt of data a reader can only become in-sync if there
       is something to deliver; for missing data, you just don't know.
       The return value of reorder_gap _is_ sufficiently precise, but
       why not simply check?  It isn't a very expensive test. */
    maybe_set_reader_in_sync (pwr, wn, b-1);
  }

  return gap_was_valuable;
}

<<<<<<< HEAD
static int handle_Gap (struct receiver_state *rst, nn_etime_t tnow, struct nn_rmsg *rmsg, const Gap_t *msg, SubmessageKind_t prev_smid)
=======
static int handle_Gap (struct receiver_state *rst, ddsrt_etime_t tnow, struct nn_rmsg *rmsg, const Gap_t *msg)
>>>>>>> f139dbcd
{
  /* Option 1: Process the Gap for the proxy writer and all
     out-of-sync readers: what do I care which reader is being
     addressed?  Either the sample can still be reproduced by the
     writer, or it can't be anymore.

     Option 2: Process the Gap for the proxy writer and for the
     addressed reader if it happens to be out-of-sync.

     Obviously, both options differ from the specification, but we
     don't have much choice: there is no way of addressing just a
     single in-sync reader, and if that's impossible than we might as
     well ignore the destination completely.

     Option 1 can be fairly expensive if there are many readers, so we
     do option 2. */

  struct proxy_writer *pwr;
  struct pwr_rd_match *wn;
  struct lease *lease;
  ddsi_guid_t src, dst;
  seqno_t gapstart, listbase;
  int32_t last_included_rel;
  uint32_t listidx;

  src.prefix = rst->src_guid_prefix;
  src.entityid = msg->writerId;
  dst.prefix = rst->dst_guid_prefix;
  dst.entityid = msg->readerId;
  gapstart = fromSN (msg->gapStart);
  listbase = fromSN (msg->gapList.bitmap_base);
  RSTTRACE ("GAP(%"PRId64"..%"PRId64"/%"PRIu32" ", gapstart, listbase, msg->gapList.numbits);

  /* There is no _good_ reason for a writer to start the bitmap with a
     1 bit, but check for it just in case, to reduce the number of
     sequence number gaps to be processed. */
  for (listidx = 0; listidx < msg->gapList.numbits; listidx++)
    if (!nn_bitset_isset (msg->gapList.numbits, msg->bits, listidx))
      break;
  last_included_rel = (int32_t) listidx - 1;

  if (!rst->forme)
  {
    RSTTRACE (""PGUIDFMT" -> "PGUIDFMT" not-for-me)", PGUID (src), PGUID (dst));
    return 1;
  }

  if ((pwr = entidx_lookup_proxy_writer_guid (rst->gv->entity_index, &src)) == NULL)
  {
    RSTTRACE (""PGUIDFMT"? -> "PGUIDFMT")", PGUID (src), PGUID (dst));
    return 1;
  }

  if (!validate_msg_decoding(&(pwr->e), &(pwr->c), pwr->c.proxypp, rst, prev_smid))
  {
    RSTTRACE (" "PGUIDFMT" -> "PGUIDFMT" clear submsg from protected src)", PGUID (src), PGUID (dst));
    return 1;
  }

  if ((lease = ddsrt_atomic_ldvoidp (&pwr->c.proxypp->minl_auto)) != NULL)
    lease_renew (lease, tnow);

  ddsrt_mutex_lock (&pwr->e.lock);
  if ((wn = ddsrt_avl_lookup (&pwr_readers_treedef, &pwr->readers, &dst)) == NULL)
  {
    RSTTRACE (PGUIDFMT" -> "PGUIDFMT" not a connection)", PGUID (src), PGUID (dst));
    ddsrt_mutex_unlock (&pwr->e.lock);
    return 1;
  }
  RSTTRACE (PGUIDFMT" -> "PGUIDFMT, PGUID (src), PGUID (dst));

  if (!pwr->have_seen_heartbeat && pwr->n_reliable_readers > 0)
  {
    RSTTRACE (": no heartbeat seen yet");
    ddsrt_mutex_unlock (&pwr->e.lock);
    return 1;
  }

  /* Notify reordering in proxy writer & and the addressed reader (if
     it is out-of-sync, &c.), while delivering samples that become
     available because preceding ones are now known to be missing. */
  {
    int refc_adjust = 0;
    struct nn_rdata *gap;
    gap = nn_rdata_newgap (rmsg);
    if (gapstart < listbase + listidx)
    {
      /* sanity check on sequence numbers because a GAP message is not invalid even
         if start >= listbase (DDSI 2.1 sect 8.3.7.4.3), but only handle non-empty
         intervals */
      (void) handle_one_gap (pwr, wn, gapstart, listbase + listidx, gap, &refc_adjust);
    }
    while (listidx < msg->gapList.numbits)
    {
      if (!nn_bitset_isset (msg->gapList.numbits, msg->bits, listidx))
        listidx++;
      else
      {
        uint32_t j;
        for (j = listidx + 1; j < msg->gapList.numbits; j++)
          if (!nn_bitset_isset (msg->gapList.numbits, msg->bits, j))
            break;
        /* spec says gapList (2) identifies an additional list of sequence numbers that
           are invalid (8.3.7.4.2), so by that rule an insane start would simply mean the
           initial interval is to be ignored and the bitmap to be applied */
        (void) handle_one_gap (pwr, wn, listbase + listidx, listbase + j, gap, &refc_adjust);
        assert(j >= 1);
        last_included_rel = (int32_t) j - 1;
        listidx = j;
      }
    }
    nn_fragchain_adjust_refcount (gap, refc_adjust);
  }

  /* If the last sequence number explicitly included in the set is
     beyond the last sequence number we know exists, update the
     latter.  Note that a sequence number _not_ included in the set
     doesn't tell us anything (which is something that RTI apparently
     got wrong in its interpetation of pure acks that do include a
     bitmap).  */
  if (listbase + last_included_rel > pwr->last_seq)
  {
    pwr->last_seq = listbase + last_included_rel;
    pwr->last_fragnum = ~0u;
    pwr->last_fragnum_reset = 0;
  }

  if (wn && wn->filtered)
  {
    if (listbase + last_included_rel > wn->last_seq)
    {
      wn->last_seq = listbase + last_included_rel;
    }
  }
  RSTTRACE (")");
  ddsrt_mutex_unlock (&pwr->e.lock);
  return 1;
}

static struct ddsi_serdata *get_serdata (struct ddsi_sertopic const * const topic, const struct nn_rdata *fragchain, uint32_t sz, int justkey, unsigned statusinfo, ddsrt_wctime_t tstamp)
{
  struct ddsi_serdata *sd = ddsi_serdata_from_ser (topic, justkey ? SDK_KEY : SDK_DATA, fragchain, sz);
  if (sd)
  {
    sd->statusinfo = statusinfo;
    sd->timestamp = tstamp;
  }
  return sd;
}

struct remote_sourceinfo {
  const struct nn_rsample_info *sampleinfo;
  unsigned char data_smhdr_flags;
  const ddsi_plist_t *qos;
  const struct nn_rdata *fragchain;
  unsigned statusinfo;
  ddsrt_wctime_t tstamp;
};

static struct ddsi_serdata *remote_make_sample (struct ddsi_tkmap_instance **tk, struct ddsi_domaingv *gv, struct ddsi_sertopic const * const topic, void *vsourceinfo)
{
  /* hopefully the compiler figures out that these are just aliases and doesn't reload them
     unnecessarily from memory */
  const struct remote_sourceinfo * __restrict si = vsourceinfo;
  const struct nn_rsample_info * __restrict sampleinfo = si->sampleinfo;
  const struct nn_rdata * __restrict fragchain = si->fragchain;
  const uint32_t statusinfo = si->statusinfo;
  const unsigned char data_smhdr_flags = si->data_smhdr_flags;
  const ddsrt_wctime_t tstamp = si->tstamp;
  const ddsi_plist_t * __restrict qos = si->qos;
  const char *failmsg = NULL;
  struct ddsi_serdata *sample = NULL;

  if (si->statusinfo == 0)
  {
    /* normal write */
    if (!(data_smhdr_flags & DATA_FLAG_DATAFLAG) || sampleinfo->size == 0)
    {
      const struct proxy_writer *pwr = sampleinfo->pwr;
      ddsi_guid_t guid;
      /* pwr can't currently be null, but that might change some day, and this being
         an error path, it doesn't hurt to survive that */
      if (pwr) guid = pwr->e.guid; else memset (&guid, 0, sizeof (guid));
      DDS_CTRACE (&gv->logconfig,
                  "data(application, vendor %u.%u): "PGUIDFMT" #%"PRId64": write without proper payload (data_smhdr_flags 0x%x size %"PRIu32")\n",
                  sampleinfo->rst->vendor.id[0], sampleinfo->rst->vendor.id[1],
                  PGUID (guid), sampleinfo->seq,
                  si->data_smhdr_flags, sampleinfo->size);
      return NULL;
    }
    sample = get_serdata (topic, fragchain, sampleinfo->size, 0, statusinfo, tstamp);
  }
  else if (sampleinfo->size)
  {
    /* dispose or unregister with included serialized key or data
       (data is a Adlink extension) -- i.e., dispose or unregister
       as one would expect to receive */
    if (data_smhdr_flags & DATA_FLAG_KEYFLAG)
    {
      sample = get_serdata (topic, fragchain, sampleinfo->size, 1, statusinfo, tstamp);
    }
    else
    {
      assert (data_smhdr_flags & DATA_FLAG_DATAFLAG);
      sample = get_serdata (topic, fragchain, sampleinfo->size, 0, statusinfo, tstamp);
    }
  }
  else if (data_smhdr_flags & DATA_FLAG_INLINE_QOS)
  {
    /* RTI always tries to make us survive on the keyhash. RTI must
       mend its ways. */
    if (NN_STRICT_P (gv->config))
      failmsg = "no content";
    else if (!(qos->present & PP_KEYHASH))
      failmsg = "qos present but without keyhash";
    else if (q_omg_plist_keyhash_is_protected(qos))
    {
      /* If the keyhash is protected, then it is forced to be an actual MD5
       * hash. This means the keyhash can't be decoded into a sample. */
      failmsg = "keyhash is protected";
    }
    else if ((sample = ddsi_serdata_from_keyhash (topic, &qos->keyhash)) == NULL)
      failmsg = "keyhash is MD5 and can't be converted to key value";
    else
    {
      sample->statusinfo = statusinfo;
      sample->timestamp = tstamp;
    }
  }
  else
  {
    failmsg = "no content whatsoever";
  }
  if (sample == NULL)
  {
    /* No message => error out */
    const struct proxy_writer *pwr = sampleinfo->pwr;
    ddsi_guid_t guid;
    if (pwr) guid = pwr->e.guid; else memset (&guid, 0, sizeof (guid));
    DDS_CWARNING (&gv->logconfig,
                  "data(application, vendor %u.%u): "PGUIDFMT" #%"PRId64": deserialization %s/%s failed (%s)\n",
                  sampleinfo->rst->vendor.id[0], sampleinfo->rst->vendor.id[1],
                  PGUID (guid), sampleinfo->seq,
                  topic->name, topic->type_name,
                  failmsg ? failmsg : "for reasons unknown");
  }
  else
  {
    if ((*tk = ddsi_tkmap_lookup_instance_ref (gv->m_tkmap, sample)) == NULL)
    {
      ddsi_serdata_unref (sample);
      sample = NULL;
    }
    else if (gv->logconfig.c.mask & DDS_LC_TRACE)
    {
      const struct proxy_writer *pwr = sampleinfo->pwr;
      ddsi_guid_t guid;
      char tmp[1024];
      size_t res = 0;
      tmp[0] = 0;
      if (gv->logconfig.c.mask & DDS_LC_CONTENT)
        res = ddsi_serdata_print (sample, tmp, sizeof (tmp));
      if (pwr) guid = pwr->e.guid; else memset (&guid, 0, sizeof (guid));
      GVTRACE ("data(application, vendor %u.%u): "PGUIDFMT" #%"PRId64": ST%x %s/%s:%s%s",
               sampleinfo->rst->vendor.id[0], sampleinfo->rst->vendor.id[1],
               PGUID (guid), sampleinfo->seq, statusinfo, topic->name, topic->type_name,
               tmp, res < sizeof (tmp) ? "" : "(trunc)");
    }
  }
  return sample;
}

unsigned char normalize_data_datafrag_flags (const SubmessageHeader_t *smhdr)
{
  switch ((SubmessageKind_t) smhdr->submessageId)
  {
    case SMID_DATA:
      return smhdr->flags;
    case SMID_DATA_FRAG:
      {
        unsigned char common = smhdr->flags & DATA_FLAG_INLINE_QOS;
        DDSRT_STATIC_ASSERT_CODE (DATA_FLAG_INLINE_QOS == DATAFRAG_FLAG_INLINE_QOS);
        if (smhdr->flags & DATAFRAG_FLAG_KEYFLAG)
          return common | DATA_FLAG_KEYFLAG;
        else
          return common | DATA_FLAG_DATAFLAG;
      }
    default:
      assert (0);
      return 0;
  }
}

static struct reader *proxy_writer_first_in_sync_reader (struct entity_index *entity_index, struct entity_common *pwrcmn, ddsrt_avl_iter_t *it)
{
  assert (pwrcmn->kind == EK_PROXY_WRITER);
  struct proxy_writer *pwr = (struct proxy_writer *) pwrcmn;
  struct pwr_rd_match *m;
  struct reader *rd;
  for (m = ddsrt_avl_iter_first (&pwr_readers_treedef, &pwr->readers, it); m != NULL; m = ddsrt_avl_iter_next (it))
    if (m->in_sync == PRMSS_SYNC && (rd = entidx_lookup_reader_guid (entity_index, &m->rd_guid)) != NULL)
      return rd;
  return NULL;
}

static struct reader *proxy_writer_next_in_sync_reader (struct entity_index *entity_index, ddsrt_avl_iter_t *it)
{
  struct pwr_rd_match *m;
  struct reader *rd;
  for (m = ddsrt_avl_iter_next (it); m != NULL; m = ddsrt_avl_iter_next (it))
    if (m->in_sync == PRMSS_SYNC && (rd = entidx_lookup_reader_guid (entity_index, &m->rd_guid)) != NULL)
      return rd;
  return NULL;
}

static dds_return_t remote_on_delivery_failure_fastpath (struct entity_common *source_entity, bool source_entity_locked, struct local_reader_ary *fastpath_rdary, void *vsourceinfo)
{
  (void) vsourceinfo;
  ddsrt_mutex_unlock (&fastpath_rdary->rdary_lock);
  if (source_entity_locked)
    ddsrt_mutex_unlock (&source_entity->lock);

  dds_sleepfor (DDS_MSECS (10));

  if (source_entity_locked)
    ddsrt_mutex_lock (&source_entity->lock);
  ddsrt_mutex_lock (&fastpath_rdary->rdary_lock);
  return DDS_RETCODE_TRY_AGAIN;
}

static int deliver_user_data (const struct nn_rsample_info *sampleinfo, const struct nn_rdata *fragchain, const ddsi_guid_t *rdguid, int pwr_locked)
{
  static const struct deliver_locally_ops deliver_locally_ops = {
    .makesample = remote_make_sample,
    .first_reader = proxy_writer_first_in_sync_reader,
    .next_reader = proxy_writer_next_in_sync_reader,
    .on_failure_fastpath = remote_on_delivery_failure_fastpath
  };
  struct receiver_state const * const rst = sampleinfo->rst;
  struct ddsi_domaingv * const gv = rst->gv;
  struct proxy_writer * const pwr = sampleinfo->pwr;
  unsigned statusinfo;
  Data_DataFrag_common_t *msg;
  unsigned char data_smhdr_flags;
  ddsi_plist_t qos;
  int need_keyhash;

  if (pwr->ddsi2direct_cb)
  {
    pwr->ddsi2direct_cb (sampleinfo, fragchain, pwr->ddsi2direct_cbarg);
    return 0;
  }

  /* FIXME: fragments are now handled by copying the message to
     freshly malloced memory (see defragment()) ... that'll have to
     change eventually */
  assert (fragchain->min == 0);
  assert (!is_builtin_entityid (pwr->e.guid.entityid, pwr->c.vendor));

  /* Luckily, the Data header (up to inline QoS) is a prefix of the
     DataFrag header, so for the fixed-position things that we're
     interested in here, both can be treated as Data submessages. */
  msg = (Data_DataFrag_common_t *) NN_RMSG_PAYLOADOFF (fragchain->rmsg, NN_RDATA_SUBMSG_OFF (fragchain));
  data_smhdr_flags = normalize_data_datafrag_flags (&msg->smhdr);

  /* Extract QoS's to the extent necessary.  The expected case has all
     we need predecoded into a few bits in the sample info.

     If there is no payload, it is either a completely invalid message
     or a dispose/unregister in RTI style.  We assume the latter,
     consequently expect to need the keyhash.  Then, if sampleinfo
     says it is a complex qos, or the keyhash is required, extract all
     we need from the inline qos.

     Complex qos bit also gets set when statusinfo bits other than
     dispose/unregister are set.  They are not currently defined, but
     this may save us if they do get defined one day.  */
  need_keyhash = (sampleinfo->size == 0 || (data_smhdr_flags & (DATA_FLAG_KEYFLAG | DATA_FLAG_DATAFLAG)) == 0);
  if (!(sampleinfo->complex_qos || need_keyhash) || !(data_smhdr_flags & DATA_FLAG_INLINE_QOS))
  {
    ddsi_plist_init_empty (&qos);
    statusinfo = sampleinfo->statusinfo;
  }
  else
  {
    ddsi_plist_src_t src;
    size_t qos_offset = NN_RDATA_SUBMSG_OFF (fragchain) + offsetof (Data_DataFrag_common_t, octetsToInlineQos) + sizeof (msg->octetsToInlineQos) + msg->octetsToInlineQos;
    dds_return_t plist_ret;
    src.protocol_version = rst->protocol_version;
    src.vendorid = rst->vendor;
    src.encoding = (msg->smhdr.flags & SMFLAG_ENDIANNESS) ? PL_CDR_LE : PL_CDR_BE;
    src.buf = NN_RMSG_PAYLOADOFF (fragchain->rmsg, qos_offset);
    src.bufsz = NN_RDATA_PAYLOAD_OFF (fragchain) - qos_offset;
    src.strict = NN_STRICT_P (gv->config);
    src.factory = gv->m_factory;
    src.logconfig = &gv->logconfig;
    if ((plist_ret = ddsi_plist_init_frommsg (&qos, NULL, PP_STATUSINFO | PP_KEYHASH | PP_COHERENT_SET, 0, &src)) < 0)
    {
      if (plist_ret != DDS_RETCODE_UNSUPPORTED)
        GVWARNING ("data(application, vendor %u.%u): "PGUIDFMT" #%"PRId64": invalid inline qos\n",
                   src.vendorid.id[0], src.vendorid.id[1], PGUID (pwr->e.guid), sampleinfo->seq);
      return 0;
    }
    statusinfo = (qos.present & PP_STATUSINFO) ? qos.statusinfo : 0;
  }

  /* FIXME: should it be 0, local wall clock time or INVALID? */
  const ddsrt_wctime_t tstamp = (sampleinfo->timestamp.v != DDSRT_WCTIME_INVALID.v) ? sampleinfo->timestamp : ((ddsrt_wctime_t) {0});
  struct ddsi_writer_info wrinfo;
  ddsi_make_writer_info (&wrinfo, &pwr->e, pwr->c.xqos, statusinfo);

  struct remote_sourceinfo sourceinfo = {
    .sampleinfo = sampleinfo,
    .data_smhdr_flags = data_smhdr_flags,
    .qos = &qos,
    .fragchain = fragchain,
    .statusinfo = statusinfo,
    .tstamp = tstamp
  };
  if (rdguid)
    (void) deliver_locally_one (gv, &pwr->e, pwr_locked != 0, rdguid, &wrinfo, &deliver_locally_ops, &sourceinfo);
  else
  {
    (void) deliver_locally_allinsync (gv, &pwr->e, pwr_locked != 0, &pwr->rdary, &wrinfo, &deliver_locally_ops, &sourceinfo);
    ddsrt_atomic_st32 (&pwr->next_deliv_seq_lowword, (uint32_t) (sampleinfo->seq + 1));
  }

  ddsi_plist_fini (&qos);
  return 0;
}

int user_dqueue_handler (const struct nn_rsample_info *sampleinfo, const struct nn_rdata *fragchain, const ddsi_guid_t *rdguid, UNUSED_ARG (void *qarg))
{
  int res;
  res = deliver_user_data (sampleinfo, fragchain, rdguid, 0);
  return res;
}

static void deliver_user_data_synchronously (struct nn_rsample_chain *sc, const ddsi_guid_t *rdguid)
{
  while (sc->first)
  {
    struct nn_rsample_chain_elem *e = sc->first;
    sc->first = e->next;
    if (e->sampleinfo != NULL)
    {
      /* Must not try to deliver a gap -- possibly a FIXME for
         sample_lost events. Also note that the synchronous path is
         _never_ used for historical data, and therefore never has the
         GUID of a reader to deliver to */
      deliver_user_data (e->sampleinfo, e->fragchain, rdguid, 1);
    }
    nn_fragchain_unref (e->fragchain);
  }
}

static void clean_defrag (struct proxy_writer *pwr)
{
  seqno_t seq = nn_reorder_next_seq (pwr->reorder);
  if (pwr->n_readers_out_of_sync > 0)
  {
    struct pwr_rd_match *wn;
    for (wn = ddsrt_avl_find_min (&pwr_readers_treedef, &pwr->readers); wn != NULL; wn = ddsrt_avl_find_succ (&pwr_readers_treedef, &pwr->readers, wn))
    {
      if (wn->in_sync == PRMSS_OUT_OF_SYNC)
      {
        seqno_t seq1 = nn_reorder_next_seq (wn->u.not_in_sync.reorder);
        if (seq1 < seq)
          seq = seq1;
      }
    }
  }
  nn_defrag_notegap (pwr->defrag, 1, seq);
}

static void handle_regular (struct receiver_state *rst, ddsrt_etime_t tnow, struct nn_rmsg *rmsg, const Data_DataFrag_common_t *msg, const struct nn_rsample_info *sampleinfo,
    uint32_t fragnum, struct nn_rdata *rdata, struct nn_dqueue **deferred_wakeup, bool renew_manbypp_lease)
{
  struct proxy_writer *pwr;
  struct nn_rsample *rsample;
  ddsi_guid_t dst;
  struct lease *lease;

  dst.prefix = rst->dst_guid_prefix;
  dst.entityid = msg->readerId;

  pwr = sampleinfo->pwr;
  if (pwr == NULL)
  {
    ddsi_guid_t src;
    src.prefix = rst->src_guid_prefix;
    src.entityid = msg->writerId;
    RSTTRACE (" "PGUIDFMT"? -> "PGUIDFMT, PGUID (src), PGUID (dst));
    return;
  }

  /* Proxy participant's "automatic" lease has to be renewed always, manual-by-participant one only
     for data published by the application.  If pwr->lease exists, it is in some manual lease mode,
     so check whether it is actually in manual-by-topic mode before renewing it.  As pwr->lease is
     set once (during entity creation) we can read it outside the lock, keeping all the lease
     renewals together. */
  if ((lease = ddsrt_atomic_ldvoidp (&pwr->c.proxypp->minl_auto)) != NULL)
    lease_renew (lease, tnow);
  if ((lease = ddsrt_atomic_ldvoidp (&pwr->c.proxypp->minl_man)) != NULL && renew_manbypp_lease)
    lease_renew (lease, tnow);
  if (pwr->lease && pwr->c.xqos->liveliness.kind == DDS_LIVELINESS_MANUAL_BY_TOPIC)
    lease_renew (pwr->lease, tnow);

  /* Shouldn't lock the full writer, but will do so for now */
  ddsrt_mutex_lock (&pwr->e.lock);

  /* A change in transition from not-alive to alive is relatively complicated
     and may involve temporarily unlocking the proxy writer during the process
     (to avoid unnecessarily holding pwr->e.lock while invoking listeners on
     the reader) */
  if (!pwr->alive)
    proxy_writer_set_alive_may_unlock (pwr, true);

  /* Don't accept data when reliable readers exist and we haven't yet seen
     a heartbeat telling us what the "current" sequence number of the writer
     is. If no reliable readers are present, we can't request a heartbeat and
     therefore must not require one.

     This should be fine except for the one case where one transitions from
     having only best-effort readers to also having a reliable reader (in
     the same process): in that case, the requirement that a heartbeat has
     been seen could potentially result in a disruption of the data flow to
     the best-effort readers.  That state should last only for a very short
     time, but it is rather inelegant.  */
  if (!pwr->have_seen_heartbeat && pwr->n_reliable_readers > 0)
  {
    ddsrt_mutex_unlock (&pwr->e.lock);
    RSTTRACE (" "PGUIDFMT" -> "PGUIDFMT": no heartbeat seen yet", PGUID (pwr->e.guid), PGUID (dst));
    return;
  }

  if (ddsrt_avl_is_empty (&pwr->readers) || pwr->local_matching_inprogress)
  {
    ddsrt_mutex_unlock (&pwr->e.lock);
    RSTTRACE (" "PGUIDFMT" -> "PGUIDFMT": no readers", PGUID (pwr->e.guid), PGUID (dst));
    return;
  }

  /* Track highest sequence number we know of -- we track both
     sequence number & fragment number so that the NACK generation can
     do the Right Thing. */
  if (sampleinfo->seq > pwr->last_seq)
  {
    pwr->last_seq = sampleinfo->seq;
    pwr->last_fragnum = fragnum;
    pwr->last_fragnum_reset = 0;
  }
  else if (sampleinfo->seq == pwr->last_seq && fragnum > pwr->last_fragnum)
  {
    pwr->last_fragnum = fragnum;
    pwr->last_fragnum_reset = 0;
  }

  clean_defrag (pwr);

  if ((rsample = nn_defrag_rsample (pwr->defrag, rdata, sampleinfo)) != NULL)
  {
    int refc_adjust = 0;
    struct nn_rsample_chain sc;
    struct nn_rdata *fragchain = nn_rsample_fragchain (rsample);
    nn_reorder_result_t rres, rres2;
    struct pwr_rd_match *wn;
    int filtered = 0;

    if (pwr->filtered && !is_null_guid(&dst))
    {
      for (wn = ddsrt_avl_find_min (&pwr_readers_treedef, &pwr->readers); wn != NULL; wn = ddsrt_avl_find_succ (&pwr_readers_treedef, &pwr->readers, wn))
      {
        if (guid_eq(&wn->rd_guid, &dst))
        {
          if (wn->filtered)
          {
            rres2 = nn_reorder_rsample (&sc, wn->u.not_in_sync.reorder, rsample, &refc_adjust, nn_dqueue_is_full (pwr->dqueue));
            if (sampleinfo->seq > wn->last_seq)
            {
              wn->last_seq = sampleinfo->seq;
            }
            if (rres2 > 0)
            {
              if (!pwr->deliver_synchronously)
                nn_dqueue_enqueue1 (pwr->dqueue, &wn->rd_guid, &sc, rres2);
              else
                deliver_user_data_synchronously (&sc, &wn->rd_guid);
            }
            filtered = 1;
          }
          break;
        }
      }
    }

    if (!filtered)
    {
      rres = nn_reorder_rsample (&sc, pwr->reorder, rsample, &refc_adjust, 0); // nn_dqueue_is_full (pwr->dqueue));

      if (rres == NN_REORDER_ACCEPT && pwr->n_reliable_readers == 0)
      {
        /* If no reliable readers but the reorder buffer accepted the
           sample, it must be a reliable proxy writer with only
           unreliable readers.  "Inserting" a Gap [1, sampleinfo->seq)
           will force delivery of this sample, and not cause the gap to
           be added to the reorder admin. */
        int gap_refc_adjust = 0;
        rres = nn_reorder_gap (&sc, pwr->reorder, rdata, 1, sampleinfo->seq, &gap_refc_adjust);
        assert (rres > 0);
        assert (gap_refc_adjust == 0);
      }

      if (rres > 0)
      {
        /* Enqueue or deliver with pwr->e.lock held: to ensure no other
           receive thread's data gets interleaved -- arguably delivery
           needn't be exactly in-order, which would allow us to do this
           without pwr->e.lock held.
           Note that PMD is also handled here, but the pwr for PMD does not
           use no synchronous delivery, so deliver_user_data_synchronously
           (which asserts pwr is not built-in) is not used for PMD handling. */
        if (pwr->deliver_synchronously)
        {
          /* FIXME: just in case the synchronous delivery runs into a delay caused
             by the current mishandling of resource limits */
          if (*deferred_wakeup)
            dd_dqueue_enqueue_trigger (*deferred_wakeup);
          deliver_user_data_synchronously (&sc, NULL);
        }
        else
        {
          if (nn_dqueue_enqueue_deferred_wakeup (pwr->dqueue, &sc, rres))
          {
            if (*deferred_wakeup && *deferred_wakeup != pwr->dqueue)
              dd_dqueue_enqueue_trigger (*deferred_wakeup);
            *deferred_wakeup = pwr->dqueue;
          }
        }
      }

      if (pwr->n_readers_out_of_sync > 0)
      {
        /* Those readers catching up with TL but in sync with the proxy
           writer may have become in sync with the proxy writer and the
           writer; those catching up with TL all by themselves go through
           the "TOO_OLD" path below. */
        ddsrt_avl_iter_t it;
        struct nn_rsample *rsample_dup = NULL;
        int reuse_rsample_dup = 0;
        for (wn = ddsrt_avl_iter_first (&pwr_readers_treedef, &pwr->readers, &it); wn != NULL; wn = ddsrt_avl_iter_next (&it))
        {
          if (wn->in_sync == PRMSS_SYNC)
            continue;
          /* only need to get a copy of the first sample, because that's the one
             that triggered delivery */
          if (!reuse_rsample_dup)
            rsample_dup = nn_reorder_rsample_dup_first (rmsg, rsample);
          rres2 = nn_reorder_rsample (&sc, wn->u.not_in_sync.reorder, rsample_dup, &refc_adjust, nn_dqueue_is_full (pwr->dqueue));
          switch (rres2)
          {
            case NN_REORDER_TOO_OLD:
            case NN_REORDER_REJECT:
              reuse_rsample_dup = 1;
              break;
            case NN_REORDER_ACCEPT:
              reuse_rsample_dup = 0;
              break;
            default:
              assert (rres2 > 0);
              /* note: can't deliver to a reader, only to a group */
              maybe_set_reader_in_sync (pwr, wn, sampleinfo->seq);
              reuse_rsample_dup = 0;
              /* No need to deliver old data to out-of-sync readers
                 synchronously -- ordering guarantees don't change
                 as fresh data will be delivered anyway and hence
                 the old data will never be guaranteed to arrive
                 in-order, and those few microseconds can't hurt in
                 catching up on transient-local data.  See also
                 NN_REORDER_DELIVER case in outer switch. */
              if (pwr->deliver_synchronously)
              {
                /* FIXME: just in case the synchronous delivery runs into a delay caused
                   by the current mishandling of resource limits */
                deliver_user_data_synchronously (&sc, &wn->rd_guid);
              }
              else
              {
                if (*deferred_wakeup && *deferred_wakeup != pwr->dqueue)
                {
                  dd_dqueue_enqueue_trigger (*deferred_wakeup);
                  *deferred_wakeup = NULL;
                }
                nn_dqueue_enqueue1 (pwr->dqueue, &wn->rd_guid, &sc, rres2);
              }
              break;
          }
        }
      }
    }

    nn_fragchain_adjust_refcount (fragchain, refc_adjust);
  }
  ddsrt_mutex_unlock (&pwr->e.lock);
  nn_dqueue_wait_until_empty_if_full (pwr->dqueue);
}

static int handle_SPDP (const struct nn_rsample_info *sampleinfo, struct nn_rdata *rdata)
{
  struct ddsi_domaingv * const gv = sampleinfo->rst->gv;
  struct nn_rsample *rsample;
  struct nn_rsample_chain sc;
  struct nn_rdata *fragchain;
  nn_reorder_result_t rres;
  int refc_adjust = 0;
  ddsrt_mutex_lock (&gv->spdp_lock);
  rsample = nn_defrag_rsample (gv->spdp_defrag, rdata, sampleinfo);
  fragchain = nn_rsample_fragchain (rsample);
  if ((rres = nn_reorder_rsample (&sc, gv->spdp_reorder, rsample, &refc_adjust, nn_dqueue_is_full (gv->builtins_dqueue))) > 0)
    nn_dqueue_enqueue (gv->builtins_dqueue, &sc, rres);
  nn_fragchain_adjust_refcount (fragchain, refc_adjust);
  ddsrt_mutex_unlock (&gv->spdp_lock);
  return 0;
}

static void drop_oversize (struct receiver_state *rst, struct nn_rmsg *rmsg, const Data_DataFrag_common_t *msg, struct nn_rsample_info *sampleinfo)
{
  struct proxy_writer *pwr = sampleinfo->pwr;
  if (pwr == NULL)
  {
    /* No proxy writer means nothing really gets done with, unless it
       is SPDP.  SPDP is periodic, so oversize discovery packets would
       cause periodic warnings. */
    if ((msg->writerId.u == NN_ENTITYID_SPDP_BUILTIN_PARTICIPANT_WRITER) ||
        (msg->writerId.u == NN_ENTITYID_SPDP_RELIABLE_BUILTIN_PARTICIPANT_SECURE_WRITER))
    {
      DDS_CWARNING (&rst->gv->logconfig, "dropping oversize (%"PRIu32" > %"PRIu32") SPDP sample %"PRId64" from remote writer "PGUIDFMT"\n",
                    sampleinfo->size, rst->gv->config.max_sample_size, sampleinfo->seq,
                    PGUIDPREFIX (rst->src_guid_prefix), msg->writerId.u);
    }
  }
  else
  {
    /* Normal case: we actually do know the writer.  Dropping it is as
       easy as pushing a gap through the pipe, but trying to log the
       event only once is trickier.  Checking whether the gap had some
       effect seems a reasonable approach. */
    int refc_adjust = 0;
    struct nn_rdata *gap = nn_rdata_newgap (rmsg);
    ddsi_guid_t dst;
    struct pwr_rd_match *wn;
    int gap_was_valuable;

    dst.prefix = rst->dst_guid_prefix;
    dst.entityid = msg->readerId;

    ddsrt_mutex_lock (&pwr->e.lock);
    wn = ddsrt_avl_lookup (&pwr_readers_treedef, &pwr->readers, &dst);
    gap_was_valuable = handle_one_gap (pwr, wn, sampleinfo->seq, sampleinfo->seq+1, gap, &refc_adjust);
    nn_fragchain_adjust_refcount (gap, refc_adjust);
    ddsrt_mutex_unlock (&pwr->e.lock);

    if (gap_was_valuable)
    {
      const char *tname = (pwr->c.xqos->present & QP_TOPIC_NAME) ? pwr->c.xqos->topic_name : "(null)";
      const char *ttname = (pwr->c.xqos->present & QP_TYPE_NAME) ? pwr->c.xqos->type_name : "(null)";
      DDS_CWARNING (&rst->gv->logconfig, "dropping oversize (%"PRIu32" > %"PRIu32") sample %"PRId64" from remote writer "PGUIDFMT" %s/%s\n",
                    sampleinfo->size, rst->gv->config.max_sample_size, sampleinfo->seq,
                    PGUIDPREFIX (rst->src_guid_prefix), msg->writerId.u,
                    tname, ttname);
    }
  }
}

<<<<<<< HEAD
static int handle_Data (struct receiver_state *rst, nn_etime_t tnow, struct nn_rmsg *rmsg, const Data_t *msg, size_t size, struct nn_rsample_info *sampleinfo, unsigned char *datap, struct nn_dqueue **deferred_wakeup, SubmessageKind_t prev_smid)
=======
static int handle_Data (struct receiver_state *rst, ddsrt_etime_t tnow, struct nn_rmsg *rmsg, const Data_t *msg, size_t size, struct nn_rsample_info *sampleinfo, unsigned char *datap, struct nn_dqueue **deferred_wakeup)
>>>>>>> f139dbcd
{
  RSTTRACE ("DATA("PGUIDFMT" -> "PGUIDFMT" #%"PRId64,
            PGUIDPREFIX (rst->src_guid_prefix), msg->x.writerId.u,
            PGUIDPREFIX (rst->dst_guid_prefix), msg->x.readerId.u,
            fromSN (msg->x.writerSN));
  if (!rst->forme)
  {
    RSTTRACE (" not-for-me)");
    return 1;
  }

  if (sampleinfo->pwr)
  {
    if (!validate_msg_decoding(&(sampleinfo->pwr->e), &(sampleinfo->pwr->c), sampleinfo->pwr->c.proxypp, rst, prev_smid))
    {
      RSTTRACE (" clear submsg from protected src "PGUIDFMT")", PGUID (sampleinfo->pwr->e.guid));
      return 1;
    }
  }

  if (sampleinfo->size > rst->gv->config.max_sample_size)
    drop_oversize (rst, rmsg, &msg->x, sampleinfo);
  else
  {
    struct nn_rdata *rdata;
    unsigned submsg_offset, payload_offset;
    submsg_offset = (unsigned) ((unsigned char *) msg - NN_RMSG_PAYLOAD (rmsg));
    if (datap)
      payload_offset = (unsigned) ((unsigned char *) datap - NN_RMSG_PAYLOAD (rmsg));
    else
      payload_offset = submsg_offset + (unsigned) size;

    rdata = nn_rdata_new (rmsg, 0, sampleinfo->size, submsg_offset, payload_offset);

    if ((msg->x.writerId.u & NN_ENTITYID_SOURCE_MASK) == NN_ENTITYID_SOURCE_BUILTIN)
    {
      bool renew_manbypp_lease = true;
      switch (msg->x.writerId.u)
      {
        case NN_ENTITYID_SPDP_BUILTIN_PARTICIPANT_WRITER:
        /* fall through */
        case NN_ENTITYID_SPDP_RELIABLE_BUILTIN_PARTICIPANT_SECURE_WRITER:
          /* SPDP needs special treatment: there are no proxy writers for it and we accept data from unknown sources */
          handle_SPDP (sampleinfo, rdata);
          break;
        case NN_ENTITYID_P2P_BUILTIN_PARTICIPANT_MESSAGE_WRITER:
        /* fall through */
        case NN_ENTITYID_P2P_BUILTIN_PARTICIPANT_MESSAGE_SECURE_WRITER:
          /* Handle PMD as a regular message, but without renewing the leases on proxypp */
          renew_manbypp_lease = false;
        /* fall through */
        default:
          handle_regular (rst, tnow, rmsg, &msg->x, sampleinfo, ~0u, rdata, deferred_wakeup, renew_manbypp_lease);
      }
    }
    else
    {
      handle_regular (rst, tnow, rmsg, &msg->x, sampleinfo, ~0u, rdata, deferred_wakeup, true);
    }
  }
  RSTTRACE (")");
  return 1;
}

<<<<<<< HEAD
static int handle_DataFrag (struct receiver_state *rst, nn_etime_t tnow, struct nn_rmsg *rmsg, const DataFrag_t *msg, size_t size, struct nn_rsample_info *sampleinfo, unsigned char *datap, struct nn_dqueue **deferred_wakeup, SubmessageKind_t prev_smid)
=======
static int handle_DataFrag (struct receiver_state *rst, ddsrt_etime_t tnow, struct nn_rmsg *rmsg, const DataFrag_t *msg, size_t size, struct nn_rsample_info *sampleinfo, unsigned char *datap, struct nn_dqueue **deferred_wakeup)
>>>>>>> f139dbcd
{
  RSTTRACE ("DATAFRAG("PGUIDFMT" -> "PGUIDFMT" #%"PRId64"/[%u..%u]",
            PGUIDPREFIX (rst->src_guid_prefix), msg->x.writerId.u,
            PGUIDPREFIX (rst->dst_guid_prefix), msg->x.readerId.u,
            fromSN (msg->x.writerSN),
            msg->fragmentStartingNum, msg->fragmentStartingNum + msg->fragmentsInSubmessage - 1);
  if (!rst->forme)
  {
    RSTTRACE (" not-for-me)");
    return 1;
  }

  if (sampleinfo->pwr)
  {
    if (!validate_msg_decoding(&(sampleinfo->pwr->e), &(sampleinfo->pwr->c), sampleinfo->pwr->c.proxypp, rst, prev_smid))
    {
      RSTTRACE (" clear submsg from protected src "PGUIDFMT")", PGUID (sampleinfo->pwr->e.guid));
      return 1;
    }
  }

  if (sampleinfo->size > rst->gv->config.max_sample_size)
    drop_oversize (rst, rmsg, &msg->x, sampleinfo);
  else
  {
    struct nn_rdata *rdata;
    unsigned submsg_offset, payload_offset;
    uint32_t begin, endp1;
    bool renew_manbypp_lease = true;
    if ((msg->x.writerId.u & NN_ENTITYID_SOURCE_MASK) == NN_ENTITYID_SOURCE_BUILTIN)
    {
      switch (msg->x.writerId.u)
      {
        case NN_ENTITYID_SPDP_BUILTIN_PARTICIPANT_WRITER:
        /* fall through */
        case NN_ENTITYID_SPDP_RELIABLE_BUILTIN_PARTICIPANT_SECURE_WRITER:
          DDS_CWARNING (&rst->gv->logconfig, "DATAFRAG("PGUIDFMT" #%"PRId64" -> "PGUIDFMT") - fragmented builtin data not yet supported\n",
                        PGUIDPREFIX (rst->src_guid_prefix), msg->x.writerId.u, fromSN (msg->x.writerSN),
                        PGUIDPREFIX (rst->dst_guid_prefix), msg->x.readerId.u);
          return 1;
        case NN_ENTITYID_P2P_BUILTIN_PARTICIPANT_MESSAGE_WRITER:
        /* fall through */
        case NN_ENTITYID_P2P_BUILTIN_PARTICIPANT_MESSAGE_SECURE_WRITER:
          renew_manbypp_lease = false;
      }
    }

    submsg_offset = (unsigned) ((unsigned char *) msg - NN_RMSG_PAYLOAD (rmsg));
    if (datap)
      payload_offset = (unsigned) ((unsigned char *) datap - NN_RMSG_PAYLOAD (rmsg));
    else
      payload_offset = submsg_offset + (unsigned) size;

    begin = (msg->fragmentStartingNum - 1) * msg->fragmentSize;
    if ((uint32_t) msg->fragmentSize * msg->fragmentsInSubmessage > (uint32_t) ((unsigned char *) msg + size - datap)) {
      /* this happens for the last fragment (which usually is short) --
         and is included here merely as a sanity check, because that
         would mean the computed endp1'd be larger than the sample
         size */
      endp1 = begin + (uint32_t) ((unsigned char *) msg + size - datap);
    } else {
      /* most of the time we get here, but this differs from the
         preceding only when the fragment size is not a multiple of 4
         whereas all the length of CDR data always is (and even then,
         you'd be fine as the defragmenter can deal with partially
         overlapping fragments ...) */
      endp1 = begin + (uint32_t) msg->fragmentSize * msg->fragmentsInSubmessage;
    }
    if (endp1 > msg->sampleSize)
    {
      /* the sample size need not be a multiple of 4 so we can still get
         here */
      endp1 = msg->sampleSize;
    }
    RSTTRACE ("/[%"PRIu32"..%"PRIu32") of %"PRIu32, begin, endp1, msg->sampleSize);

    rdata = nn_rdata_new (rmsg, begin, endp1, submsg_offset, payload_offset);

    /* Fragment numbers in DDSI2 internal representation are 0-based,
       whereas in DDSI they are 1-based.  The highest fragment number in
       the sample in internal representation is therefore START+CNT-2,
       rather than the expect START+CNT-1.  Nothing will go terribly
       wrong, it'll simply generate a request for retransmitting a
       non-existent fragment.  The other side SHOULD be capable of
       dealing with that. */
    handle_regular (rst, tnow, rmsg, &msg->x, sampleinfo, msg->fragmentStartingNum + msg->fragmentsInSubmessage - 2, rdata, deferred_wakeup, renew_manbypp_lease);
  }
  RSTTRACE (")");
  return 1;
}

static void malformed_packet_received_nosubmsg (const struct ddsi_domaingv *gv, const unsigned char * msg, ssize_t len, const char *state, nn_vendorid_t vendorid
)
{
  char tmp[1024];
  ssize_t i;
  size_t pos;

  /* Show beginning of message (as hex dumps) */
  pos = (size_t) snprintf (tmp, sizeof (tmp), "malformed packet received from vendor %u.%u state %s <", vendorid.id[0], vendorid.id[1], state);
  for (i = 0; i < 32 && i < len && pos < sizeof (tmp); i++)
    pos += (size_t) snprintf (tmp + pos, sizeof (tmp) - pos, "%s%02x", (i > 0 && (i%4) == 0) ? " " : "", msg[i]);
  if (pos < sizeof (tmp))
    pos += (size_t) snprintf (tmp + pos, sizeof (tmp) - pos, "> (note: maybe partially bswap'd)");
  assert (pos < sizeof (tmp));
  GVWARNING ("%s\n", tmp);
}

static void malformed_packet_received (const struct ddsi_domaingv *gv, const unsigned char *msg, const unsigned char *submsg, size_t len, const char *state, SubmessageKind_t smkind, nn_vendorid_t vendorid)
{
  char tmp[1024];
  size_t i, pos, smsize;
  assert (submsg >= msg && submsg < msg + len);

  /* Show beginning of message and of submessage (as hex dumps) */
  pos = (size_t) snprintf (tmp, sizeof (tmp), "malformed packet received from vendor %u.%u state %s <", vendorid.id[0], vendorid.id[1], state);
  for (i = 0; i < 32 && i < len && msg + i < submsg && pos < sizeof (tmp); i++)
    pos += (size_t) snprintf (tmp + pos, sizeof (tmp) - pos, "%s%02x", (i > 0 && (i%4) == 0) ? " " : "", msg[i]);
  if (pos < sizeof (tmp))
    pos += (size_t) snprintf (tmp + pos, sizeof (tmp) - pos, " @0x%x ", (int) (submsg - msg));
  for (i = 0; i < 32 && i < len - (size_t) (submsg - msg) && pos < sizeof (tmp); i++)
    pos += (size_t) snprintf (tmp + pos, sizeof (tmp) - pos, "%s%02x", (i > 0 && (i%4) == 0) ? " " : "", submsg[i]);
  if (pos < sizeof (tmp))
    pos += (size_t) snprintf (tmp + pos, sizeof (tmp) - pos, "> (note: maybe partially bswap'd)");
  assert (pos < (int) sizeof (tmp));

  /* Partially decode header if we have enough bytes available */
  smsize = len - (size_t) (submsg - msg);
  switch (smkind)
  {
    case SMID_ACKNACK:
      if (smsize >= sizeof (AckNack_t))
      {
        const AckNack_t *x = (const AckNack_t *) submsg;
        (void) snprintf (tmp + pos, sizeof (tmp) - pos, " {{%x,%x,%u},%"PRIx32",%"PRIx32",%"PRId64",%"PRIu32"}",
                         x->smhdr.submessageId, x->smhdr.flags, x->smhdr.octetsToNextHeader,
                         x->readerId.u, x->writerId.u, fromSN (x->readerSNState.bitmap_base),
                         x->readerSNState.numbits);
      }
      break;
    case SMID_HEARTBEAT:
      if (smsize >= sizeof (Heartbeat_t))
      {
        const Heartbeat_t *x = (const Heartbeat_t *) submsg;
        (void) snprintf (tmp + pos, sizeof (tmp) - pos, " {{%x,%x,%u},%"PRIx32",%"PRIx32",%"PRId64",%"PRId64"}",
                         x->smhdr.submessageId, x->smhdr.flags, x->smhdr.octetsToNextHeader,
                         x->readerId.u, x->writerId.u, fromSN (x->firstSN), fromSN (x->lastSN));
      }
      break;
    case SMID_GAP:
      if (smsize >= sizeof (Gap_t))
      {
        const Gap_t *x = (const Gap_t *) submsg;
        (void) snprintf (tmp + pos, sizeof (tmp) - pos, " {{%x,%x,%u},%"PRIx32",%"PRIx32",%"PRId64",%"PRId64",%"PRIu32"}",
                         x->smhdr.submessageId, x->smhdr.flags, x->smhdr.octetsToNextHeader,
                         x->readerId.u, x->writerId.u, fromSN (x->gapStart),
                         fromSN (x->gapList.bitmap_base), x->gapList.numbits);
      }
      break;
    case SMID_NACK_FRAG:
      if (smsize >= sizeof (NackFrag_t))
      {
        const NackFrag_t *x = (const NackFrag_t *) submsg;
        (void) snprintf (tmp + pos, sizeof (tmp) - pos, " {{%x,%x,%u},%"PRIx32",%"PRIx32",%"PRId64",%u,%"PRIu32"}",
                         x->smhdr.submessageId, x->smhdr.flags, x->smhdr.octetsToNextHeader,
                         x->readerId.u, x->writerId.u, fromSN (x->writerSN),
                         x->fragmentNumberState.bitmap_base, x->fragmentNumberState.numbits);
      }
      break;
    case SMID_HEARTBEAT_FRAG:
      if (smsize >= sizeof (HeartbeatFrag_t))
      {
        const HeartbeatFrag_t *x = (const HeartbeatFrag_t *) submsg;
        (void) snprintf (tmp + pos, sizeof (tmp) - pos, " {{%x,%x,%u},%"PRIx32",%"PRIx32",%"PRId64",%u}",
                         x->smhdr.submessageId, x->smhdr.flags, x->smhdr.octetsToNextHeader,
                         x->readerId.u, x->writerId.u, fromSN (x->writerSN),
                         x->lastFragmentNum);
      }
      break;
    case SMID_DATA:
      if (smsize >= sizeof (Data_t))
      {
        const Data_t *x = (const Data_t *) submsg;
        (void) snprintf (tmp + pos, sizeof (tmp) - pos, " {{%x,%x,%u},%x,%u,%"PRIx32",%"PRIx32",%"PRId64"}",
                         x->x.smhdr.submessageId, x->x.smhdr.flags, x->x.smhdr.octetsToNextHeader,
                         x->x.extraFlags, x->x.octetsToInlineQos,
                         x->x.readerId.u, x->x.writerId.u, fromSN (x->x.writerSN));
      }
      break;
    case SMID_DATA_FRAG:
      if (smsize >= sizeof (DataFrag_t))
      {
        const DataFrag_t *x = (const DataFrag_t *) submsg;
        (void) snprintf (tmp + pos, sizeof (tmp) - pos, " {{%x,%x,%u},%x,%u,%"PRIx32",%"PRIx32",%"PRId64",%u,%u,%u,%"PRIu32"}",
                         x->x.smhdr.submessageId, x->x.smhdr.flags, x->x.smhdr.octetsToNextHeader,
                         x->x.extraFlags, x->x.octetsToInlineQos,
                         x->x.readerId.u, x->x.writerId.u, fromSN (x->x.writerSN),
                         x->fragmentStartingNum, x->fragmentsInSubmessage, x->fragmentSize, x->sampleSize);
      }
      break;
    default:
      break;
  }

  GVWARNING ("%s\n", tmp);
}

static struct receiver_state *rst_cow_if_needed (int *rst_live, struct nn_rmsg *rmsg, struct receiver_state *rst)
{
  if (! *rst_live)
    return rst;
  else
  {
    struct receiver_state *nrst = nn_rmsg_alloc (rmsg, sizeof (*nrst));
    *nrst = *rst;
    *rst_live = 0;
    return nrst;
  }
}

static int handle_submsg_sequence
(
  struct thread_state1 * const ts1,
  struct ddsi_domaingv *gv,
  ddsi_tran_conn_t conn,
  const nn_locator_t *srcloc,
  ddsrt_wctime_t tnowWC,
  ddsrt_etime_t tnowE,
  const ddsi_guid_prefix_t * const src_prefix,
  const ddsi_guid_prefix_t * const dst_prefix,
  unsigned char * const msg /* NOT const - we may byteswap it */,
  const size_t len,
  unsigned char * submsg /* aliases somewhere in msg */,
  struct nn_rmsg * const rmsg,
  bool rtps_encoded /* indicate if the message was rtps encoded */
)
{
  const char *state;
  SubmessageKind_t state_smkind;
  Header_t * hdr = (Header_t *) msg;
  struct receiver_state *rst;
  int rst_live, ts_for_latmeas;
  ddsrt_wctime_t timestamp;
  size_t submsg_size = 0;
  unsigned char * end = msg + len;
  struct nn_dqueue *deferred_wakeup = NULL;
  SubmessageKind_t prev_smid = SMID_PAD;

  /* Receiver state is dynamically allocated with lifetime bound to
     the message.  Updates cause a new copy to be created if the
     current one is "live", i.e., possibly referenced by a
     submessage (for now, only Data(Frag)). */
  rst = nn_rmsg_alloc (rmsg, sizeof (*rst));
  memset (rst, 0, sizeof (*rst));
  rst->conn = conn;
  rst->src_guid_prefix = *src_prefix;
  if (dst_prefix)
  {
    rst->dst_guid_prefix = *dst_prefix;
  }
  /* "forme" is a whether the current submessage is intended for this
     instance of DDSI2 and is roughly equivalent to
       (dst_prefix == 0) ||
       (entidx_lookup_participant_guid(dst_prefix:1c1) != 0)
     they are only roughly equivalent because the second term can become
     false at any time. That's ok: it's real purpose is to filter out
     discovery data accidentally sent by Cloud */
  rst->forme = 1;
  rst->rtps_encoded = rtps_encoded;
  rst->vendor = hdr->vendorid;
  rst->protocol_version = hdr->version;
  rst->srcloc = *srcloc;
  rst->gv = gv;
  rst_live = 0;
  ts_for_latmeas = 0;
  timestamp = DDSRT_WCTIME_INVALID;

  assert (thread_is_asleep ());
  thread_state_awake_fixed_domain (ts1);
  while (submsg <= (end - sizeof (SubmessageHeader_t)))
  {
    Submessage_t *sm = (Submessage_t *) submsg;
    bool byteswap;
    unsigned octetsToNextHeader;

    if (sm->smhdr.flags & SMFLAG_ENDIANNESS)
    {
      byteswap = !(DDSRT_ENDIAN == DDSRT_LITTLE_ENDIAN);
    }
    else
    {
      byteswap =  (DDSRT_ENDIAN == DDSRT_LITTLE_ENDIAN);
    }
    if (byteswap)
    {
      sm->smhdr.octetsToNextHeader = ddsrt_bswap2u (sm->smhdr.octetsToNextHeader);
    }

    octetsToNextHeader = sm->smhdr.octetsToNextHeader;
    if (octetsToNextHeader != 0)
    {
      submsg_size = RTPS_SUBMESSAGE_HEADER_SIZE + octetsToNextHeader;
    }
    else if (sm->smhdr.submessageId == SMID_PAD || sm->smhdr.submessageId == SMID_INFO_TS)
    {
      submsg_size = RTPS_SUBMESSAGE_HEADER_SIZE;
    }
    else
    {
      submsg_size = (unsigned) (end - submsg);
    }
    /*GVTRACE ("submsg_size %d\n", submsg_size);*/

    if (submsg + submsg_size > end)
    {
      GVTRACE (" BREAK (%u %"PRIuSIZE": %p %u)\n", (unsigned) (submsg - msg), submsg_size, (void *) msg, (unsigned) len);
      break;
    }

    thread_state_awake_to_awake_no_nest (ts1);
    state_smkind = sm->smhdr.submessageId;
    switch (sm->smhdr.submessageId)
    {
      case SMID_PAD:
        GVTRACE ("PAD");
        break;
      case SMID_ACKNACK:
        state = "parse:acknack";
        if (!valid_AckNack (rst, &sm->acknack, submsg_size, byteswap))
          goto malformed;
<<<<<<< HEAD
        handle_AckNack (rst, tnowE, &sm->acknack, ts_for_latmeas ? timestamp : NN_WCTIME_INVALID, prev_smid);
=======
        handle_AckNack (rst, tnowE, &sm->acknack, ts_for_latmeas ? timestamp : DDSRT_WCTIME_INVALID);
>>>>>>> f139dbcd
        ts_for_latmeas = 0;
        break;
      case SMID_HEARTBEAT:
        state = "parse:heartbeat";
        if (!valid_Heartbeat (&sm->heartbeat, submsg_size, byteswap))
          goto malformed;
<<<<<<< HEAD
        handle_Heartbeat (rst, tnowE, rmsg, &sm->heartbeat, ts_for_latmeas ? timestamp : NN_WCTIME_INVALID, prev_smid);
=======
        handle_Heartbeat (rst, tnowE, rmsg, &sm->heartbeat, ts_for_latmeas ? timestamp : DDSRT_WCTIME_INVALID);
>>>>>>> f139dbcd
        ts_for_latmeas = 0;
        break;
      case SMID_GAP:
        state = "parse:gap";
        /* Gap is handled synchronously in principle, but may
           sometimes have to record a gap in the reorder admin.  The
           first case by definition doesn't need to set "rst_live",
           the second one avoids that because it doesn't require the
           rst after inserting the gap in the admin. */
        if (!valid_Gap (&sm->gap, submsg_size, byteswap))
          goto malformed;
        handle_Gap (rst, tnowE, rmsg, &sm->gap, prev_smid);
        ts_for_latmeas = 0;
        break;
      case SMID_INFO_TS:
        state = "parse:info_ts";
        if (!valid_InfoTS (&sm->infots, submsg_size, byteswap))
          goto malformed;
        handle_InfoTS (rst, &sm->infots, &timestamp);
        ts_for_latmeas = 1;
        break;
      case SMID_INFO_SRC:
        state = "parse:info_src";
        if (!valid_InfoSRC (&sm->infosrc, submsg_size, byteswap))
          goto malformed;
        rst = rst_cow_if_needed (&rst_live, rmsg, rst);
        handle_InfoSRC (rst, &sm->infosrc);
        /* no effect on ts_for_latmeas */
        break;
      case SMID_INFO_REPLY_IP4:
#if 0
        state = "parse:info_reply_ip4";
#endif
        GVTRACE ("INFO_REPLY_IP4");
        /* no effect on ts_for_latmeas */
        break;
      case SMID_INFO_DST:
        state = "parse:info_dst";
        if (!valid_InfoDST (&sm->infodst, submsg_size, byteswap))
          goto malformed;
        rst = rst_cow_if_needed (&rst_live, rmsg, rst);
        handle_InfoDST (rst, &sm->infodst, dst_prefix);
        /* no effect on ts_for_latmeas */
        break;
      case SMID_INFO_REPLY:
#if 0
        state = "parse:info_reply";
#endif
        GVTRACE ("INFO_REPLY");
        /* no effect on ts_for_latmeas */
        break;
      case SMID_NACK_FRAG:
        state = "parse:nackfrag";
        if (!valid_NackFrag (&sm->nackfrag, submsg_size, byteswap))
          goto malformed;
        handle_NackFrag (rst, tnowE, &sm->nackfrag, prev_smid);
        ts_for_latmeas = 0;
        break;
      case SMID_HEARTBEAT_FRAG:
        state = "parse:heartbeatfrag";
        if (!valid_HeartbeatFrag (&sm->heartbeatfrag, submsg_size, byteswap))
          goto malformed;
        handle_HeartbeatFrag (rst, tnowE, &sm->heartbeatfrag, prev_smid);
        ts_for_latmeas = 0;
        break;
      case SMID_DATA_FRAG:
        state = "parse:datafrag";
        {
          struct nn_rsample_info sampleinfo;
          uint32_t datasz = 0;
          unsigned char *datap;
          size_t submsg_len = submsg_size;
          /* valid_DataFrag does not validate the payload */
          if (!valid_DataFrag (rst, rmsg, &sm->datafrag, submsg_size, byteswap, &sampleinfo, &datap, &datasz))
            goto malformed;
          /* This only decodes the payload when needed (possibly reducing the submsg size). */
          if (!decode_DataFrag (rst->gv, &sampleinfo, datap, datasz, &submsg_len))
            goto malformed;
          /* Set the sample bswap according to the payload info (only first fragment has proper header). */
          if (sm->datafrag.fragmentStartingNum == 1) {
            if (!set_sampleinfo_bswap(&sampleinfo, (struct CDRHeader *)datap))
              goto malformed;
          }
          sampleinfo.timestamp = timestamp;
          sampleinfo.reception_timestamp = tnowWC;
          handle_DataFrag (rst, tnowE, rmsg, &sm->datafrag, submsg_len, &sampleinfo, datap, &deferred_wakeup, prev_smid);
          rst_live = 1;
          ts_for_latmeas = 0;
        }
        break;
      case SMID_DATA:
        state = "parse:data";
        {
          struct nn_rsample_info sampleinfo;
          unsigned char *datap;
          uint32_t datasz = 0;
          size_t submsg_len = submsg_size;
          /* valid_Data does not validate the payload */
          if (!valid_Data (rst, rmsg, &sm->data, submsg_size, byteswap, &sampleinfo, &datap, &datasz))
            goto malformed;
          /* This only decodes the payload when needed (possibly reducing the submsg size). */
          if (!decode_Data (rst->gv, &sampleinfo, datap, datasz, &submsg_len))
            goto malformed;
          /* Set the sample bswap according to the payload info. */
          if (!set_sampleinfo_bswap(&sampleinfo, (struct CDRHeader *)datap))
            goto malformed;
          sampleinfo.timestamp = timestamp;
          sampleinfo.reception_timestamp = tnowWC;
          handle_Data (rst, tnowE, rmsg, &sm->data, submsg_len, &sampleinfo, datap, &deferred_wakeup, prev_smid);
          rst_live = 1;
          ts_for_latmeas = 0;
        }
        break;
      case SMID_ADLINK_MSG_LEN:
      {
#if 0
        state = "parse:msg_len";
#endif
        GVTRACE ("MSG_LEN(%"PRIu32")", ((MsgLen_t*) sm)->length);
        break;
      }
      case SMID_ADLINK_ENTITY_ID:
      {
#if 0
        state = "parse:entity_id";
#endif
        GVTRACE ("ENTITY_ID");
        break;
      }
      case SMID_SEC_PREFIX:
        state = "parse:sec_prefix";
        {
          GVTRACE ("SEC_PREFIX ");
          if (!decode_SecPrefix(rst, submsg, submsg_size, end, &rst->src_guid_prefix, &rst->dst_guid_prefix, byteswap))
            goto malformed;
        }
        break;
      case SMID_SEC_BODY:
        {
          /* Ignore: because it should have been handled by SMID_SEC_PREFIX. */
          GVTRACE ("SEC_BODY");
        }
        break;
      case SMID_SEC_POSTFIX:
        {
          /* Ignore: because it should have been handled by SMID_SEC_PREFIX. */
          GVTRACE ("SEC_POSTFIX");
        }
        break;
      case SMID_SRTPS_PREFIX:
        {
          /* Ignore: it should already have been handled. */
          GVTRACE ("SRTPS_PREFIX");
        }
        break;
      case SMID_SRTPS_POSTFIX:
        {
          /* Ignore: it should already have been handled. */
          GVTRACE ("SRTPS_POSTFIX");
        }
        break;
      default:
        state = "parse:undefined";
        GVTRACE ("UNDEFINED(%x)", sm->smhdr.submessageId);
        if (sm->smhdr.submessageId <= 0x7f)
        {
          /* Other submessages in the 0 .. 0x7f range may be added in
             future version of the protocol -- so an undefined code
             for the implemented version of the protocol indicates a
             malformed message. */
          if (rst->protocol_version.major < RTPS_MAJOR ||
              (rst->protocol_version.major == RTPS_MAJOR &&
               rst->protocol_version.minor < RTPS_MINOR_MINIMUM))
            goto malformed;
        }
        else if (vendor_is_eclipse (rst->vendor))
        {
          /* One wouldn't expect undefined stuff from ourselves,
             except that we need to be up- and backwards compatible
             with ourselves, too! */
#if 0
          goto malformed;
#endif
        }
        else
        {
          /* Ignore other vendors' private submessages */
        }
        ts_for_latmeas = 0;
        break;
    }
    prev_smid = state_smkind;
    submsg += submsg_size;
    GVTRACE ("\n");
  }
  if (submsg != end)
  {
    state = "parse:shortmsg";
    state_smkind = SMID_PAD;
    GVTRACE ("short (size %"PRIuSIZE" exp %p act %p)", submsg_size, (void *) submsg, (void *) end);
    goto malformed_asleep;
  }
  thread_state_asleep (ts1);
  assert (thread_is_asleep ());
  if (deferred_wakeup)
    dd_dqueue_enqueue_trigger (deferred_wakeup);
  return 0;

malformed:
  thread_state_asleep (ts1);
  assert (thread_is_asleep ());
malformed_asleep:
  assert (thread_is_asleep ());
  malformed_packet_received (rst->gv, msg, submsg, len, state, state_smkind, hdr->vendorid);
  if (deferred_wakeup)
    dd_dqueue_enqueue_trigger (deferred_wakeup);
  return -1;
}

static bool do_packet (struct thread_state1 * const ts1, struct ddsi_domaingv *gv, ddsi_tran_conn_t conn, const ddsi_guid_prefix_t *guidprefix, struct nn_rbufpool *rbpool)
{
  /* UDP max packet size is 64kB */

  const size_t maxsz = gv->config.rmsg_chunk_size < 65536 ? gv->config.rmsg_chunk_size : 65536;
  const size_t ddsi_msg_len_size = 8;
  const size_t stream_hdr_size = RTPS_MESSAGE_HEADER_SIZE + ddsi_msg_len_size;
  ssize_t sz;
  struct nn_rmsg * rmsg = nn_rmsg_new (rbpool);
  unsigned char * buff;
  size_t buff_len = maxsz;
  Header_t * hdr;
  nn_locator_t srcloc;

  if (rmsg == NULL)
  {
    return false;
  }

  DDSRT_STATIC_ASSERT (sizeof (struct nn_rmsg) == offsetof (struct nn_rmsg, chunk) + sizeof (struct nn_rmsg_chunk));
  buff = (unsigned char *) NN_RMSG_PAYLOAD (rmsg);
  hdr = (Header_t*) buff;

  if (conn->m_stream)
  {
    MsgLen_t * ml = (MsgLen_t*) (hdr + 1);

    /*
      Read in packet header to get size of packet in MsgLen_t, then read in
      remainder of packet.
    */

    /* Read in DDSI header plus MSG_LEN sub message that follows it */

    sz = ddsi_conn_read (conn, buff, stream_hdr_size, true, &srcloc);
    if (sz == 0)
    {
      /* Spurious read -- which at this point is still ok */
      nn_rmsg_commit (rmsg);
      return true;
    }

    /* Read in remainder of packet */

    if (sz > 0)
    {
      int swap;

      if (ml->smhdr.flags & SMFLAG_ENDIANNESS)
      {
        swap = !(DDSRT_ENDIAN == DDSRT_LITTLE_ENDIAN);
      }
      else
      {
        swap =  (DDSRT_ENDIAN == DDSRT_LITTLE_ENDIAN);
      }
      if (swap)
      {
        ml->length = ddsrt_bswap4u (ml->length);
      }

      if (ml->smhdr.submessageId != SMID_ADLINK_MSG_LEN)
      {
        malformed_packet_received_nosubmsg (gv, buff, sz, "header", hdr->vendorid);
        sz = -1;
      }
      else
      {
        sz = ddsi_conn_read (conn, buff + stream_hdr_size, ml->length - stream_hdr_size, false, NULL);
        if (sz > 0)
        {
          sz = (ssize_t) ml->length;
        }
      }
    }
  }
  else
  {
    /* Get next packet */

    sz = ddsi_conn_read (conn, buff, buff_len, true, &srcloc);
  }

  if (sz > 0 && !gv->deaf)
  {
    nn_rmsg_setsize (rmsg, (uint32_t) sz);
    assert (thread_is_asleep ());

    if ((size_t)sz < RTPS_MESSAGE_HEADER_SIZE || *(uint32_t *)buff != NN_PROTOCOLID_AS_UINT32)
    {
      /* discard packets that are really too small or don't have magic cookie */
    }
    else if (hdr->version.major != RTPS_MAJOR || (hdr->version.major == RTPS_MAJOR && hdr->version.minor < RTPS_MINOR_MINIMUM))
    {
      if ((hdr->version.major == RTPS_MAJOR && hdr->version.minor < RTPS_MINOR_MINIMUM))
        GVTRACE ("HDR(%"PRIx32":%"PRIx32":%"PRIx32" vendor %d.%d) len %lu\n, version mismatch: %d.%d\n",
                 PGUIDPREFIX (hdr->guid_prefix), hdr->vendorid.id[0], hdr->vendorid.id[1], (unsigned long) sz, hdr->version.major, hdr->version.minor);
      if (NN_PEDANTIC_P (gv->config))
        malformed_packet_received_nosubmsg (gv, buff, sz, "header", hdr->vendorid);
    }
    else
    {
      hdr->guid_prefix = nn_ntoh_guid_prefix (hdr->guid_prefix);

      if (gv->logconfig.c.mask & DDS_LC_TRACE)
      {
        char addrstr[DDSI_LOCSTRLEN];
        ddsi_locator_to_string(addrstr, sizeof(addrstr), &srcloc);
        GVTRACE ("HDR(%"PRIx32":%"PRIx32":%"PRIx32" vendor %d.%d) len %lu from %s\n",
                 PGUIDPREFIX (hdr->guid_prefix), hdr->vendorid.id[0], hdr->vendorid.id[1], (unsigned long) sz, addrstr);
      }
<<<<<<< HEAD
      nn_rtps_msg_state_t res = decode_rtps_message(ts1,
                                                    gv,
                                                    &rmsg,
                                                    &hdr,
                                                    &buff,
                                                    &sz,
                                                    rbpool,
                                                    conn->m_stream);

      if (res != NN_RTPS_MSG_STATE_ERROR)
      {
        handle_submsg_sequence (ts1,
                                gv,
                                conn,
                                &srcloc,
                                now (),
                                now_et (),
                                &hdr->guid_prefix,
                                guidprefix,
                                buff,
                                (size_t) sz,
                                buff + RTPS_MESSAGE_HEADER_SIZE,
                                rmsg,
                                res == NN_RTPS_MSG_STATE_ENCODED);
      }
      else
      {
        /* drop message */
        sz = 1;
      }
=======

      handle_submsg_sequence (ts1, gv, conn, &srcloc, ddsrt_time_wallclock (), ddsrt_time_elapsed (), &hdr->guid_prefix, guidprefix, buff, (size_t) sz, buff + RTPS_MESSAGE_HEADER_SIZE, rmsg);
>>>>>>> f139dbcd
    }
  }
  nn_rmsg_commit (rmsg);
  return (sz > 0);
}

struct local_participant_desc
{
  ddsi_tran_conn_t m_conn;
  ddsi_guid_prefix_t guid_prefix;
};

static int local_participant_cmp (const void *va, const void *vb)
{
  const struct local_participant_desc *a = va;
  const struct local_participant_desc *b = vb;
  ddsrt_socket_t h1 = ddsi_conn_handle (a->m_conn);
  ddsrt_socket_t h2 = ddsi_conn_handle (b->m_conn);
  return (h1 == h2) ? 0 : (h1 < h2) ? -1 : 1;
}

static size_t dedup_sorted_array (void *base, size_t nel, size_t width, int (*compar) (const void *, const void *))
{
  if (nel <= 1)
    return nel;
  else
  {
    char * const end = (char *) base + nel * width;
    char *last_unique = base;
    char *cursor = (char *) base + width;
    size_t n_unique = 1;
    while (cursor != end)
    {
      if (compar (cursor, last_unique) != 0)
      {
        n_unique++;
        last_unique += width;
        if (last_unique != cursor)
          memcpy (last_unique, cursor, width);
      }
      cursor += width;
    }
    return n_unique;
  }
}

struct local_participant_set {
  struct local_participant_desc *ps;
  uint32_t nps;
  uint32_t gen;
};

static void local_participant_set_init (struct local_participant_set *lps, ddsrt_atomic_uint32_t *ppset_generation)
{
  lps->ps = NULL;
  lps->nps = 0;
  lps->gen = ddsrt_atomic_ld32 (ppset_generation) - 1;
}

static void local_participant_set_fini (struct local_participant_set *lps)
{
  ddsrt_free (lps->ps);
}

static void rebuild_local_participant_set (struct thread_state1 * const ts1, struct ddsi_domaingv *gv, struct local_participant_set *lps)
{
  struct entidx_enum_participant est;
  struct participant *pp;
  unsigned nps_alloc;
  GVTRACE ("pp set gen changed: local %"PRIu32" global %"PRIu32"\n", lps->gen, ddsrt_atomic_ld32 (&gv->participant_set_generation));
  thread_state_awake_fixed_domain (ts1);
 restart:
  lps->gen = ddsrt_atomic_ld32 (&gv->participant_set_generation);
  /* Actual local set of participants may never be older than the
     local generation count => membar to guarantee the ordering */
  ddsrt_atomic_fence_acq ();
  nps_alloc = gv->nparticipants;
  ddsrt_free (lps->ps);
  lps->nps = 0;
  lps->ps = (nps_alloc == 0) ? NULL : ddsrt_malloc (nps_alloc * sizeof (*lps->ps));
  entidx_enum_participant_init (&est, gv->entity_index);
  while ((pp = entidx_enum_participant_next (&est)) != NULL)
  {
    if (lps->nps == nps_alloc)
    {
      /* New participants may get added while we do this (or
         existing ones removed), so we may have to restart if it
         turns out we didn't allocate enough memory [an
         alternative would be to realloc on the fly]. */
      entidx_enum_participant_fini (&est);
      GVTRACE ("  need more memory - restarting\n");
      goto restart;
    }
    else
    {
      lps->ps[lps->nps].m_conn = pp->m_conn;
      lps->ps[lps->nps].guid_prefix = pp->e.guid.prefix;
      GVTRACE ("  pp "PGUIDFMT" handle %"PRIdSOCK"\n", PGUID (pp->e.guid), ddsi_conn_handle (pp->m_conn));
      lps->nps++;
    }
  }
  entidx_enum_participant_fini (&est);

  /* There is a (very small) probability of a participant
     disappearing and new one appearing with the same socket while
     we are enumerating, which would cause us to misinterpret the
     participant guid prefix for a directed packet without an
     explicit destination. Membar because we must have completed
     the loop before testing the generation again. */
  ddsrt_atomic_fence_acq ();
  if (lps->gen != ddsrt_atomic_ld32 (&gv->participant_set_generation))
  {
    GVTRACE ("  set changed - restarting\n");
    goto restart;
  }
  thread_state_asleep (ts1);

  /* The definition of the hash enumeration allows visiting one
     participant multiple times, so guard against that, too.  Note
     that there's no requirement that the set be ordered on
     socket: it is merely a convenient way of finding
     duplicates. */
  if (lps->nps)
  {
    qsort (lps->ps, lps->nps, sizeof (*lps->ps), local_participant_cmp);
    lps->nps = (unsigned) dedup_sorted_array (lps->ps, lps->nps, sizeof (*lps->ps), local_participant_cmp);
  }
  GVTRACE ("  nparticipants %u\n", lps->nps);
}

uint32_t listen_thread (struct ddsi_tran_listener *listener)
{
  struct ddsi_domaingv *gv = listener->m_base.gv;
  ddsi_tran_conn_t conn;

  while (ddsrt_atomic_ld32 (&gv->rtps_keepgoing))
  {
    /* Accept connection from listener */

    conn = ddsi_listener_accept (listener);
    if (conn)
    {
      os_sockWaitsetAdd (gv->recv_threads[0].arg.u.many.ws, conn);
      os_sockWaitsetTrigger (gv->recv_threads[0].arg.u.many.ws);
    }
  }
  return 0;
}

static int recv_thread_waitset_add_conn (os_sockWaitset ws, ddsi_tran_conn_t conn)
{
  if (conn == NULL)
    return 0;
  else
  {
    struct ddsi_domaingv *gv = conn->m_base.gv;
    for (uint32_t i = 0; i < gv->n_recv_threads; i++)
      if (gv->recv_threads[i].arg.mode == RTM_SINGLE && gv->recv_threads[i].arg.u.single.conn == conn)
        return 0;
    return os_sockWaitsetAdd (ws, conn);
  }
}

void trigger_recv_threads (const struct ddsi_domaingv *gv)
{
  for (uint32_t i = 0; i < gv->n_recv_threads; i++)
  {
    if (gv->recv_threads[i].ts == NULL)
      continue;
    switch (gv->recv_threads[i].arg.mode)
    {
      case RTM_SINGLE: {
        char buf[DDSI_LOCSTRLEN];
        char dummy = 0;
        const nn_locator_t *dst = gv->recv_threads[i].arg.u.single.loc;
        ddsrt_iovec_t iov;
        iov.iov_base = &dummy;
        iov.iov_len = 1;
        GVTRACE ("trigger_recv_threads: %d single %s\n", i, ddsi_locator_to_string (buf, sizeof (buf), dst));
        ddsi_conn_write (gv->xmit_conn, dst, 1, &iov, 0);
        break;
      }
      case RTM_MANY: {
        GVTRACE ("trigger_recv_threads: %d many %p\n", i, (void *) gv->recv_threads[i].arg.u.many.ws);
        os_sockWaitsetTrigger (gv->recv_threads[i].arg.u.many.ws);
        break;
      }
    }
  }
}

uint32_t recv_thread (void *vrecv_thread_arg)
{
  struct thread_state1 * const ts1 = lookup_thread_state ();
  struct recv_thread_arg *recv_thread_arg = vrecv_thread_arg;
  struct ddsi_domaingv * const gv = recv_thread_arg->gv;
  struct nn_rbufpool *rbpool = recv_thread_arg->rbpool;
  os_sockWaitset waitset = recv_thread_arg->mode == RTM_MANY ? recv_thread_arg->u.many.ws : NULL;
  ddsrt_mtime_t next_thread_cputime = { 0 };

  nn_rbufpool_setowner (rbpool, ddsrt_thread_self ());
  if (waitset == NULL)
  {
    struct ddsi_tran_conn *conn = recv_thread_arg->u.single.conn;
    while (ddsrt_atomic_ld32 (&gv->rtps_keepgoing))
    {
      LOG_THREAD_CPUTIME (&gv->logconfig, next_thread_cputime);
      (void) do_packet (ts1, gv, conn, NULL, rbpool);
    }
  }
  else
  {
    struct local_participant_set lps;
    unsigned num_fixed = 0, num_fixed_uc = 0;
    os_sockWaitsetCtx ctx;
    local_participant_set_init (&lps, &gv->participant_set_generation);
    if (gv->m_factory->m_connless)
    {
      int rc;
      if ((rc = recv_thread_waitset_add_conn (waitset, gv->disc_conn_uc)) < 0)
        DDS_FATAL("recv_thread: failed to add disc_conn_uc to waitset\n");
      num_fixed_uc += (unsigned)rc;
      if ((rc = recv_thread_waitset_add_conn (waitset, gv->data_conn_uc)) < 0)
        DDS_FATAL("recv_thread: failed to add data_conn_uc to waitset\n");
      num_fixed_uc += (unsigned)rc;
      num_fixed += num_fixed_uc;
      if ((rc = recv_thread_waitset_add_conn (waitset, gv->disc_conn_mc)) < 0)
        DDS_FATAL("recv_thread: failed to add disc_conn_mc to waitset\n");
      num_fixed += (unsigned)rc;
      if ((rc = recv_thread_waitset_add_conn (waitset, gv->data_conn_mc)) < 0)
        DDS_FATAL("recv_thread: failed to add data_conn_mc to waitset\n");
      num_fixed += (unsigned)rc;
    }

    while (ddsrt_atomic_ld32 (&gv->rtps_keepgoing))
    {
      int rebuildws = 0;
      LOG_THREAD_CPUTIME (&gv->logconfig, next_thread_cputime);
      if (gv->config.many_sockets_mode != MSM_MANY_UNICAST)
      {
        /* no other sockets to check */
      }
      else if (ddsrt_atomic_ld32 (&gv->participant_set_generation) != lps.gen)
      {
        rebuildws = 1;
      }

      if (rebuildws && waitset && gv->config.many_sockets_mode == MSM_MANY_UNICAST)
      {
        /* first rebuild local participant set - unless someone's toggling "deafness", this
         only happens when the participant set has changed, so might as well rebuild it */
        rebuild_local_participant_set (ts1, gv, &lps);
        os_sockWaitsetPurge (waitset, num_fixed);
        for (uint32_t i = 0; i < lps.nps; i++)
        {
          if (lps.ps[i].m_conn)
            os_sockWaitsetAdd (waitset, lps.ps[i].m_conn);
        }
      }

      if ((ctx = os_sockWaitsetWait (waitset)) != NULL)
      {
        int idx;
        ddsi_tran_conn_t conn;
        while ((idx = os_sockWaitsetNextEvent (ctx, &conn)) >= 0)
        {
          const ddsi_guid_prefix_t *guid_prefix;
          if (((unsigned)idx < num_fixed) || gv->config.many_sockets_mode != MSM_MANY_UNICAST)
            guid_prefix = NULL;
          else
            guid_prefix = &lps.ps[(unsigned)idx - num_fixed].guid_prefix;
          /* Process message and clean out connection if failed or closed */
          if (!do_packet (ts1, gv, conn, guid_prefix, rbpool) && !conn->m_connless)
            ddsi_conn_free (conn);
        }
      }
    }
    local_participant_set_fini (&lps);
  }
  return 0;
}<|MERGE_RESOLUTION|>--- conflicted
+++ resolved
@@ -405,12 +405,6 @@
 
 static int valid_DataFrag (const struct receiver_state *rst, struct nn_rmsg *rmsg, DataFrag_t *msg, size_t size, int byteswap, struct nn_rsample_info *sampleinfo, unsigned char **payloadp, uint32_t *payloadsz)
 {
-<<<<<<< HEAD
-  /* on success: sampleinfo->{rst,statusinfo,pt_wr_info_zoff,bswap,complex_qos} all set */
-=======
-  /* on success: sampleinfo->{rst,statusinfo,bswap,complex_qos} all set */
-  uint32_t payloadsz;
->>>>>>> f139dbcd
   ddsi_guid_t pwr_guid;
   unsigned char *ptr;
 
@@ -611,7 +605,6 @@
   return 1;
 }
 
-<<<<<<< HEAD
 void nn_gap_info_init(struct nn_gap_info *gi)
 {
   gi->gapstart = -1;
@@ -688,10 +681,7 @@
   return m;
 }
 
-static int handle_AckNack (struct receiver_state *rst, nn_etime_t tnow, const AckNack_t *msg, nn_wctime_t timestamp, SubmessageKind_t prev_smid)
-=======
-static int handle_AckNack (struct receiver_state *rst, ddsrt_etime_t tnow, const AckNack_t *msg, ddsrt_wctime_t timestamp)
->>>>>>> f139dbcd
+static int handle_AckNack (struct receiver_state *rst, ddsrt_etime_t tnow, const AckNack_t *msg, ddsrt_wctime_t timestamp, SubmessageKind_t prev_smid)
 {
   struct proxy_reader *prd;
   struct wr_prd_match *rn;
@@ -1134,19 +1124,13 @@
      once, regardless of which readers care about it. */
   if (wn->acknack_xevent)
   {
-<<<<<<< HEAD
-    nn_mtime_t tsched;
-    tsched.v = T_NEVER;
+    ddsrt_mtime_t tsched = DDSRT_MTIME_NEVER;
 
     if (wn->filtered)
       last_seq = wn->last_seq;
     else
       last_seq = pwr->last_seq;
     if (last_seq > refseq)
-=======
-    ddsrt_mtime_t tsched = DDSRT_MTIME_NEVER;
-    if (pwr->last_seq > refseq)
->>>>>>> f139dbcd
     {
       RSTTRACE ("/NAK");
       if (arg->tnow_mt.v >= wn->t_last_nack.v + rst->gv->config.nack_delay || refseq >= wn->seq_last_nack)
@@ -1169,11 +1153,7 @@
   }
 }
 
-<<<<<<< HEAD
-static int handle_Heartbeat (struct receiver_state *rst, nn_etime_t tnow, struct nn_rmsg *rmsg, const Heartbeat_t *msg, nn_wctime_t timestamp, SubmessageKind_t prev_smid)
-=======
-static int handle_Heartbeat (struct receiver_state *rst, ddsrt_etime_t tnow, struct nn_rmsg *rmsg, const Heartbeat_t *msg, ddsrt_wctime_t timestamp)
->>>>>>> f139dbcd
+static int handle_Heartbeat (struct receiver_state *rst, ddsrt_etime_t tnow, struct nn_rmsg *rmsg, const Heartbeat_t *msg, ddsrt_wctime_t timestamp, SubmessageKind_t prev_smid)
 {
   /* We now cheat: and process the heartbeat for _all_ readers,
      always, regardless of the destination address in the Heartbeat
@@ -1365,11 +1345,7 @@
   return 1;
 }
 
-<<<<<<< HEAD
-static int handle_HeartbeatFrag (struct receiver_state *rst, UNUSED_ARG(nn_etime_t tnow), const HeartbeatFrag_t *msg, SubmessageKind_t prev_smid)
-=======
-static int handle_HeartbeatFrag (struct receiver_state *rst, UNUSED_ARG(ddsrt_etime_t tnow), const HeartbeatFrag_t *msg)
->>>>>>> f139dbcd
+static int handle_HeartbeatFrag (struct receiver_state *rst, UNUSED_ARG(ddsrt_etime_t tnow), const HeartbeatFrag_t *msg, SubmessageKind_t prev_smid)
 {
   const seqno_t seq = fromSN (msg->writerSN);
   const nn_fragment_number_t fragnum = msg->lastFragmentNum - 1; /* we do 0-based */
@@ -1487,11 +1463,7 @@
   return 1;
 }
 
-<<<<<<< HEAD
-static int handle_NackFrag (struct receiver_state *rst, nn_etime_t tnow, const NackFrag_t *msg, SubmessageKind_t prev_smid)
-=======
-static int handle_NackFrag (struct receiver_state *rst, ddsrt_etime_t tnow, const NackFrag_t *msg)
->>>>>>> f139dbcd
+static int handle_NackFrag (struct receiver_state *rst, ddsrt_etime_t tnow, const NackFrag_t *msg, SubmessageKind_t prev_smid)
 {
   struct proxy_reader *prd;
   struct wr_prd_match *rn;
@@ -1737,11 +1709,7 @@
   return gap_was_valuable;
 }
 
-<<<<<<< HEAD
-static int handle_Gap (struct receiver_state *rst, nn_etime_t tnow, struct nn_rmsg *rmsg, const Gap_t *msg, SubmessageKind_t prev_smid)
-=======
-static int handle_Gap (struct receiver_state *rst, ddsrt_etime_t tnow, struct nn_rmsg *rmsg, const Gap_t *msg)
->>>>>>> f139dbcd
+static int handle_Gap (struct receiver_state *rst, ddsrt_etime_t tnow, struct nn_rmsg *rmsg, const Gap_t *msg, SubmessageKind_t prev_smid)
 {
   /* Option 1: Process the Gap for the proxy writer and all
      out-of-sync readers: what do I care which reader is being
@@ -2516,11 +2484,7 @@
   }
 }
 
-<<<<<<< HEAD
-static int handle_Data (struct receiver_state *rst, nn_etime_t tnow, struct nn_rmsg *rmsg, const Data_t *msg, size_t size, struct nn_rsample_info *sampleinfo, unsigned char *datap, struct nn_dqueue **deferred_wakeup, SubmessageKind_t prev_smid)
-=======
-static int handle_Data (struct receiver_state *rst, ddsrt_etime_t tnow, struct nn_rmsg *rmsg, const Data_t *msg, size_t size, struct nn_rsample_info *sampleinfo, unsigned char *datap, struct nn_dqueue **deferred_wakeup)
->>>>>>> f139dbcd
+static int handle_Data (struct receiver_state *rst, ddsrt_etime_t tnow, struct nn_rmsg *rmsg, const Data_t *msg, size_t size, struct nn_rsample_info *sampleinfo, unsigned char *datap, struct nn_dqueue **deferred_wakeup, SubmessageKind_t prev_smid)
 {
   RSTTRACE ("DATA("PGUIDFMT" -> "PGUIDFMT" #%"PRId64,
             PGUIDPREFIX (rst->src_guid_prefix), msg->x.writerId.u,
@@ -2585,11 +2549,7 @@
   return 1;
 }
 
-<<<<<<< HEAD
-static int handle_DataFrag (struct receiver_state *rst, nn_etime_t tnow, struct nn_rmsg *rmsg, const DataFrag_t *msg, size_t size, struct nn_rsample_info *sampleinfo, unsigned char *datap, struct nn_dqueue **deferred_wakeup, SubmessageKind_t prev_smid)
-=======
-static int handle_DataFrag (struct receiver_state *rst, ddsrt_etime_t tnow, struct nn_rmsg *rmsg, const DataFrag_t *msg, size_t size, struct nn_rsample_info *sampleinfo, unsigned char *datap, struct nn_dqueue **deferred_wakeup)
->>>>>>> f139dbcd
+static int handle_DataFrag (struct receiver_state *rst, ddsrt_etime_t tnow, struct nn_rmsg *rmsg, const DataFrag_t *msg, size_t size, struct nn_rsample_info *sampleinfo, unsigned char *datap, struct nn_dqueue **deferred_wakeup, SubmessageKind_t prev_smid)
 {
   RSTTRACE ("DATAFRAG("PGUIDFMT" -> "PGUIDFMT" #%"PRId64"/[%u..%u]",
             PGUIDPREFIX (rst->src_guid_prefix), msg->x.writerId.u,
@@ -2920,22 +2880,14 @@
         state = "parse:acknack";
         if (!valid_AckNack (rst, &sm->acknack, submsg_size, byteswap))
           goto malformed;
-<<<<<<< HEAD
-        handle_AckNack (rst, tnowE, &sm->acknack, ts_for_latmeas ? timestamp : NN_WCTIME_INVALID, prev_smid);
-=======
-        handle_AckNack (rst, tnowE, &sm->acknack, ts_for_latmeas ? timestamp : DDSRT_WCTIME_INVALID);
->>>>>>> f139dbcd
+        handle_AckNack (rst, tnowE, &sm->acknack, ts_for_latmeas ? timestamp : DDSRT_WCTIME_INVALID, prev_smid);
         ts_for_latmeas = 0;
         break;
       case SMID_HEARTBEAT:
         state = "parse:heartbeat";
         if (!valid_Heartbeat (&sm->heartbeat, submsg_size, byteswap))
           goto malformed;
-<<<<<<< HEAD
-        handle_Heartbeat (rst, tnowE, rmsg, &sm->heartbeat, ts_for_latmeas ? timestamp : NN_WCTIME_INVALID, prev_smid);
-=======
-        handle_Heartbeat (rst, tnowE, rmsg, &sm->heartbeat, ts_for_latmeas ? timestamp : DDSRT_WCTIME_INVALID);
->>>>>>> f139dbcd
+        handle_Heartbeat (rst, tnowE, rmsg, &sm->heartbeat, ts_for_latmeas ? timestamp : DDSRT_WCTIME_INVALID, prev_smid);
         ts_for_latmeas = 0;
         break;
       case SMID_GAP:
@@ -3266,41 +3218,16 @@
         GVTRACE ("HDR(%"PRIx32":%"PRIx32":%"PRIx32" vendor %d.%d) len %lu from %s\n",
                  PGUIDPREFIX (hdr->guid_prefix), hdr->vendorid.id[0], hdr->vendorid.id[1], (unsigned long) sz, addrstr);
       }
-<<<<<<< HEAD
-      nn_rtps_msg_state_t res = decode_rtps_message(ts1,
-                                                    gv,
-                                                    &rmsg,
-                                                    &hdr,
-                                                    &buff,
-                                                    &sz,
-                                                    rbpool,
-                                                    conn->m_stream);
-
+      nn_rtps_msg_state_t res = decode_rtps_message (ts1, gv, &rmsg, &hdr, &buff, &sz, rbpool, conn->m_stream);
       if (res != NN_RTPS_MSG_STATE_ERROR)
       {
-        handle_submsg_sequence (ts1,
-                                gv,
-                                conn,
-                                &srcloc,
-                                now (),
-                                now_et (),
-                                &hdr->guid_prefix,
-                                guidprefix,
-                                buff,
-                                (size_t) sz,
-                                buff + RTPS_MESSAGE_HEADER_SIZE,
-                                rmsg,
-                                res == NN_RTPS_MSG_STATE_ENCODED);
+        handle_submsg_sequence (ts1, gv, conn, &srcloc, ddsrt_time_wallclock (), ddsrt_time_elapsed (), &hdr->guid_prefix, guidprefix, buff, (size_t) sz, buff + RTPS_MESSAGE_HEADER_SIZE, rmsg, res == NN_RTPS_MSG_STATE_ENCODED);
       }
       else
       {
         /* drop message */
         sz = 1;
       }
-=======
-
-      handle_submsg_sequence (ts1, gv, conn, &srcloc, ddsrt_time_wallclock (), ddsrt_time_elapsed (), &hdr->guid_prefix, guidprefix, buff, (size_t) sz, buff + RTPS_MESSAGE_HEADER_SIZE, rmsg);
->>>>>>> f139dbcd
     }
   }
   nn_rmsg_commit (rmsg);
