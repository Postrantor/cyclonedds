/*
 * Copyright(c) 2006 to 2018 ADLINK Technology Limited and others
 *
 * This program and the accompanying materials are made available under the
 * terms of the Eclipse Public License v. 2.0 which is available at
 * http://www.eclipse.org/legal/epl-2.0, or the Eclipse Distribution License
 * v. 1.0 which is available at
 * http://www.eclipse.org/org/documents/edl-v10.php.
 *
 * SPDX-License-Identifier: EPL-2.0 OR BSD-3-Clause
 */
#include <stddef.h>
#include <stdlib.h>
#include <string.h>
#include <assert.h>
#include <ctype.h>

#include "dds/ddsrt/log.h"
#include "dds/ddsrt/heap.h"
#include "dds/ddsrt/string.h"
#include "dds/ddsrt/static_assert.h"

#include "dds/ddsi/q_log.h"

#include "dds/ddsi/q_bswap.h"
#include "dds/ddsi/q_unused.h"
#include "dds/ddsi/ddsi_plist.h"
#include "dds/ddsi/ddsi_time.h"
#include "dds/ddsi/q_xmsg.h"
#include "dds/ddsi/ddsi_xqos.h"
#include "dds/ddsi/ddsi_vendor.h"
#include "dds/ddsi/ddsi_udp.h" /* nn_mc4gen_address_t */

#include "dds/ddsi/q_config.h"
#include "dds/ddsi/ddsi_domaingv.h"
#include "dds/ddsi/q_protocol.h" /* for NN_STATUSINFO_... */
#include "dds/ddsi/q_radmin.h" /* for ddsi_plist_quickscan */

#include "dds/ddsrt/avl.h"
#include "dds/ddsi/q_misc.h" /* for vendor_is_... */

#include "dds/ddsi/ddsi_plist_generic.h"
#include "dds/ddsi/ddsi_security_omg.h"

/* I am tempted to change LENGTH_UNLIMITED to 0 in the API (with -1
   supported for backwards compatibility) ... on the wire however
   it must be -1 */
DDSRT_STATIC_ASSERT(DDS_LENGTH_UNLIMITED == -1);

/* These are internal to the parameter list processing. We never
   generate them, and we never want to do see them anywhere outside
   the actual parsing of an incoming parameter list. (There are
   entries in ddsi_plist, but they are never to be inspected and
   the bits corresponding to them must be 0 except while processing an
   incoming parameter list.) */
#define PPTMP_MULTICAST_IPADDRESS               (1 << 0)
#define PPTMP_DEFAULT_UNICAST_IPADDRESS         (1 << 1)
#define PPTMP_DEFAULT_UNICAST_PORT              (1 << 2)
#define PPTMP_METATRAFFIC_UNICAST_IPADDRESS     (1 << 3)
#define PPTMP_METATRAFFIC_UNICAST_PORT          (1 << 4)
#define PPTMP_METATRAFFIC_MULTICAST_IPADDRESS   (1 << 5)
#define PPTMP_METATRAFFIC_MULTICAST_PORT        (1 << 6)

typedef struct nn_ipaddress_params_tmp {
  uint32_t present;

  nn_ipv4address_t multicast_ipaddress;
  nn_ipv4address_t default_unicast_ipaddress;
  nn_port_t default_unicast_port;
  nn_ipv4address_t metatraffic_unicast_ipaddress;
  nn_port_t metatraffic_unicast_port;
  nn_ipv4address_t metatraffic_multicast_ipaddress;
  nn_port_t metatraffic_multicast_port;
} nn_ipaddress_params_tmp_t;

struct dd {
  const unsigned char *buf;
  size_t bufsz;
  unsigned bswap: 1;
  nn_protocol_version_t protocol_version;
  nn_vendorid_t vendorid;
  ddsi_tran_factory_t factory;
};

#define PDF_QOS        1 /* part of dds_qos_t */
#define PDF_FUNCTION   2 /* use special functions */
#define PDF_ALLOWMULTI 4 /* allow multiple copies -- do not use with Z or memory will leak */

struct flagset {
  uint64_t *present;
  uint64_t *aliased;
  uint64_t wanted;
};

struct piddesc {
  nn_parameterid_t pid;  /* parameter id or PID_PAD if strictly local */
  uint16_t flags;        /* see PDF_xxx flags */
  uint64_t present_flag; /* flag in plist.present / plist.qos.present */
  const char *name;      /* name for reporting invalid input */
  size_t plist_offset;   /* offset from start of ddsi_plist_t */
  size_t size;           /* in-memory size for copying */
  union {
    /* descriptor for generic code: 12 is enough for the current set of
       parameters, compiler will warn if one ever tries to use more than
       will fit */
    const enum pserop desc[12];
    struct {
      dds_return_t (*deser) (void * __restrict dst, struct flagset *flagset, uint64_t flag, const struct dd * __restrict dd);
      dds_return_t (*ser) (struct nn_xmsg *xmsg, nn_parameterid_t pid, const void *src, size_t srcoff, enum ddsrt_byte_order_selector bo);
      dds_return_t (*unalias) (void * __restrict dst, size_t * __restrict dstoff);
      dds_return_t (*fini) (void * __restrict dst, size_t * __restrict dstoff, struct flagset *flagset, uint64_t flag);
      dds_return_t (*valid) (const void *src, size_t srcoff);
      bool (*equal) (const void *srcx, const void *srcy, size_t srcoff);
      bool (*print) (char * __restrict *buf, size_t * __restrict bufsize, const void *src, size_t srcoff);
    } f;
  } op;
  dds_return_t (*deser_validate_xform) (void * __restrict dst, const struct dd * __restrict dd);
};

enum do_locator_result {
  DOLOC_ACCEPTED,
  DOLOC_IGNORED,
  DOLOC_INVALID
};

static dds_return_t validate_history_qospolicy (const dds_history_qospolicy_t *q);
static dds_return_t validate_resource_limits_qospolicy (const dds_resource_limits_qospolicy_t *q);
static dds_return_t validate_history_and_resource_limits (const dds_history_qospolicy_t *qh, const dds_resource_limits_qospolicy_t *qr);
static dds_return_t validate_external_duration (const ddsi_duration_t *d);
static dds_return_t validate_durability_service_qospolicy_acceptzero (const dds_durability_service_qospolicy_t *q, bool acceptzero);
static enum do_locator_result do_locator (nn_locators_t *ls, uint64_t present, uint64_t wanted, uint64_t fl, const struct dd *dd, const struct ddsi_tran_factory *factory);
static dds_return_t final_validation_qos (const dds_qos_t *dest, nn_protocol_version_t protocol_version, nn_vendorid_t vendorid, bool *dursvc_accepted_allzero, bool strict);
static int partitions_equal (const void *srca, const void *srcb, size_t off);
static dds_return_t ddsi_xqos_valid_strictness (const struct ddsrt_log_cfg *logcfg, const dds_qos_t *xqos, bool strict);

static size_t pserop_seralign(enum pserop op)
{
  switch(op)
  {
    case XSTOP:
    case XbPROP:
    case Xopt:
      /* NB: XbPROP is never serialized, so its alignment is irrelevant.  If ever there
         is a need to allow calling this function when op = XbPROP, it needs to be changed
         to taking the address of the pserop, and in that case inspect the following
         operator */
      assert(false);
      return 1;
    case Xo: case Xox2:
    case Xb: case Xbx2: case Xbx3: case Xbx4: case Xbx5:
    case XbCOND:
    case XG:
    case XK:
      return 1;
    case XO:
    case XS:
    case XE1: case XE2: case XE3:
    case Xi: case Xix2: case Xix3: case Xix4:
    case Xu: case Xux2: case Xux3: case Xux4: case Xux5:
    case XD: case XDx2:
    case XQ:
      return 4;
    case Xl:
      return 8;
  }
  assert(false);
  return 1;
}

static size_t alignN(const size_t off, const size_t align)
{
  return (off + align - 1) & ~(align - 1);
}

static size_t align4(const size_t off)
{
  return alignN(off, 4);
}

static size_t align8(const size_t off)
{
  return alignN(off, 8);
}

static void *deser_generic_dst (void * __restrict dst, size_t *dstoff, const size_t align)
{
  *dstoff = alignN(*dstoff, align);
  return (char *) dst + *dstoff;
}

static const void *deser_generic_src (const void * __restrict src, size_t *srcoff, const size_t align)
{
  *srcoff = alignN(*srcoff, align);
  return (const char *) src + *srcoff;
}

static void *ser_generic_aligned (char * __restrict p, size_t * __restrict off, const size_t align)
{
  const size_t off1 = alignN(*off, align);
  size_t pad = off1 - *off;
  char *dst = p + *off;
  *off = off1;
  while (pad--)
    *dst++ = 0;
  return dst;
}

static void *ser_generic_align4(char * __restrict p, size_t * __restrict off)
{
  return ser_generic_aligned(p, off, 4);
}

static void *ser_generic_align8(char * __restrict p, size_t * __restrict off)
{
  return ser_generic_aligned(p, off, 8);
}

static dds_return_t deser_uint16 (uint16_t *dst, const struct dd * __restrict dd, size_t * __restrict off)
{
  size_t off1 = (*off + 1) & ~(size_t)1;
  uint16_t tmp;
  if (off1 + 2 > dd->bufsz)
    return DDS_RETCODE_BAD_PARAMETER;
  tmp = *((uint16_t *) (dd->buf + off1));
  if (dd->bswap)
    tmp = ddsrt_bswap2u (tmp);
  *dst = tmp;
  *off = off1 + 2;
  return 0;
}

static dds_return_t deser_uint32 (uint32_t *dst, const struct dd * __restrict dd, size_t * __restrict off)
{
  size_t off1 = (*off + 3) & ~(size_t)3;
  uint32_t tmp;
  if (off1 + 4 > dd->bufsz)
    return DDS_RETCODE_BAD_PARAMETER;
  tmp = *((uint32_t *) (dd->buf + off1));
  if (dd->bswap)
    tmp = ddsrt_bswap4u (tmp);
  *dst = tmp;
  *off = off1 + 4;
  return 0;
}

static dds_return_t deser_int64 (int64_t *dst, const struct dd * __restrict dd, size_t * __restrict off)
{
  size_t off1 = (*off + 7) & ~(size_t)7;
  int64_t tmp;
  if (off1 + 8 > dd->bufsz)
    return DDS_RETCODE_BAD_PARAMETER;
  tmp = *((int64_t *) (dd->buf + off1));
  if (dd->bswap)
    tmp = ddsrt_bswap8 (tmp);
  *dst = tmp;
  *off = off1 + 8;
  return 0;
}

/* Returns true if buffer not yet exhausted, false otherwise */
static bool prtf (char * __restrict *buf, size_t * __restrict bufsize, const char *fmt, ...)
{
  va_list ap;
  if (*bufsize == 0)
    return false;
  va_start (ap, fmt);
  int n = vsnprintf (*buf, *bufsize, fmt, ap);
  va_end (ap);
  if (n < 0)
  {
    **buf = 0;
    return false;
  }
  else if ((size_t) n <= *bufsize)
  {
    *buf += (size_t) n;
    *bufsize -= (size_t) n;
    return (*bufsize > 0);
  }
  else
  {
    *buf += *bufsize;
    *bufsize = 0;
    return false;
  }
}

#define alignof(type_) offsetof (struct { char c; type_ d; }, d)

static dds_return_t deser_reliability (void * __restrict dst, struct flagset *flagset, uint64_t flag, const struct dd * __restrict dd)
{
  DDSRT_STATIC_ASSERT (DDS_EXTERNAL_RELIABILITY_BEST_EFFORT == 1 && DDS_EXTERNAL_RELIABILITY_RELIABLE == 2 &&
                       DDS_RELIABILITY_BEST_EFFORT == 0 && DDS_RELIABILITY_RELIABLE == 1);
  size_t srcoff = 0, dstoff = 0;
  dds_reliability_qospolicy_t * const x = deser_generic_dst (dst, &dstoff, alignof (dds_reliability_qospolicy_t));
  uint32_t kind, mbtsec, mbtfrac;
  ddsi_duration_t mbt;
  if (deser_uint32 (&kind, dd, &srcoff) < 0 || deser_uint32 (&mbtsec, dd, &srcoff) < 0 || deser_uint32 (&mbtfrac, dd, &srcoff) < 0)
    return DDS_RETCODE_BAD_PARAMETER;
  if (kind < 1 || kind > 2)
    return DDS_RETCODE_BAD_PARAMETER;
  mbt.seconds = (int32_t) mbtsec;
  mbt.fraction = mbtfrac;
  if (validate_external_duration (&mbt) < 0)
    return DDS_RETCODE_BAD_PARAMETER;
  x->kind = (enum dds_reliability_kind) (kind - 1);
  x->max_blocking_time = ddsi_from_ddsi_duration (mbt);
  *flagset->present |= flag;
  return 0;
}

static dds_return_t ser_reliability (struct nn_xmsg *xmsg, nn_parameterid_t pid, const void *src, size_t srcoff, enum ddsrt_byte_order_selector bo)
{
  DDSRT_STATIC_ASSERT (DDS_EXTERNAL_RELIABILITY_BEST_EFFORT == 1 && DDS_EXTERNAL_RELIABILITY_RELIABLE == 2 &&
                       DDS_RELIABILITY_BEST_EFFORT == 0 && DDS_RELIABILITY_RELIABLE == 1);
  dds_reliability_qospolicy_t const * const x = deser_generic_src (src, &srcoff, alignof (dds_reliability_qospolicy_t));
  ddsi_duration_t mbt = ddsi_to_ddsi_duration (x->max_blocking_time);
  uint32_t * const p = nn_xmsg_addpar_bo (xmsg, pid, 3 * sizeof (uint32_t), bo);
  p[0] = ddsrt_toBO4u(bo, 1 + (uint32_t) x->kind);
  p[1] = ddsrt_toBO4u(bo, (uint32_t) mbt.seconds);
  p[2] = ddsrt_toBO4u(bo, mbt.fraction);
  return 0;
}

static dds_return_t valid_reliability (const void *src, size_t srcoff)
{
  dds_reliability_qospolicy_t const * const x = deser_generic_src (src, &srcoff, alignof (dds_reliability_qospolicy_t));
  if ((x->kind == DDS_RELIABILITY_BEST_EFFORT || x->kind == DDS_RELIABILITY_RELIABLE) && x->max_blocking_time >= 0)
    return 0;
  else
    return DDS_RETCODE_BAD_PARAMETER;
}

static bool equal_reliability (const void *srcx, const void *srcy, size_t srcoff)
{
  dds_reliability_qospolicy_t const * const x = deser_generic_src (srcx, &srcoff, alignof (dds_reliability_qospolicy_t));
  dds_reliability_qospolicy_t const * const y = deser_generic_src (srcy, &srcoff, alignof (dds_reliability_qospolicy_t));
  return x->kind == y->kind && x->max_blocking_time == y->max_blocking_time;
}

static bool print_reliability (char * __restrict *buf, size_t * __restrict bufsize, const void *src, size_t srcoff)
{
  dds_reliability_qospolicy_t const * const x = deser_generic_src (src, &srcoff, alignof (dds_reliability_qospolicy_t));
  return prtf (buf, bufsize, "%d:%"PRId64, (int) x->kind, x->max_blocking_time);
}

static dds_return_t deser_statusinfo (void * __restrict dst, struct flagset *flagset, uint64_t flag, const struct dd * __restrict dd)
{
  size_t srcoff = 0, dstoff = 0;
  uint32_t * const x = deser_generic_dst (dst, &dstoff, alignof (dds_reliability_qospolicy_t));
  size_t srcoff1 = (srcoff + 3) & ~(size_t)3;
  if (srcoff1 + 4 > dd->bufsz)
    return DDS_RETCODE_BAD_PARAMETER;
  /* status info is always in BE format (it is an array of 4 octets according to the spec) --
     fortunately we have 4 byte alignment anyway -- and can have bits set we don't grok
     (which we discard) */
  *x = ddsrt_fromBE4u (*((uint32_t *) (dd->buf + srcoff1))) & NN_STATUSINFO_STANDARDIZED;
  *flagset->present |= flag;
  return 0;
}

static dds_return_t ser_statusinfo (struct nn_xmsg *xmsg, nn_parameterid_t pid, const void *src, size_t srcoff, enum ddsrt_byte_order_selector bo)
{
  uint32_t const * const x = deser_generic_src (src, &srcoff, alignof (uint32_t));
  uint32_t * const p = nn_xmsg_addpar_bo (xmsg, pid, sizeof (uint32_t), bo);
  *p = ddsrt_toBE4u (*x);
  return 0;
}

static bool print_statusinfo (char * __restrict *buf, size_t * __restrict bufsize, const void *src, size_t srcoff)
{
  uint32_t const * const x = deser_generic_src (src, &srcoff, alignof (uint32_t));
  return prtf (buf, bufsize, "%"PRIx32, *x);
}

static dds_return_t deser_locator (void * __restrict dst, struct flagset *flagset, uint64_t flag, const struct dd * __restrict dd)
{
  size_t srcoff = 0, dstoff = 0;
  nn_locators_t * const x = deser_generic_dst (dst, &dstoff, alignof (nn_locators_t));
  /* FIXME: don't want to modify do_locator just yet, and don't want to require that a
     locator is the only thing in the descriptor string (even though it actually always is),
     so do alignment explicitly, fake a temporary input buffer and advance the source buffer */
  srcoff = (srcoff + 3) & ~(size_t)3;
  if (srcoff > dd->bufsz || dd->bufsz - srcoff < 24)
    return DDS_RETCODE_BAD_PARAMETER;
  struct dd tmpdd = *dd;
  tmpdd.buf += srcoff;
  tmpdd.bufsz -= srcoff;
  switch (do_locator (x, *flagset->present, flagset->wanted, flag, &tmpdd, dd->factory))
  {
    case DOLOC_INVALID:
      return DDS_RETCODE_BAD_PARAMETER;
    case DOLOC_IGNORED:
      break;
    case DOLOC_ACCEPTED:
      *flagset->present |= flag;
      break;
  }
  return 0;
}

static dds_return_t ser_locator (struct nn_xmsg *xmsg, nn_parameterid_t pid, const void *src, size_t srcoff, enum ddsrt_byte_order_selector bo)
{
  nn_locators_t const * const x = deser_generic_src (src, &srcoff, alignof (nn_locators_t));
  for (const struct nn_locators_one *l = x->first; l != NULL; l = l->next)
  {
    char * const p = nn_xmsg_addpar_bo (xmsg, pid, 24, bo);
    const int32_t kind = ddsrt_toBO4 (bo, l->loc.kind);
    const uint32_t port = ddsrt_toBO4u (bo, l->loc.port);
    memcpy (p, &kind, 4);
    memcpy (p + 4, &port, 4);
    memcpy (p + 8, l->loc.address, 16);
  }
  return 0;
}

static dds_return_t unalias_locator (void * __restrict dst, size_t * __restrict dstoff)
{
  nn_locators_t * const x = deser_generic_dst (dst, dstoff, alignof (nn_locators_t));
  nn_locators_t newlocs = { .n = x->n, .first = NULL, .last = NULL };
  struct nn_locators_one **pnext = &newlocs.first;
  for (const struct nn_locators_one *lold = x->first; lold != NULL; lold = lold->next)
  {
    struct nn_locators_one *n = ddsrt_memdup (lold, sizeof (*n));
    *pnext = n;
    pnext = &n->next;
  }
  newlocs.last = *pnext;
  *pnext = NULL;
  *x = newlocs;
  *dstoff += sizeof (*x);
  return 0;
}

static dds_return_t fini_locator (void * __restrict dst, size_t * __restrict dstoff, struct flagset *flagset, uint64_t flag)
{
  nn_locators_t * const x = deser_generic_dst (dst, dstoff, alignof (nn_locators_t));
  if (!(*flagset->aliased &flag))
  {
    while (x->first)
    {
      struct nn_locators_one *l = x->first;
      x->first = l->next;
      ddsrt_free (l);
    }
  }
  return 0;
}

static const enum pserop* pserop_advance (const enum pserop * __restrict desc)
{
  /* Should not start on an end. */
  assert(*desc != XSTOP);

  /* If not a sequence, return next. */
  if (*desc != XQ) return (desc + 1);

  /* Jump over this sequence (ignoring nested ones). */
  int scope = 1;
  do
  {
    desc++;
    if (*desc ==    XQ) scope++;
    if (*desc == XSTOP) scope--;
  }
  while (scope != 0);

  /* We're on the stop, return next. */
  return (desc + 1);
}

static bool print_locator (char * __restrict *buf, size_t * __restrict bufsize, const void *src, size_t srcoff)
{
  nn_locators_t const * const x = deser_generic_src (src, &srcoff, alignof (nn_locators_t));
  const char *sep = "";
  prtf (buf, bufsize, "{");
  for (const struct nn_locators_one *l = x->first; l != NULL; l = l->next)
  {
    char tmp[DDSI_LOCATORSTRLEN];
    ddsi_locator_to_string (tmp, sizeof (tmp), &l->loc);
    prtf (buf, bufsize, "%s%s", sep, tmp);
    sep = ",";
  }
  return prtf (buf, bufsize, "}");
}

static dds_return_t deser_type_consistency (void * __restrict dst, struct flagset *flagset, uint64_t flag, const struct dd * __restrict dd)
{
  DDSRT_STATIC_ASSERT (DDS_TYPE_CONSISTENCY_DISALLOW_TYPE_COERCION == 0 && DDS_TYPE_CONSISTENCY_ALLOW_TYPE_COERCION == 1);
  size_t srcoff = 0, dstoff = 0;
  dds_type_consistency_enforcement_qospolicy_t * const x = deser_generic_dst (dst, &dstoff, alignof (dds_type_consistency_enforcement_qospolicy_t));
  const uint32_t option_count = 5;
  uint16_t kind;
  if (deser_uint16 (&kind, dd, &srcoff) < 0)
    return DDS_RETCODE_BAD_PARAMETER;
  if (kind > DDS_TYPE_CONSISTENCY_ALLOW_TYPE_COERCION)
    return DDS_RETCODE_BAD_PARAMETER;
  x->kind = kind;
  if (dd->bufsz - srcoff < option_count)
  {
    /* set defaults as described in clause 7.6.3.4.1 of the xtypes spec */
    x->ignore_sequence_bounds = x->kind != DDS_TYPE_CONSISTENCY_DISALLOW_TYPE_COERCION;
    x->ignore_string_bounds = x->kind != DDS_TYPE_CONSISTENCY_DISALLOW_TYPE_COERCION;
    x->ignore_member_names = false;
    x->prevent_type_widening = x->kind == DDS_TYPE_CONSISTENCY_DISALLOW_TYPE_COERCION;
    x->force_type_validation = false;
  }
  else
  {
    for (uint32_t i = 0; i < option_count; i++)
      if (dd->buf[srcoff + i] > 1)
        return DDS_RETCODE_BAD_PARAMETER;
    x->force_type_validation = (bool) dd->buf[srcoff + 4];
    if (x->kind == DDS_TYPE_CONSISTENCY_DISALLOW_TYPE_COERCION)
    {
      /* set values for options that do not apply (xtypes spec 7.6.3.4.1) */
      x->ignore_sequence_bounds = false;
      x->ignore_string_bounds = false;
      x->ignore_member_names = false;
      x->prevent_type_widening = true;
    }
    else
    {
      x->ignore_sequence_bounds = (bool) dd->buf[srcoff + 0];
      x->ignore_string_bounds = (bool) dd->buf[srcoff + 1];
      x->ignore_member_names = (bool) dd->buf[srcoff + 2];
      x->prevent_type_widening = (bool) dd->buf[srcoff + 3];
    }
  }
  *flagset->present |= flag;
  return 0;
}

static dds_return_t ser_type_consistency (struct nn_xmsg *xmsg, nn_parameterid_t pid, const void *src, size_t srcoff, enum ddsrt_byte_order_selector bo)
{
  dds_type_consistency_enforcement_qospolicy_t const * const x = deser_generic_src (src, &srcoff, alignof (dds_type_consistency_enforcement_qospolicy_t));
  char * const p = nn_xmsg_addpar_bo (xmsg, pid, 8, bo);
  const uint16_t kind = ddsrt_toBO2u (bo, (uint16_t) x->kind);
  memcpy (p, &kind, 2);
  size_t offs = sizeof (x->kind);
  p[offs + 0] = x->force_type_validation;
  p[offs + 1] = x->ignore_sequence_bounds;
  p[offs + 2] = x->ignore_string_bounds;
  p[offs + 3] = x->ignore_member_names;
  p[offs + 4] = x->prevent_type_widening;
  return 0;
}

static dds_return_t valid_type_consistency (const void *src, size_t srcoff)
{
  DDSRT_STATIC_ASSERT (DDS_TYPE_CONSISTENCY_DISALLOW_TYPE_COERCION == 0 && DDS_TYPE_CONSISTENCY_ALLOW_TYPE_COERCION == 1);
  dds_type_consistency_enforcement_qospolicy_t const * const x = deser_generic_src (src, &srcoff, alignof (dds_type_consistency_enforcement_qospolicy_t));
  if (x->kind == DDS_TYPE_CONSISTENCY_DISALLOW_TYPE_COERCION
      && (x->ignore_sequence_bounds || x->ignore_string_bounds || x->ignore_member_names || !x->prevent_type_widening))
    return DDS_RETCODE_BAD_PARAMETER;
  if (x->kind > DDS_TYPE_CONSISTENCY_ALLOW_TYPE_COERCION)
    return DDS_RETCODE_BAD_PARAMETER;
  return 0;
}

static bool equal_type_consistency (const void *srcx, const void *srcy, size_t srcoff)
{
  dds_type_consistency_enforcement_qospolicy_t const * const x = deser_generic_src (srcx, &srcoff, alignof (dds_type_consistency_enforcement_qospolicy_t));
  dds_type_consistency_enforcement_qospolicy_t const * const y = deser_generic_src (srcy, &srcoff, alignof (dds_type_consistency_enforcement_qospolicy_t));
  return x->kind == y->kind
    && x->ignore_sequence_bounds == y->ignore_sequence_bounds
    && x->ignore_string_bounds== y->ignore_string_bounds
    && x->ignore_member_names == y->ignore_member_names
    && x->prevent_type_widening == y->prevent_type_widening
    && x->force_type_validation == y->force_type_validation;
}

static bool print_type_consistency (char * __restrict *buf, size_t * __restrict bufsize, const void *src, size_t srcoff)
{
  dds_type_consistency_enforcement_qospolicy_t const * const x = deser_generic_src (src, &srcoff, alignof (dds_type_consistency_enforcement_qospolicy_t));
  return prtf (buf, bufsize, "%d:%d%d%d%d%d", (int) x->kind, x->ignore_sequence_bounds, x->ignore_string_bounds, x->ignore_member_names, x->prevent_type_widening, x->force_type_validation);
}

static size_t ser_generic_srcsize (const enum pserop * __restrict desc)
{
  size_t srcoff = 0, srcalign = 0;
#define SIMPLE(basecase_, type_) do {                          \
    const uint32_t cnt = 1 + (uint32_t) (*desc - (basecase_)); \
    const size_t align = alignof (type_);                      \
    srcalign = (align > srcalign) ? align : srcalign;          \
    srcoff = (srcoff + align - 1) & ~(align - 1);              \
    srcoff += cnt * sizeof (type_);                            \
  } while (0)
  while (true)
  {
    switch (*desc)
    {
      case XSTOP: return (srcoff + srcalign - 1) & ~(srcalign - 1);
      case XO: SIMPLE (XO, ddsi_octetseq_t); break;
      case XS: SIMPLE (XS, const char *); break;
      case XE1: case XE2: case XE3: SIMPLE (*desc, unsigned); break;
      case Xi: case Xix2: case Xix3: case Xix4: SIMPLE (Xi, int32_t); break;
      case Xu: case Xux2: case Xux3: case Xux4: case Xux5: SIMPLE (Xu, uint32_t); break;
      case Xl: SIMPLE (Xl, int64_t); break;
      case XD: case XDx2: SIMPLE (XD, dds_duration_t); break;
      case Xo: case Xox2: SIMPLE (Xo, unsigned char); break;
      case Xb: case Xbx2: case Xbx3: case Xbx4: case Xbx5: SIMPLE (Xb, unsigned char); break;
      case XbCOND: SIMPLE (XbCOND, unsigned char); break;
      case XG: SIMPLE (XG, ddsi_guid_t); break;
      case XK: SIMPLE (XK, ddsi_keyhash_t); break;
      case XbPROP: SIMPLE (XbPROP, unsigned char); break;
      case XQ: SIMPLE (XQ, ddsi_octetseq_t); break;
      case Xopt: break;
    }
    desc = pserop_advance(desc);
  }
#undef SIMPLE
}

size_t plist_memsize_generic (const enum pserop * __restrict desc)
{
  return ser_generic_srcsize (desc);
}

static bool fini_generic_embeddable (void * __restrict dst, size_t * __restrict dstoff, const enum pserop *desc, const enum pserop * const desc_end, bool aliased)
{
  bool freed = false;
#define COMPLEX(basecase_, type_, cleanup_unaliased_, cleanup_always_) do { \
    type_ *x = deser_generic_dst (dst, dstoff, alignof (type_));            \
    const uint32_t cnt = 1 + (uint32_t) (*desc - (basecase_));              \
    for (uint32_t xi = 0; xi < cnt; xi++, x++) {                            \
      if (!aliased) do { cleanup_unaliased_; } while (0);                   \
      do { cleanup_always_; } while (0);                                    \
    }                                                                       \
    *dstoff += cnt * sizeof (*x);                                           \
  } while (0)
#define SIMPLE(basecase_, type_) COMPLEX (basecase_, type_, (void) 0, (void) 0)
  while ((desc_end == NULL) || (desc < desc_end))
  {
    switch (*desc)
    {
      case XSTOP: return freed;
      case XO: COMPLEX (XO, ddsi_octetseq_t, { ddsrt_free (x->value); freed = true; }, (void) 0); break;
      case XS: COMPLEX (XS, char *, { ddsrt_free (*x); freed = true; }, (void) 0); break;
      case XE1: case XE2: case XE3: COMPLEX (*desc, unsigned, (void) 0, (void) 0); break;
      case Xi: case Xix2: case Xix3: case Xix4: SIMPLE (Xi, int32_t); break;
      case Xu: case Xux2: case Xux3: case Xux4: case Xux5: SIMPLE (Xu, uint32_t); break;
      case Xl: SIMPLE (Xl, int64_t); break;
      case XD: case XDx2: SIMPLE (XD, dds_duration_t); break;
      case Xo: case Xox2: SIMPLE (Xo, unsigned char); break;
      case Xb: case Xbx2: case Xbx3: case Xbx4: case Xbx5: SIMPLE (Xb, unsigned char); break;
      case XbCOND: SIMPLE (XbCOND, unsigned char); break;
      case XG: SIMPLE (XG, ddsi_guid_t); break;
      case XK: SIMPLE (XK, ddsi_keyhash_t); break;
      case XbPROP: SIMPLE (XbPROP, unsigned char); break;
      case XQ:
      {
        ddsi_octetseq_t *x = deser_generic_dst (dst, dstoff, alignof (ddsi_octetseq_t));
        const size_t elem_size = ser_generic_srcsize (desc + 1);
        bool elem_freed = true;
        for (uint32_t i = 0; (i < x->length) && elem_freed; i++)
        {
          size_t elem_off = i * elem_size;
          elem_freed = fini_generic_embeddable (x->value, &elem_off, desc + 1, desc_end, aliased);
        }
        ddsrt_free (x->value);
        freed = true;
        *dstoff += sizeof (ddsi_octetseq_t);
      }
      break;
      case Xopt: break;
    }
    desc = pserop_advance(desc);
  }
#undef SIMPLE
#undef COMPLEX
  return freed;
}

static size_t pserop_memalign (enum pserop op)
{
  switch (op)
  {
    case XO: case XQ: return alignof (ddsi_octetseq_t);
    case XS: return alignof (char *);
    case XG: return alignof (ddsi_guid_t);
    case XK: return alignof (ddsi_keyhash_t);
    case Xb: case Xbx2: case Xbx3: case Xbx4: case Xbx5: return 1;
    case Xo: case Xox2: return 1;
    case XbCOND: case XbPROP: return 1;
    case XE1: case XE2: case XE3: return sizeof (uint32_t);
    case Xi: case Xix2: case Xix3: case Xix4: return sizeof (int32_t);
    case Xu: case Xux2: case Xux3: case Xux4: case Xux5: return sizeof (uint32_t);
    case Xl: return alignof (int64_t);
    case XD: case XDx2: return alignof (dds_duration_t);
    case XSTOP: case Xopt: assert (0);
  }
  return 0;
}

static dds_return_t deser_generic_r (void * __restrict dst, size_t * __restrict dstoff, struct flagset *flagset, uint64_t flag, const struct dd * __restrict dd, size_t * __restrict srcoff, const enum pserop * __restrict desc)
{
  enum pserop const * const desc_in = desc;
  size_t dstoff_in = *dstoff;
  /* very large buffers run a risk with alignment calculations; such buffers basically
     do not occur for discovery data, so checking makes sense */
  if (dd->bufsz >= SIZE_MAX - 8)
    return DDS_RETCODE_BAD_PARAMETER;
  while (true)
  {
    assert (*srcoff <= dd->bufsz);
    switch (*desc)
    {
      case XSTOP:
        goto success;
      case XO: { /* octet sequence */
        ddsi_octetseq_t * const x = deser_generic_dst (dst, dstoff, alignof (ddsi_octetseq_t));
        if (deser_uint32 (&x->length, dd, srcoff) < 0 || dd->bufsz - *srcoff < x->length)
          goto fail;
        x->value = x->length ? (unsigned char *) (dd->buf + *srcoff) : NULL;
        *srcoff += x->length;
        *dstoff += sizeof (*x);
        *flagset->aliased |= flag;
        break;
      }
      case XS: { /* string: alias as-if octet sequence, do additional checks and store as string */
        char ** const x = deser_generic_dst (dst, dstoff, alignof (char *));
        ddsi_octetseq_t tmp;
        size_t tmpoff = 0;
        if (deser_generic_r (&tmp, &tmpoff, flagset, flag, dd, srcoff, (enum pserop []) { XO, XSTOP }) < 0)
          goto fail;
        if (tmp.length < 1 || tmp.value[tmp.length - 1] != 0)
          goto fail;
        *x = (char *) tmp.value;
        *dstoff += sizeof (*x);
        break;
      }
      case XE1: case XE2: case XE3: { /* enum with max allowed value */
        unsigned * const x = deser_generic_dst (dst, dstoff, alignof (int));
        const uint32_t maxval = 1 + (uint32_t) (*desc - XE1);
        uint32_t tmp;
        if (deser_uint32 (&tmp, dd, srcoff) < 0 || tmp > maxval)
          goto fail;
        *x = (unsigned) tmp;
        *dstoff += sizeof (*x);
        break;
      }
      case Xi: case Xix2: case Xix3: case Xix4: { /* int32_t(s) */
        uint32_t * const x = deser_generic_dst (dst, dstoff, alignof (uint32_t));
        const uint32_t cnt = 1 + (uint32_t) (*desc - Xi);
        for (uint32_t i = 0; i < cnt; i++)
          if (deser_uint32 (&x[i], dd, srcoff) < 0)
            goto fail;
        *dstoff += cnt * sizeof (*x);
        break;
      }
      case Xu: case Xux2: case Xux3: case Xux4: case Xux5: { /* uint32_t(s): treated the same */
        uint32_t * const x = deser_generic_dst (dst, dstoff, alignof (uint32_t));
        const uint32_t cnt = 1 + (uint32_t) (*desc - Xu);
        for (uint32_t i = 0; i < cnt; i++)
          if (deser_uint32 (&x[i], dd, srcoff) < 0)
            goto fail;
        *dstoff += cnt * sizeof (*x);
        break;
      }
      case Xl: { /* int64_t */
        int64_t * const x = deser_generic_dst (dst, dstoff, alignof (int64_t));
        if (deser_int64(x, dd, srcoff) < 0)
          goto fail;
        *dstoff += sizeof (*x);
        break;
      }
      case XD: case XDx2: { /* duration(s): int64_t <=> int32_t.uint32_t (seconds.fraction) */
        dds_duration_t * const x = deser_generic_dst (dst, dstoff, alignof (dds_duration_t));
        const uint32_t cnt = 1 + (uint32_t) (*desc - XD);
        for (uint32_t i = 0; i < cnt; i++)
        {
          ddsi_duration_t tmp;
          if (deser_uint32 ((uint32_t *) &tmp.seconds, dd, srcoff) < 0 || deser_uint32 (&tmp.fraction, dd, srcoff) < 0)
            goto fail;
          if (validate_external_duration (&tmp))
            goto fail;
          x[i] = ddsi_from_ddsi_duration (tmp);
        }
        *dstoff += cnt * sizeof (*x);
        break;
      }
      case Xo: case Xox2: { /* octet(s) */
        unsigned char * const x = deser_generic_dst (dst, dstoff, alignof (unsigned char));
        const uint32_t cnt = 1 + (uint32_t) (*desc - Xo);
        if (dd->bufsz - *srcoff < cnt)
          goto fail;
        memcpy (x, dd->buf + *srcoff, cnt);
        *srcoff += cnt;
        *dstoff += cnt * sizeof (*x);
        break;
      }
      case Xb: case Xbx2: case Xbx3: case Xbx4: case Xbx5: case XbCOND: { /* boolean(s) */
        unsigned char * const x = deser_generic_dst (dst, dstoff, alignof (unsigned char));
        const uint32_t cnt = 1 + ((*desc == XbCOND) ? 0 : (uint32_t) (*desc - Xb));
        if (dd->bufsz - *srcoff < cnt)
          goto fail;
        memcpy (x, dd->buf + *srcoff, cnt);
        for (uint32_t i = 0; i < cnt; i++)
          if (x[i] > 1)
            goto fail;
        *srcoff += cnt;
        *dstoff += cnt * sizeof (*x);
        break;
      }
      case XbPROP: { /* "propagate" flag, boolean, implied in serialized representation */
        unsigned char * const x = deser_generic_dst (dst, dstoff, alignof (unsigned char));
        *x = 1;
        *dstoff += sizeof (*x);
        break;
      }
      case XG: { /* GUID */
        ddsi_guid_t * const x = deser_generic_dst (dst, dstoff, alignof (ddsi_guid_t));
        if (dd->bufsz - *srcoff < sizeof (*x))
          goto fail;
        memcpy (x, dd->buf + *srcoff, sizeof (*x));
        *x = nn_ntoh_guid (*x);
        *srcoff += sizeof (*x);
        *dstoff += sizeof (*x);
        break;
      }
      case XK: { /* keyhash */
        ddsi_keyhash_t * const x = deser_generic_dst (dst, dstoff, alignof (ddsi_keyhash_t));
        if (dd->bufsz - *srcoff < sizeof (*x))
          goto fail;
        memcpy (x, dd->buf + *srcoff, sizeof (*x));
        *srcoff += sizeof (*x);
        *dstoff += sizeof (*x);
        break;
      }
      case XQ: { /* arbitrary sequence */
        ddsi_octetseq_t * const x = deser_generic_dst (dst, dstoff, alignof (ddsi_octetseq_t));
        if (deser_uint32 (&x->length, dd, srcoff) < 0 || x->length > dd->bufsz - *srcoff)
          goto fail;
        const size_t elem_size = ser_generic_srcsize (desc + 1);
        x->value = x->length ? ddsrt_malloc (x->length * elem_size) : NULL;
        for (uint32_t i = 0; i < x->length; i++)
        {
          size_t elem_off = i * elem_size;
          if (deser_generic_r (x->value, &elem_off, flagset, flag, dd, srcoff, desc + 1) < 0)
          {
            bool elem_freed = true;
            for (uint32_t f = 0; (f < i) && (elem_freed); f++)
            {
              size_t free_off = f * elem_size;
              elem_freed = fini_generic_embeddable (x->value, &free_off, desc + 1, NULL, *flagset->aliased & flag);
            }
            ddsrt_free (x->value);
            goto fail;
          }
        }
        *dstoff += sizeof (*x);
        break;
      }
      case Xopt: { /* remainder is optional; alignment is very nearly always 4 */
        bool end_of_input;
        size_t align = pserop_seralign(desc[1]);
        *srcoff = alignN(*srcoff, align);
        end_of_input = (*srcoff + align > dd->bufsz);
        if (end_of_input)
        {
          void * const x = deser_generic_dst (dst, dstoff, pserop_memalign (desc[1]));
          size_t rem_size = ser_generic_srcsize (desc + 1);
          memset (x, 0, rem_size);
          goto success;
        }
      }
    }
    desc = pserop_advance(desc);
  }
success:
  *flagset->present |= flag;
  return 0;

fail:
  (void)fini_generic_embeddable (dst, &dstoff_in, desc_in, desc, *flagset->aliased & flag);
  return DDS_RETCODE_BAD_PARAMETER;
}

static dds_return_t deser_generic (void * __restrict dst, struct flagset *flagset, uint64_t flag, const struct dd * __restrict dd, const enum pserop * __restrict desc)
{
  size_t srcoff = 0, dstoff = 0;
  dds_return_t ret;
  ret = deser_generic_r (dst, &dstoff, flagset, flag, dd, &srcoff, desc);
  if (ret != 0)
  {
    *flagset->present &= ~flag;
    *flagset->aliased &= ~flag;
  }
  return ret;
}

dds_return_t plist_deser_generic_srcoff (void * __restrict dst, const void * __restrict src, size_t srcsize, size_t *srcoff, bool bswap, const enum pserop * __restrict desc)
{
  struct dd dd = {
    .buf = src,
    .bufsz = srcsize,
    .bswap = bswap,
    .protocol_version = {0,0},
    .vendorid = NN_VENDORID_ECLIPSE,
    .factory = NULL
  };
  uint64_t present = 0, aliased = 0;
  struct flagset fs = { .present = &present, .aliased = &aliased, .wanted = 1 };
  size_t dstoff = 0;
  return deser_generic_r (dst, &dstoff, &fs, 1, &dd, srcoff, desc);
}

dds_return_t plist_deser_generic (void * __restrict dst, const void * __restrict src, size_t srcsize, bool bswap, const enum pserop * __restrict desc)
{
  size_t srcoff = 0;
  return plist_deser_generic_srcoff (dst, src, srcsize, &srcoff, bswap, desc);
}

void plist_ser_generic_size_embeddable (size_t *dstoff, const void *src, size_t srcoff, const enum pserop * __restrict desc)
{
#define COMPLEX(basecase_, type_, dstoff_update_) do {                  \
    type_ const *x = deser_generic_src (src, &srcoff, alignof (type_)); \
    const uint32_t cnt = 1 + (uint32_t) (*desc - (basecase_));          \
    for (uint32_t xi = 0; xi < cnt; xi++, x++) { dstoff_update_; }      \
    srcoff += cnt * sizeof (*x);                                        \
  } while (0)
#define SIMPLE1(basecase_, type_) COMPLEX (basecase_, type_, *dstoff = *dstoff + sizeof (*x))
#define SIMPLE4(basecase_, type_) COMPLEX (basecase_, type_, *dstoff = align4 (*dstoff) + sizeof (*x))
#define SIMPLE8(basecase_, type_) COMPLEX (basecase_, type_, *dstoff = align8 (*dstoff) + sizeof (*x))
  while (true)
  {
    switch (*desc)
    {
      case XSTOP: return;
      case XO: COMPLEX (XO, ddsi_octetseq_t, *dstoff = align4 (*dstoff) + 4 + x->length); break;
      case XS: COMPLEX (XS, const char *, *dstoff = align4 (*dstoff) + 4 + strlen (*x) + 1); break;
      case XE1: case XE2: case XE3: COMPLEX (*desc, unsigned, *dstoff = align4 (*dstoff) + 4); break;
      case Xi: case Xix2: case Xix3: case Xix4: SIMPLE4 (Xi, int32_t); break;
      case Xu: case Xux2: case Xux3: case Xux4: case Xux5: SIMPLE4 (Xu, uint32_t); break;
      case Xl: SIMPLE8 (Xl, int64_t); break;
      case XD: case XDx2: SIMPLE4 (XD, dds_duration_t); break;
      case Xo: case Xox2: SIMPLE1 (Xo, unsigned char); break;
      case Xb: case Xbx2: case Xbx3: case Xbx4: case Xbx5: SIMPLE1 (Xb, unsigned char); break;
      case XbCOND: SIMPLE1 (XbCOND, unsigned char); break;
      case XG: SIMPLE1 (XG, ddsi_guid_t); break;
      case XK: SIMPLE1 (XK, ddsi_keyhash_t); break;
      case XbPROP: /* "propagate" boolean: when 'false'; no serialisation; no size; force early out */
               COMPLEX (XbPROP, unsigned char, if (! *x) return); break;
      case XQ: COMPLEX (XQ, ddsi_octetseq_t, {
        const size_t elem_size = ser_generic_srcsize (desc + 1);
        *dstoff = align4 (*dstoff) + 4;
        for (uint32_t i = 0; i < x->length; i++)
          plist_ser_generic_size_embeddable (dstoff, x->value, i * elem_size, desc + 1);
      }); break;
      case Xopt: break;
    }
    desc = pserop_advance(desc);
  }
#undef SIMPLE8
#undef SIMPLE4
#undef SIMPLE1
#undef COMPLEX
}

static size_t ser_generic_size (const void *src, size_t srcoff, const enum pserop * __restrict desc)
{
  size_t dstoff = 0;
  plist_ser_generic_size_embeddable (&dstoff, src, srcoff, desc);
  return dstoff;
}

static uint32_t ser_generic_count (const ddsi_octetseq_t *src, size_t elem_size, const enum pserop * __restrict desc)
{
  /* This whole thing exists solely for dealing with the vile "propagate" boolean, which must come first in an
     element, or one can't deserialize it at all.  Therefore, if desc doesn't start with XbPROP, all "length"
     elements are included in the output */
  if (*desc != XbPROP)
    return src->length;
  /* and if it does start with XbPROP, only those for which it is true are included */
  uint32_t count = 0;
  for (uint32_t i = 0; i < src->length; i++)
    if (src->value[i * elem_size])
      count++;
  return count;
}

dds_return_t plist_ser_generic_embeddable (char * const data, size_t *dstoff, const void *src, size_t srcoff, const enum pserop * __restrict desc, enum ddsrt_byte_order_selector bo)
{
  while (true)
  {
    switch (*desc)
    {
      case XSTOP:
        return 0;
      case XO: { /* octet sequence */
        ddsi_octetseq_t const * const x = deser_generic_src (src, &srcoff, alignof (ddsi_octetseq_t));
        char * const p = ser_generic_align4 (data, dstoff);
        *((uint32_t *) p) = ddsrt_toBO4u(bo, x->length);
        if (x->length) memcpy (p + 4, x->value, x->length);
        *dstoff += 4 + x->length;
        srcoff += sizeof (*x);
        break;
      }
      case XS: { /* string */
        char const * const * const x = deser_generic_src (src, &srcoff, alignof (char *));
        const uint32_t size = (uint32_t) (strlen (*x) + 1);
        char * const p = ser_generic_align4 (data, dstoff);
        *((uint32_t *) p) = ddsrt_toBO4u(bo, size);
        memcpy (p + 4, *x, size);
        *dstoff += 4 + size;
        srcoff += sizeof (*x);
        break;
      }
      case XE1: case XE2: case XE3: { /* enum */
        unsigned const * const x = deser_generic_src (src, &srcoff, alignof (unsigned));
        uint32_t * const p = ser_generic_align4 (data, dstoff);
        *p = ddsrt_toBO4u(bo, (uint32_t) *x);
        *dstoff += 4;
        srcoff += sizeof (*x);
        break;
      }
      case Xi: case Xix2: case Xix3: case Xix4: { /* int32_t(s) */
        int32_t const * const x = deser_generic_src (src, &srcoff, alignof (int32_t));
        const uint32_t cnt = 1 + (uint32_t) (*desc - Xi);
        int32_t * const p = ser_generic_align4 (data, dstoff);
        for (uint32_t i = 0; i < cnt; i++)
          p[i] = ddsrt_toBO4(bo, x[i]);
        *dstoff += cnt * sizeof (*x);
        srcoff += cnt * sizeof (*x);
        break;
      }
      case Xu: case Xux2: case Xux3: case Xux4: case Xux5:  { /* uint32_t(s) */
        uint32_t const * const x = deser_generic_src (src, &srcoff, alignof (uint32_t));
        const uint32_t cnt = 1 + (uint32_t) (*desc - Xu);
        uint32_t * const p = ser_generic_align4 (data, dstoff);
        for (uint32_t i = 0; i < cnt; i++)
          p[i] = ddsrt_toBO4u(bo, x[i]);
        *dstoff += cnt * sizeof (*x);
        srcoff += cnt * sizeof (*x);
        break;
      }
      case Xl: { /* int64_t */
        int64_t const * const x = deser_generic_src (src, &srcoff, alignof (int64_t));
        int64_t * const p = ser_generic_align8 (data, dstoff);
        *p = ddsrt_toBO8(bo, *x);
        *dstoff += sizeof (*x);
        srcoff += sizeof (*x);
        break;
      }
      case XD: case XDx2: { /* duration(s): int64_t <=> int32_t.uint32_t (seconds.fraction) */
        dds_duration_t const * const x = deser_generic_src (src, &srcoff, alignof (dds_duration_t));
        const uint32_t cnt = 1 + (uint32_t) (*desc - XD);
        uint32_t * const p = ser_generic_align4 (data, dstoff);
        for (uint32_t i = 0; i < cnt; i++)
        {
          ddsi_duration_t tmp = ddsi_to_ddsi_duration (x[i]);
          p[2 * i + 0] = ddsrt_toBO4u(bo, (uint32_t) tmp.seconds);
          p[2 * i + 1] = ddsrt_toBO4u(bo, tmp.fraction);
        }
        *dstoff += 2 * cnt * sizeof (uint32_t);
        srcoff += cnt * sizeof (*x);
        break;
      }
      case Xo: case Xox2: { /* octet(s) */
        unsigned char const * const x = deser_generic_src (src, &srcoff, alignof (unsigned char));
        const uint32_t cnt = 1 + (uint32_t) (*desc - Xo);
        char * const p = data + *dstoff;
        memcpy (p, x, cnt);
        *dstoff += cnt;
        srcoff += cnt * sizeof (*x);
        break;
      }
      case Xb: case Xbx2: case Xbx3: case Xbx4: case Xbx5: case XbCOND: { /* boolean(s) */
        unsigned char const * const x = deser_generic_src (src, &srcoff, alignof (unsigned char));
        const uint32_t cnt = 1 + ((*desc == XbCOND) ? 0 : (uint32_t) (*desc - Xb));
        char * const p = data + *dstoff;
        memcpy (p, x, cnt);
        *dstoff += cnt;
        srcoff += cnt * sizeof (*x);
        break;
      }
      case XbPROP: { /* "propagate" boolean: don't serialize, skip it and everything that follows if false */
        unsigned char const * const x = deser_generic_src (src, &srcoff, alignof (unsigned char));
        if (! *x) return 0;
        srcoff++;
        break;
      }
      case XG: { /* GUID */
        ddsi_guid_t const * const x = deser_generic_src (src, &srcoff, alignof (ddsi_guid_t));
        const ddsi_guid_t xn = nn_hton_guid (*x);
        char * const p = data + *dstoff;
        memcpy (p, &xn, sizeof (xn));
        *dstoff += sizeof (xn);
        srcoff += sizeof (*x);
        break;
      }
      case XK: { /* keyhash */
        ddsi_keyhash_t const * const x = deser_generic_src (src, &srcoff, alignof (ddsi_keyhash_t));
        char * const p = data + *dstoff;
        memcpy (p, x, sizeof (*x));
        *dstoff += sizeof (*x);
        srcoff += sizeof (*x);
        break;
      }
      case XQ: { /* arbitrary sequence */
        ddsi_octetseq_t const * const x = deser_generic_src (src, &srcoff, alignof (ddsi_octetseq_t));
        char * const p = ser_generic_align4 (data, dstoff);
        *dstoff += 4;
        if (x->length == 0)
          *((uint32_t *) p) = 0;
        else
        {
          const size_t elem_size = ser_generic_srcsize (desc + 1);
          *((uint32_t *) p) = ddsrt_toBO4u(bo, ser_generic_count (x, elem_size, desc + 1));
          for (uint32_t i = 0; i < x->length; i++)
            plist_ser_generic_embeddable (data, dstoff, x->value, i * elem_size, desc + 1, bo);
        }
        srcoff += sizeof (*x);
        break;
      }
      case Xopt:
        break;
    }
    desc = pserop_advance(desc);
  }
}



static dds_return_t ser_generic (struct nn_xmsg *xmsg, nn_parameterid_t pid, const void *src, size_t srcoff, const enum pserop * __restrict desc, enum ddsrt_byte_order_selector bo)
{
  char * const data = nn_xmsg_addpar_bo (xmsg, pid, ser_generic_size (src, srcoff, desc), bo);
  size_t dstoff = 0;
  return plist_ser_generic_embeddable (data, &dstoff, src, srcoff, desc, bo);
}

dds_return_t plist_ser_generic (void **dst, size_t *dstsize, const void *src, const enum pserop * __restrict desc)
{
  const size_t srcoff = 0;
  size_t dstoff = 0;
  dds_return_t ret;
  *dstsize = ser_generic_size (src, srcoff, desc);
  if ((*dst = ddsrt_malloc (*dstsize == 0 ? 1 : *dstsize)) == NULL)
    return DDS_RETCODE_OUT_OF_RESOURCES;
  ret = plist_ser_generic_embeddable (*dst, &dstoff, src, srcoff, desc, DDSRT_BOSEL_NATIVE);
  assert (dstoff == *dstsize);
  return ret;
}

dds_return_t plist_ser_generic_be (void **dst, size_t *dstsize, const void *src, const enum pserop * __restrict desc)
{
  const size_t srcoff = 0;
  size_t dstoff = 0;
  dds_return_t ret;
  *dstsize = ser_generic_size (src, srcoff, desc);
  if ((*dst = ddsrt_malloc (*dstsize == 0 ? 1 : *dstsize)) == NULL)
    return DDS_RETCODE_OUT_OF_RESOURCES;
  ret = plist_ser_generic_embeddable (*dst, &dstoff, src, srcoff, desc, DDSRT_BOSEL_BE);
  assert (dstoff == *dstsize);
  return ret;
}

static dds_return_t unalias_generic (void * __restrict dst, size_t * __restrict dstoff, bool gen_seq_aliased, const enum pserop * __restrict desc)
{
#define COMPLEX(basecase_, type_, ...) do {                      \
    type_ *x = deser_generic_dst (dst, dstoff, alignof (type_)); \
    const uint32_t cnt = 1 + (uint32_t) (*desc - basecase_);     \
    for (uint32_t xi = 0; xi < cnt; xi++, x++) { __VA_ARGS__; }  \
    *dstoff += cnt * sizeof (*x);                                \
  } while (0)
#define SIMPLE(basecase_, type_) COMPLEX (basecase_, type_, (void) 0)
  while (true)
  {
    switch (*desc)
    {
      case XSTOP:
        return 0;
      case XO: COMPLEX (XO, ddsi_octetseq_t, if (x->value) { x->value = ddsrt_memdup (x->value, x->length); }); break;
      case XS: COMPLEX (XS, char *, if (*x) { *x = ddsrt_strdup (*x); }); break;
      case XE1: case XE2: case XE3: COMPLEX (*desc, unsigned, (void) 0); break;
      case Xi: case Xix2: case Xix3: case Xix4: SIMPLE (Xi, int32_t); break;
      case Xu: case Xux2: case Xux3: case Xux4: case Xux5: SIMPLE (Xu, uint32_t); break;
      case Xl: SIMPLE(Xl, int64_t); break;
      case XD: case XDx2: SIMPLE (XD, dds_duration_t); break;
      case Xo: case Xox2: SIMPLE (Xo, unsigned char); break;
      case Xb: case Xbx2: case Xbx3: case Xbx4: case Xbx5: SIMPLE (Xb, unsigned char); break;
      case XbCOND: SIMPLE (XbCOND, unsigned char); break;
      case XbPROP: SIMPLE (XbPROP, unsigned char); break;
      case XG: SIMPLE (XG, ddsi_guid_t); break;
      case XK: SIMPLE (XK, ddsi_keyhash_t); break;
      case XQ: COMPLEX (XQ, ddsi_octetseq_t, if (x->length) {
        const size_t elem_size = ser_generic_srcsize (desc + 1);
        if (gen_seq_aliased)
        {
          /* The memory for the elements of a generic sequence are owned by the plist, the only aliased bits
             are the strings (XS) and octet sequences (XO) embedded in the elements.  So in principle, an
             unalias operation on a generic sequence should only operate on the elements of the sequence,
             not on the sequence buffer itself.

             However, the "mergein_missing" operation (and consequently the copy & dup operations) memcpy the
             source, then pretend it is aliased.  In this case, the sequence buffer is aliased, rather than
             private, and hence a new copy needs to be allocated. */
          x->value = ddsrt_memdup (x->value, x->length * elem_size);
        }
        for (uint32_t i = 0; i < x->length; i++) {
          size_t elem_off = i * elem_size;
          unalias_generic (x->value, &elem_off, gen_seq_aliased, desc + 1);
        }
      }); break;
      case Xopt: break;
    }
    desc = pserop_advance(desc);
  }
#undef SIMPLE
#undef COMPLEX
}

dds_return_t plist_unalias_generic (void * __restrict dst, const enum pserop * __restrict desc)
{
  size_t dstoff = 0;
  return unalias_generic (dst, &dstoff, false, desc);
}

static bool unalias_generic_required (const enum pserop * __restrict desc)
{
  while (*desc != XSTOP)
  {
    switch (*desc++)
    {
      case XO: case XS: case XQ:
        return true;
      default:
        break;
    }
  }
  return false;
}

static bool fini_generic_required (const enum pserop * __restrict desc)
{
  /* the two happen to be the same */
  return unalias_generic_required (desc);
}

static dds_return_t fini_generic (void * __restrict dst, size_t * __restrict dstoff, struct flagset *flagset, uint64_t flag, const enum pserop * __restrict desc)
{
  (void)fini_generic_embeddable (dst, dstoff, desc, NULL, *flagset->aliased & flag);
  return 0;
}

void plist_fini_generic (void * __restrict dst, const enum pserop *desc, bool aliased)
{
  size_t dstoff = 0;
  (void)fini_generic_embeddable (dst, &dstoff, desc, NULL, aliased);
}

static dds_return_t valid_generic (const void *src, size_t srcoff, const enum pserop * __restrict desc)
{
#define COMPLEX(basecase_, type_, cond_stmts_) do {                     \
    type_ const *x = deser_generic_src (src, &srcoff, alignof (type_)); \
    const uint32_t cnt = 1 + (uint32_t) (*desc - (basecase_));          \
    for (uint32_t xi = 0; xi < cnt; xi++, x++) { cond_stmts_; }         \
    srcoff += cnt * sizeof (*x);                                        \
  } while (0)
#define SIMPLE(basecase_, type_, cond_) COMPLEX (basecase_, type_, if (!(cond_)) return DDS_RETCODE_BAD_PARAMETER)
#define TRIVIAL(basecase_, type_) COMPLEX (basecase_, type_, (void) 0)
  while (true)
  {
    switch (*desc)
    {
      case XSTOP: return 0;
      case XO: SIMPLE (XO, ddsi_octetseq_t, (x->length == 0) == (x->value == NULL)); break;
      case XS: SIMPLE (XS, const char *, *x != NULL); break;
      case XE1: case XE2: case XE3: SIMPLE (*desc, unsigned, *x <= 1 + (unsigned) *desc - XE1); break;
      case Xi: case Xix2: case Xix3: case Xix4: TRIVIAL (Xi, int32_t); break;
      case Xu: case Xux2: case Xux3: case Xux4: case Xux5: TRIVIAL (Xu, uint32_t); break;
      case Xl: TRIVIAL(Xl, int64_t); break;
      case XD: case XDx2: SIMPLE (XD, dds_duration_t, *x >= 0); break;
      case Xo: case Xox2: TRIVIAL (Xo, unsigned char); break;
      case Xb: case Xbx2: case Xbx3: case Xbx4: case Xbx5: SIMPLE (Xb, unsigned char, *x == 0 || *x == 1); break;
      case XbCOND: SIMPLE (XbCOND, unsigned char, *x == 0 || *x == 1); break;
      case XbPROP: SIMPLE (XbPROP, unsigned char, *x == 0 || *x == 1); break;
      case XG: TRIVIAL (XG, ddsi_guid_t); break;
      case XK: TRIVIAL (XK, ddsi_keyhash_t); break;
      case XQ: COMPLEX (XQ, ddsi_octetseq_t, {
        if ((x->length == 0) != (x->value == NULL))
          return DDS_RETCODE_BAD_PARAMETER;
        if (x->length) {
          const size_t elem_size = ser_generic_srcsize (desc + 1);
          dds_return_t ret;
          for (uint32_t i = 0; i < x->length; i++) {
            if ((ret = valid_generic (x->value, i * elem_size, desc + 1)) != 0)
              return ret;
          }
        }
      }); break;
      case Xopt: break;
    }
    desc = pserop_advance(desc);
  }
#undef TRIVIAL
#undef SIMPLE
#undef COMPLEX
}

static bool equal_generic (const void *srcx, const void *srcy, size_t srcoff, const enum pserop * __restrict desc)
{
#define COMPLEX(basecase_, type_, cond_stmts_) do {                      \
    type_ const *x = deser_generic_src (srcx, &srcoff, alignof (type_)); \
    type_ const *y = deser_generic_src (srcy, &srcoff, alignof (type_)); \
    const uint32_t cnt = 1 + (uint32_t) (*desc - (basecase_));           \
    for (uint32_t xi = 0; xi < cnt; xi++, x++, y++) { cond_stmts_; }     \
    srcoff += cnt * sizeof (*x);                                         \
  } while (0)
#define SIMPLE(basecase_, type_, cond_) COMPLEX (basecase_, type_, if (!(cond_)) return false)
#define TRIVIAL(basecase_, type_) SIMPLE (basecase_, type_, *x == *y)
  while (true)
  {
    switch (*desc)
    {
      case XSTOP:
        return true;
      case XO:
        SIMPLE (XO, ddsi_octetseq_t,
                (x->length == y->length) &&
                (x->length == 0 || memcmp (x->value, y->value, x->length) == 0));
        break;
      case XS:
        SIMPLE (XS, const char *, strcmp (*x, *y) == 0);
        break;
      case XE1: case XE2: case XE3: TRIVIAL (*desc, unsigned); break;
      case Xi: case Xix2: case Xix3: case Xix4: TRIVIAL (Xi, int32_t); break;
      case Xu: case Xux2: case Xux3: case Xux4: case Xux5: TRIVIAL (Xu, uint32_t); break;
      case Xl: TRIVIAL (Xl, int64_t); break;
      case XD: case XDx2: TRIVIAL (XD, dds_duration_t); break;
      case Xo: case Xox2: TRIVIAL (Xo, unsigned char); break;
      case Xb: case Xbx2: case Xbx3: case Xbx4: case Xbx5: TRIVIAL (Xb, unsigned char); break;
      case XbCOND:
        COMPLEX (XbCOND, unsigned char, {
          if (*x != *y)
            return false;
          if (*x == false)
            return true;
        });
        break;
      case XbPROP: TRIVIAL (XbPROP, unsigned char); break;
      case XG: SIMPLE (XG, ddsi_guid_t, memcmp (x, y, sizeof (*x)) == 0); break;
      case XK: SIMPLE (XK, ddsi_keyhash_t, memcmp (x, y, sizeof (*x)) == 0); break;
      case XQ: COMPLEX (XQ, ddsi_octetseq_t, {
        if (x->length != y->length)
          return false;
        if (x->length) {
          const size_t elem_size = ser_generic_srcsize (desc + 1);
          for (uint32_t i = 0; i < x->length; i++) {
            if (!equal_generic (x->value, y->value, i * elem_size, desc + 1))
              return false;
          }
        }
      }); break;
      case Xopt: break;
    }
    desc = pserop_advance(desc);
  }
#undef TRIVIAL
#undef SIMPLE
#undef COMPLEX
}

bool plist_equal_generic (const void *srcx, const void *srcy, const enum pserop * __restrict desc)
{
  return equal_generic (srcx, srcy, 0, desc);
}

static uint32_t isprint_runlen (uint32_t n, const unsigned char *xs)
{
  uint32_t m;
  for (m = 0; m < n && xs[m] != '"' && isprint (xs[m]) && xs[m] < 127; m++)
    ;
  return m;
}

static bool prtf_octetseq (char * __restrict *buf, size_t * __restrict bufsize, uint32_t n, const unsigned char *xs)
{
  /* Truncate octet sequences: 100 is arbitrary but experience suggests it is
     usually enough, and truncating it helps a lot when printing handshake
     messages during authentication. */
  const uint32_t lim = 100;
  bool trunc = (n > lim);
  uint32_t i = 0;
  if (trunc)
    n = lim;
  while (i < n)
  {
    uint32_t m = isprint_runlen (n - i, xs);
    if (m >= 4 || (i == 0 && m == n))
    {
      if (!prtf (buf, bufsize, "%s\"%*.*s\"", i == 0 ? "" : ",", m, m, xs))
        return false;
      xs += m;
      i += m;
    }
    else
    {
      if (m == 0)
        m = 1;
      while (m--)
      {
        if (!prtf (buf, bufsize, "%s%u", i == 0 ? "" : ",", *xs++))
          return false;
        i++;
      }
    }
  }
  return trunc ? prtf (buf, bufsize, "...") : true;
}

static bool print_generic1 (char * __restrict *buf, size_t * __restrict bufsize, const void *src, size_t srcoff, const enum pserop * __restrict desc, const char *sep)
{
  while (true)
  {
    switch (*desc)
    {
      case XSTOP:
        return true;
      case XO: { /* octet sequence */
        ddsi_octetseq_t const * const x = deser_generic_src (src, &srcoff, alignof (ddsi_octetseq_t));
        prtf (buf, bufsize, "%s%"PRIu32"<", sep, x->length);
        (void) prtf_octetseq (buf, bufsize, x->length, x->value);
        if (!prtf (buf, bufsize, ">"))
          return false;
        srcoff += sizeof (*x);
        break;
      }
      case XS: { /* string */
        char const * const * const x = deser_generic_src (src, &srcoff, alignof (char *));
        if (!prtf (buf, bufsize, "%s\"%s\"", sep, *x))
          return false;
        srcoff += sizeof (*x);
        break;
      }
      case XE1: case XE2: case XE3: { /* enum */
        unsigned const * const x = deser_generic_src (src, &srcoff, alignof (unsigned));
        if (!prtf (buf, bufsize, "%s%u", sep, *x))
          return false;
        srcoff += sizeof (*x);
        break;
      }
      case Xi: case Xix2: case Xix3: case Xix4: { /* int32_t(s) */
        int32_t const * const x = deser_generic_src (src, &srcoff, alignof (int32_t));
        const uint32_t cnt = 1 + (uint32_t) (*desc - Xi);
        for (uint32_t i = 0; i < cnt; i++)
        {
          if (!prtf (buf, bufsize, "%s%"PRId32, sep, x[i]))
            return false;
          sep = ":";
        }
        srcoff += cnt * sizeof (*x);
        break;
      }
      case Xu: case Xux2: case Xux3: case Xux4: case Xux5:  { /* uint32_t(s) */
        uint32_t const * const x = deser_generic_src (src, &srcoff, alignof (uint32_t));
        const uint32_t cnt = 1 + (uint32_t) (*desc - Xu);
        for (uint32_t i = 0; i < cnt; i++)
        {
          if (!prtf (buf, bufsize, "%s%"PRIu32, sep, x[i]))
            return false;
          sep = ":";
        }
        srcoff += cnt * sizeof (*x);
        break;
      }
      case Xl: {
        int64_t const * const x = deser_generic_src (src, &srcoff, alignof (int64_t));
        const uint32_t cnt = 1 + (uint32_t) (*desc - Xl);
        for (uint32_t i = 0; i < cnt; i++)
        {
          if (!prtf (buf, bufsize, "%s%"PRId64, sep, x[i]))
            return false;
          sep = ":";
        }
        srcoff += cnt * sizeof (*x);
        break;
      }
      case XD: case XDx2: { /* duration(s): int64_t <=> int32_t.uint32_t (seconds.fraction) */
        dds_duration_t const * const x = deser_generic_src (src, &srcoff, alignof (dds_duration_t));
        const uint32_t cnt = 1 + (uint32_t) (*desc - XD);
        for (uint32_t i = 0; i < cnt; i++)
        {
          if (!prtf (buf, bufsize, "%s%"PRId64, sep, x[i]))
            return false;
          sep = ":";
        }
        srcoff += cnt * sizeof (*x);
        break;
      }
      case Xo: case Xox2: { /* octet(s) */
        unsigned char const * const x = deser_generic_src (src, &srcoff, alignof (unsigned char));
        const uint32_t cnt = 1 + (uint32_t) (*desc - Xo);
        for (uint32_t i = 0; i < cnt; i++)
        {
          if (!prtf (buf, bufsize, "%s%d", sep, x[i]))
            return false;
          sep = ":";
        }
        srcoff += cnt * sizeof (*x);
        break;
      }
      case Xb: case Xbx2: case Xbx3: case Xbx4: case Xbx5: case XbCOND: { /* boolean(s) */
        unsigned char const * const x = deser_generic_src (src, &srcoff, alignof (unsigned char));
        const uint32_t cnt = 1 + ((*desc == XbCOND) ? 0 : (uint32_t) (*desc - Xb));
        for (uint32_t i = 0; i < cnt; i++)
        {
          if (!prtf (buf, bufsize, "%s%d", sep, x[i]))
            return false;
          sep = ":";
        }
        srcoff += cnt * sizeof (*x);
        break;
      }
      case XbPROP: { /* "propagate" boolean: don't serialize, skip it and everything that follows if false */
        unsigned char const * const x = deser_generic_src (src, &srcoff, alignof (unsigned char));
        if (!prtf (buf, bufsize, "%s%d", sep, *x))
          return false;
        srcoff++;
        break;
      }
      case XG: { /* GUID */
        ddsi_guid_t const * const x = deser_generic_src (src, &srcoff, alignof (ddsi_guid_t));
        if (!prtf (buf, bufsize, "%s{"PGUIDFMT"}", sep, PGUID (*x)))
          return false;
        srcoff += sizeof (*x);
        break;
      }
      case XK: { /* keyhash */
        ddsi_keyhash_t const * const x = deser_generic_src (src, &srcoff, alignof (ddsi_keyhash_t));
        if (!prtf (buf, bufsize, "%s{%02x%02x%02x%02x:%02x%02x%02x%02x:%02x%02x%02x%02x:%02x%02x%02x%02x}", sep,
                   x->value[0], x->value[1], x->value[2], x->value[3], x->value[4], x->value[5], x->value[6], x->value[7],
                   x->value[8], x->value[9], x->value[10], x->value[11], x->value[12], x->value[13], x->value[14], x->value[15]))
          return false;
        srcoff += sizeof (*x);
        break;
      }
      case XQ: {
        ddsi_octetseq_t const * const x = deser_generic_src (src, &srcoff, alignof (ddsi_octetseq_t));
        if (!prtf (buf, bufsize, "%s{", sep))
          return false;
        if (x->length > 0)
        {
          const size_t elem_size = ser_generic_srcsize (desc + 1);
          for (uint32_t i = 0; i < x->length; i++)
            if (!print_generic1 (buf, bufsize, x->value, i * elem_size, desc + 1, (i == 0) ? "" : ","))
              return false;
        }
        if (!prtf (buf, bufsize, "}"))
          return false;
        srcoff += sizeof (*x);
        break;
      }
      case Xopt:
        break;
    }
    sep = ":";
    desc = pserop_advance(desc);
  }
}

static bool print_generic (char * __restrict *buf, size_t * __restrict bufsize, const void *src, size_t srcoff, const enum pserop * __restrict desc)
{
  return print_generic1 (buf, bufsize, src, srcoff, desc, "");
}

#define membersize(type, member) sizeof (((type *) 0)->member)
#define ENTRY(PFX_, NAME_, member_, flag_, validate_, ...)                                 \
  { PID_##NAME_, flag_, PFX_##_##NAME_, #NAME_, offsetof (struct ddsi_plist, member_),     \
    membersize (struct ddsi_plist, member_), { .desc = { __VA_ARGS__, XSTOP } }, validate_ \
  }
#define QPV(NAME_, name_, ...) ENTRY(QP, NAME_, qos.name_, PDF_QOS, dvx_##name_, __VA_ARGS__)
#define PPV(NAME_, name_, ...) ENTRY(PP, NAME_, name_, 0, dvx_##name_, __VA_ARGS__)
#define QP(NAME_, name_, ...) ENTRY(QP, NAME_, qos.name_, PDF_QOS, 0, __VA_ARGS__)
#define PP(NAME_, name_, ...) ENTRY(PP, NAME_, name_, 0, 0, __VA_ARGS__)
#define PPM(NAME_, name_, ...) ENTRY(PP, NAME_, name_, PDF_ALLOWMULTI, 0, __VA_ARGS__)

static int protocol_version_is_newer (nn_protocol_version_t pv)
{
  return (pv.major < RTPS_MAJOR) ? 0 : (pv.major > RTPS_MAJOR) ? 1 : (pv.minor > RTPS_MINOR);
}

static dds_return_t dvx_durability_service (void * __restrict dst, const struct dd * __restrict dd)
{
  /* Accept all zero durability because of CoreDX, final_validation is more strict */
  (void) dd;
  return validate_durability_service_qospolicy_acceptzero (dst, true);
}

static dds_return_t dvx_history (void * __restrict dst, const struct dd * __restrict dd)
{
  (void) dd;
  return validate_history_qospolicy (dst);
}

static dds_return_t dvx_resource_limits (void * __restrict dst, const struct dd * __restrict dd)
{
  (void) dd;
  return validate_resource_limits_qospolicy (dst);
}

static dds_return_t dvx_participant_guid (void * __restrict dst, const struct dd * __restrict dd)
{
  const ddsi_guid_t *g = dst;
  (void) dd;
  if (g->prefix.u[0] == 0 && g->prefix.u[1] == 0 && g->prefix.u[2] == 0)
    return (g->entityid.u == 0) ? 0 : DDS_RETCODE_BAD_PARAMETER;
  else
    return (g->entityid.u == NN_ENTITYID_PARTICIPANT) ? 0 : DDS_RETCODE_BAD_PARAMETER;
}

static dds_return_t dvx_group_guid (void * __restrict dst, const struct dd * __restrict dd)
{
  const ddsi_guid_t *g = dst;
  (void) dd;
  if (g->prefix.u[0] == 0 && g->prefix.u[1] == 0 && g->prefix.u[2] == 0)
    return (g->entityid.u == 0) ? 0 : DDS_RETCODE_BAD_PARAMETER;
  else
    return (g->entityid.u != 0) ? 0 : DDS_RETCODE_BAD_PARAMETER;
}

static dds_return_t dvx_endpoint_guid (void * __restrict dst, const struct dd * __restrict dd)
{
  ddsi_guid_t *g = dst;
  if (g->prefix.u[0] == 0 && g->prefix.u[1] == 0 && g->prefix.u[2] == 0)
    return (g->entityid.u == 0) ? 0 : DDS_RETCODE_BAD_PARAMETER;
  switch (g->entityid.u & NN_ENTITYID_KIND_MASK)
  {
    case NN_ENTITYID_KIND_WRITER_WITH_KEY:
    case NN_ENTITYID_KIND_WRITER_NO_KEY:
    case NN_ENTITYID_KIND_READER_NO_KEY:
    case NN_ENTITYID_KIND_READER_WITH_KEY:
      return 0;
    default:
      return (protocol_version_is_newer (dd->protocol_version) ? 0 : DDS_RETCODE_BAD_PARAMETER);
  }
}

#ifdef DDS_HAS_SSM
static dds_return_t dvx_reader_favours_ssm (void * __restrict dst, const struct dd * __restrict dd)
{
  uint32_t * const favours_ssm = dst;
  (void) dd;
  /* any unrecognized state: avoid SSM */
  if (*favours_ssm != 0 && *favours_ssm != 1)
    *favours_ssm = 0;
  return 0;
}
#endif

/* Standardized parameters -- QoS _MUST_ come first (ddsi_plist_init_tables verifies this) because
   it allows early-out when processing a dds_qos_t instead of an ddsi_plist_t */
static const struct piddesc piddesc_omg[] = {
  QP  (USER_DATA,                           user_data, XO),
  QP  (TOPIC_NAME,                          topic_name, XS),
  QP  (TYPE_NAME,                           type_name, XS),
  QP  (TOPIC_DATA,                          topic_data, XO),
  QP  (GROUP_DATA,                          group_data, XO),
  QP  (DURABILITY,                          durability, XE3),
  /* CoreDX's use of all-zero durability service QoS means we can't use l; interdependencies between QoS
     values means we must validate the combination anyway */
  QPV (DURABILITY_SERVICE,                  durability_service, XD, XE1, Xix4),
  QP  (DEADLINE,                            deadline, XD),
  QP  (LATENCY_BUDGET,                      latency_budget, XD),
  QP  (LIVELINESS,                          liveliness, XE2, XD),
  /* Property list used to be of type [(String,String]), security changed into ([String,String],Maybe [(String,[Word8])]),
     the "Xopt" here is to allow both forms on input, with an assumed empty second sequence if the old form was received */
  QP  (PROPERTY_LIST,                       property, XQ, XbPROP, XS, XS, XSTOP, Xopt, XQ, XbPROP, XS, XO, XSTOP),
  /* Reliability encoding does not follow the rules (best-effort/reliable map to 1/2 instead of 0/1 */
  { PID_RELIABILITY, PDF_QOS | PDF_FUNCTION, QP_RELIABILITY, "RELIABILITY",
    offsetof (struct ddsi_plist, qos.reliability), membersize (struct ddsi_plist, qos.reliability),
    { .f = { .deser = deser_reliability, .ser = ser_reliability, .valid = valid_reliability, .equal = equal_reliability, .print = print_reliability } }, 0 },
  QP  (LIFESPAN,                            lifespan, XD),
  QP  (DESTINATION_ORDER,                   destination_order, XE1),
  /* History depth is ignored when kind = KEEP_ALL, and must be >= 1 when KEEP_LAST, so can't use "l" */
  QPV (HISTORY,                             history, XE1, Xi),
  QPV (RESOURCE_LIMITS,                     resource_limits, Xix3),
  QP  (OWNERSHIP,                           ownership, XE1),
  QP  (OWNERSHIP_STRENGTH,                  ownership_strength, Xi),
  QP  (PRESENTATION,                        presentation, XE2, Xbx2),
  QP  (PARTITION,                           partition, XQ, XS, XSTOP),
  QP  (TIME_BASED_FILTER,                   time_based_filter, XD),
  QP  (TRANSPORT_PRIORITY,                  transport_priority, Xi),
  /* Type consistency enforcement has some custom validations and uses a bitbound(16) enum */
  { PID_TYPE_CONSISTENCY_ENFORCEMENT, PDF_QOS | PDF_FUNCTION, QP_TYPE_CONSISTENCY_ENFORCEMENT, "TYPE_CONSISTENCY_ENFORCEMENT",
    offsetof (struct ddsi_plist, qos.type_consistency), membersize (struct ddsi_plist, qos.type_consistency),
    { .f = { .deser = deser_type_consistency, .ser = ser_type_consistency, .valid = valid_type_consistency, .equal = equal_type_consistency, .print = print_type_consistency } }, 0 },
  PP  (PROTOCOL_VERSION,                    protocol_version, Xox2),
  PP  (VENDORID,                            vendorid, Xox2),
  PP  (EXPECTS_INLINE_QOS,                  expects_inline_qos, Xb),
  PP  (PARTICIPANT_MANUAL_LIVELINESS_COUNT, participant_manual_liveliness_count, Xi),
  PP  (PARTICIPANT_BUILTIN_ENDPOINTS,       participant_builtin_endpoints, Xu),
  PP  (PARTICIPANT_LEASE_DURATION,          participant_lease_duration, XD),
  PPV (PARTICIPANT_GUID,                    participant_guid, XG),
  PPV (GROUP_GUID,                          group_guid, XG),
  PP  (BUILTIN_ENDPOINT_SET,                builtin_endpoint_set, Xu),
  PP  (ENTITY_NAME,                         entity_name, XS),
  PP  (KEYHASH,                             keyhash, XK),
  PPV (ENDPOINT_GUID,                       endpoint_guid, XG),
#ifdef DDS_HAS_SSM
  PPV (READER_FAVOURS_SSM,                  reader_favours_ssm, Xu),
#endif
#ifdef DDS_HAS_SECURITY
  PP  (ENDPOINT_SECURITY_INFO,              endpoint_security_info, Xu, Xu),
  PP  (PARTICIPANT_SECURITY_INFO,           participant_security_info, Xu, Xu),
  PP  (IDENTITY_TOKEN,                      identity_token,        XS, XQ, XbPROP, XS, XS, XSTOP, XQ, XbPROP, XS, XO, XSTOP),
  PP  (PERMISSIONS_TOKEN,                   permissions_token,     XS, XQ, XbPROP, XS, XS, XSTOP, XQ, XbPROP, XS, XO, XSTOP),
  PP  (IDENTITY_STATUS_TOKEN,               identity_status_token, XS, XQ, XbPROP, XS, XS, XSTOP, XQ, XbPROP, XS, XO, XSTOP),
  PP  (DATA_TAGS,                           data_tags, XQ, XS, XS, XSTOP),
#endif
  PP  (DOMAIN_ID,                           domain_id, Xu),
  PP  (DOMAIN_TAG,                          domain_tag, XS),
  { PID_STATUSINFO, PDF_FUNCTION, PP_STATUSINFO, "STATUSINFO",
    offsetof (struct ddsi_plist, statusinfo), membersize (struct ddsi_plist, statusinfo),
    { .f = { .deser = deser_statusinfo, .ser = ser_statusinfo, .print = print_statusinfo } }, 0 },
  /* Locators are difficult to deal with because they can occur multi times to represent a set;
     that is manageable for deser, unalias and fini, but it breaks ser because that one only
     generates a single parameter header */
  { PID_UNICAST_LOCATOR, PDF_FUNCTION | PDF_ALLOWMULTI,
    PP_UNICAST_LOCATOR, "UNICAST_LOCATOR",
    offsetof (struct ddsi_plist, unicast_locators), membersize (struct ddsi_plist, unicast_locators),
    { .f = { .deser = deser_locator, .ser = ser_locator, .unalias = unalias_locator, .fini = fini_locator, .print = print_locator } }, 0 },
  { PID_MULTICAST_LOCATOR, PDF_FUNCTION | PDF_ALLOWMULTI,
    PP_MULTICAST_LOCATOR, "MULTICAST_LOCATOR",
    offsetof (struct ddsi_plist, multicast_locators), membersize (struct ddsi_plist, multicast_locators),
    { .f = { .deser = deser_locator, .ser = ser_locator, .unalias = unalias_locator, .fini = fini_locator, .print = print_locator } }, 0 },
  { PID_DEFAULT_UNICAST_LOCATOR, PDF_FUNCTION | PDF_ALLOWMULTI,
    PP_DEFAULT_UNICAST_LOCATOR, "DEFAULT_UNICAST_LOCATOR",
    offsetof (struct ddsi_plist, default_unicast_locators), membersize (struct ddsi_plist, default_unicast_locators),
    { .f = { .deser = deser_locator, .ser = ser_locator, .unalias = unalias_locator, .fini = fini_locator, .print = print_locator } }, 0 },
  { PID_DEFAULT_MULTICAST_LOCATOR, PDF_FUNCTION | PDF_ALLOWMULTI,
    PP_DEFAULT_MULTICAST_LOCATOR, "DEFAULT_MULTICAST_LOCATOR",
    offsetof (struct ddsi_plist, default_multicast_locators), membersize (struct ddsi_plist, default_multicast_locators),
    { .f = { .deser = deser_locator, .ser = ser_locator, .unalias = unalias_locator, .fini = fini_locator, .print = print_locator } }, 0 },
  { PID_METATRAFFIC_UNICAST_LOCATOR, PDF_FUNCTION | PDF_ALLOWMULTI,
    PP_METATRAFFIC_UNICAST_LOCATOR, "METATRAFFIC_UNICAST_LOCATOR",
    offsetof (struct ddsi_plist, metatraffic_unicast_locators), membersize (struct ddsi_plist, metatraffic_unicast_locators),
    { .f = { .deser = deser_locator, .ser = ser_locator, .unalias = unalias_locator, .fini = fini_locator, .print = print_locator } }, 0 },
  { PID_METATRAFFIC_MULTICAST_LOCATOR, PDF_FUNCTION | PDF_ALLOWMULTI,
    PP_METATRAFFIC_MULTICAST_LOCATOR, "METATRAFFIC_MULTICAST_LOCATOR",
    offsetof (struct ddsi_plist, metatraffic_multicast_locators), membersize (struct ddsi_plist, metatraffic_multicast_locators),
    { .f = { .deser = deser_locator, .ser = ser_locator, .unalias = unalias_locator, .fini = fini_locator, .print = print_locator } }, 0 },
  /* PID_..._{IPADDRESS,PORT} is impossible to deal with and are never generated, only accepted.
     The problem is that there one needs additional state (and even then there is no clear
     interpretation) ... So they'll have to be special-cased */
  { PID_SENTINEL, 0, 0, NULL, 0, 0, { .desc = { XSTOP } }, 0 }
};

/* Understood parameters for Eclipse Foundation (Cyclone DDS) vendor code */
static const struct piddesc piddesc_eclipse[] = {
  QP  (ADLINK_ENTITY_FACTORY,            entity_factory, Xb),
  QP  (ADLINK_READER_LIFESPAN,           reader_lifespan, Xb, XD),
  QP  (ADLINK_WRITER_DATA_LIFECYCLE,     writer_data_lifecycle, Xb),
  QP  (ADLINK_READER_DATA_LIFECYCLE,     reader_data_lifecycle, XDx2),
  QP  (ADLINK_SUBSCRIPTION_KEYS,         subscription_keys, XbCOND, XQ, XS, XSTOP),
  { PID_PAD, PDF_QOS, QP_CYCLONE_IGNORELOCAL, "CYCLONE_IGNORELOCAL",
    offsetof (struct ddsi_plist, qos.ignorelocal), membersize (struct ddsi_plist, qos.ignorelocal),
    { .desc = { XE2, XSTOP } }, 0 },
#ifdef DDS_HAS_TYPE_DISCOVERY
  QP  (CYCLONE_TYPE_INFORMATION,         type_information, XO),
#endif
<<<<<<< HEAD
#ifdef DDS_HAS_SHM
    { PID_PAD, PDF_QOS, QP_SHARED_MEMORY, "CYCLONE_SHARED_MEMORY",
    offsetof(struct ddsi_plist, qos.shared_memory), membersize(struct ddsi_plist, qos.shared_memory),
    {.desc = { Xb, XSTOP } }, 0 },
=======
#ifdef DDS_HAS_TOPIC_DISCOVERY
  PP  (CYCLONE_TOPIC_GUID,               topic_guid, XG),
>>>>>>> 68aa69e1
#endif
  PP  (ADLINK_PARTICIPANT_VERSION_INFO,  adlink_participant_version_info, Xux5, XS),
  PP  (ADLINK_TYPE_DESCRIPTION,          type_description, XS),
  PP  (CYCLONE_RECEIVE_BUFFER_SIZE,      cyclone_receive_buffer_size, Xu),
  PP  (CYCLONE_REQUESTS_KEYHASH,         cyclone_requests_keyhash, Xb),
  { PID_SENTINEL, 0, 0, NULL, 0, 0, { .desc = { XSTOP } }, 0 }
};

/* Understood parameters for Adlink vendor code */
static const struct piddesc piddesc_adlink[] = {
  QP  (ADLINK_ENTITY_FACTORY,            entity_factory, Xb),
  QP  (ADLINK_READER_LIFESPAN,           reader_lifespan, Xb, XD),
  QP  (ADLINK_WRITER_DATA_LIFECYCLE,     writer_data_lifecycle, Xb),
  QP  (ADLINK_READER_DATA_LIFECYCLE,     reader_data_lifecycle, XDx2),
  QP  (ADLINK_SUBSCRIPTION_KEYS,         subscription_keys, XbCOND, XQ, XS, XSTOP),
  PP  (ADLINK_PARTICIPANT_VERSION_INFO,  adlink_participant_version_info, Xux5, XS),
  PP  (ADLINK_TYPE_DESCRIPTION,          type_description, XS),
  { PID_SENTINEL, 0, 0, NULL, 0, 0, { .desc = { XSTOP } }, 0 }
};

#undef PPM
#undef PP
#undef QP
#undef PPV
#undef QPV
#undef ENTRY
#undef membersize

/* Parameters to be included in messages we generate */
static const struct piddesc *piddesc_tables_output[] = {
  piddesc_omg,
  piddesc_eclipse
};

/* All known parameters -- this can potentially include
   parameters from other vendors that we never generate
   but that we do recognize on input and store for some
   purpose other than the internal workings of Cyclone,
   and that require fini/unalias processing */
static const struct piddesc *piddesc_tables_all[] = {
  piddesc_omg,
  piddesc_eclipse
};

struct piddesc_index {
  size_t index_max;
  const struct piddesc **index;
  /* include source table for generating the index --
     it's easier to generate the index at startup then
     to maintain in the source */
  const struct piddesc *table;
};

/* Vendor code to vendor-specific table mapping, with index
   vendor codes are currently of the form 1.x with x a small
   number > 0 (and that's not likely to change) so we have
   a table for major = 1 and use index 0 for the standard
   ones.

   Sizes are such that the highest PID (without flags) in
   table are the last entry in the array.  Checked by
   ddsi_plist_init_tables.

   FIXME: should compute them at build-time */
#define DEFAULT_PROC_ARRAY_SIZE                20
#define DEFAULT_OMG_PIDS_ARRAY_SIZE            (PID_TYPE_CONSISTENCY_ENFORCEMENT + 1)
#ifdef DDS_HAS_SECURITY
#define SECURITY_OMG_PIDS_ARRAY_SIZE           (PID_IDENTITY_STATUS_TOKEN - PID_IDENTITY_TOKEN + 1)
#define SECURITY_PROC_ARRAY_SIZE               4
#else
#define SECURITY_OMG_PIDS_ARRAY_SIZE           0
#define SECURITY_PROC_ARRAY_SIZE               0
#endif

static const struct piddesc *piddesc_omg_index[DEFAULT_OMG_PIDS_ARRAY_SIZE + SECURITY_OMG_PIDS_ARRAY_SIZE];
<<<<<<< HEAD
static const struct piddesc *piddesc_eclipse_index[29];
=======
#ifdef DDS_HAS_TOPIC_DISCOVERY
static const struct piddesc *piddesc_eclipse_index[28];
#elif DDS_HAS_TYPE_DISCOVERY
static const struct piddesc *piddesc_eclipse_index[27];
#else
static const struct piddesc *piddesc_eclipse_index[26];
#endif
>>>>>>> 68aa69e1
static const struct piddesc *piddesc_adlink_index[19];

#define INDEX_ANY(vendorid_, tab_) [vendorid_] = { \
    .index_max = sizeof (piddesc_##tab_##_index) / sizeof (piddesc_##tab_##_index[0]) - 1, \
    .index = (const struct piddesc **) piddesc_##tab_##_index, \
    .table = piddesc_##tab_ }
#define INDEX(VENDOR_, tab_) INDEX_ANY (NN_VENDORID_MINOR_##VENDOR_, tab_)

static const struct piddesc_index piddesc_vendor_index[] = {
  INDEX_ANY (0, omg),
  INDEX (ECLIPSE, eclipse),
  INDEX (ADLINK_OSPL, adlink),
  INDEX (ADLINK_JAVA, adlink),
  INDEX (ADLINK_LITE, adlink),
  INDEX (ADLINK_GATEWAY, adlink),
  INDEX (ADLINK_CLOUD, adlink)
};

#undef INDEX
#undef INDEX_ANY

/* List of entries that require unalias, fini processing;
   initialized by ddsi_plist_init_tables; will assert when
   table too small or too large */
#ifdef DDS_HAS_TYPE_DISCOVERY
static const struct piddesc *piddesc_unalias[19 + SECURITY_PROC_ARRAY_SIZE];
static const struct piddesc *piddesc_fini[19 + SECURITY_PROC_ARRAY_SIZE];
#else
static const struct piddesc *piddesc_unalias[18 + SECURITY_PROC_ARRAY_SIZE];
static const struct piddesc *piddesc_fini[18 + SECURITY_PROC_ARRAY_SIZE];
#endif
static uint64_t plist_fini_mask, qos_fini_mask;
static ddsrt_once_t table_init_control = DDSRT_ONCE_INIT;

static size_t pid_to_index (nn_parameterid_t pid)
{
  /* pid without flags. */
  size_t idx = (size_t)(pid & ~(PID_VENDORSPECIFIC_FLAG | PID_UNRECOGNIZED_INCOMPATIBLE_FLAG));
#ifdef DDS_HAS_SECURITY
  if ((idx >= PID_IDENTITY_TOKEN) && (idx <= PID_IDENTITY_STATUS_TOKEN))
  {
    /* Security PIDs start after the 'normal' PIDs. */
    idx = (idx - PID_IDENTITY_TOKEN) + DEFAULT_OMG_PIDS_ARRAY_SIZE;
  }
#endif
  return idx;
}

static int piddesc_cmp_qos_addr (const void *va, const void *vb)
{
  struct piddesc const * const *a = (struct piddesc const * const *) va;
  struct piddesc const * const *b = (struct piddesc const * const *) vb;
  /* QoS go first, then address */
  if (((*a)->flags & PDF_QOS) != ((*b)->flags & PDF_QOS))
    return ((*a)->flags & PDF_QOS) ? -1 : 1;
  else
    return ((uintptr_t) *a == (uintptr_t) *b) ? 0 : ((uintptr_t) *a < (uintptr_t) *b) ? -1 : 1;
}

static void ddsi_plist_init_tables_real (void)
{
  /* make index of pid -> entry */
  for (size_t i = 0; i < sizeof (piddesc_vendor_index) / sizeof (piddesc_vendor_index[0]); i++)
  {
    const struct piddesc *table = piddesc_vendor_index[i].table;
    if (table == NULL)
      continue;
    struct piddesc const **index = piddesc_vendor_index[i].index;
#ifndef NDEBUG
    size_t maxpididx = 0;
    bool only_qos_seen = true;
#endif
    for (size_t j = 0; table[j].pid != PID_SENTINEL; j++)
    {
      nn_parameterid_t pid = table[j].pid;
      size_t pididx = pid_to_index(pid);
#ifndef NDEBUG
      /* Table must first list QoS, then other parameters */
      assert (only_qos_seen || !(table[j].flags & PDF_QOS));
      if (!(table[j].flags & PDF_QOS))
        only_qos_seen = false;
      /* Track max PID so we can verify the table is no larger
         than necessary */
      if (pididx > maxpididx)
          maxpididx = pididx;
#endif
      /* PAD is used for entries that are never visible on the wire
         and the decoder assumes the PAD entries will be skipped
         because they don't map to an entry */
      if (pid == PID_PAD)
        continue;
      assert (pididx <= piddesc_vendor_index[i].index_max);
      assert (index[pididx] == NULL || index[pididx] == &table[j]);
      index[pididx] = &table[j];
    }
    assert (maxpididx == piddesc_vendor_index[i].index_max);
  }

  /* PIDs requiring unalias; there is overlap between the tables
     (because of different vendor codes mapping to the same entry
     in qos/plist).  Use the "present" flags to filter out
     duplicates. */
  uint64_t pf = 0, qf = 0;
  size_t unalias_index = 0;
  size_t fini_index = 0;
  for (size_t i = 0; i < sizeof (piddesc_vendor_index) / sizeof (piddesc_vendor_index[0]); i++)
  {
    const struct piddesc *table = piddesc_vendor_index[i].table;
    if (table == NULL)
      continue;
    for (size_t j = 0; table[j].pid != PID_SENTINEL; j++)
    {
      uint64_t * const f = (table[j].flags & PDF_QOS) ? &qf : &pf;
      if (*f & table[j].present_flag)
        continue;
      *f |= table[j].present_flag;
      if (((table[j].flags & PDF_FUNCTION) && table[j].op.f.unalias) ||
          (!(table[j].flags & PDF_FUNCTION) && unalias_generic_required (table[j].op.desc)))
      {
        assert (unalias_index < sizeof (piddesc_unalias) / sizeof (piddesc_unalias[0]));
        piddesc_unalias[unalias_index++] = &table[j];
      }
      if (((table[j].flags & PDF_FUNCTION) && table[j].op.f.fini) ||
          (!(table[j].flags & PDF_FUNCTION) && fini_generic_required (table[j].op.desc)))
      {
        assert (fini_index < sizeof (piddesc_fini) / sizeof (piddesc_fini[0]));
        piddesc_fini[fini_index++] = &table[j];
        if (table[j].flags & PDF_QOS)
          qos_fini_mask |= table[j].present_flag;
        else
          plist_fini_mask |= table[j].present_flag;
      }
    }
  }
  assert (unalias_index == sizeof (piddesc_unalias) / sizeof (piddesc_unalias[0]) &&
          fini_index == sizeof (piddesc_fini) / sizeof (piddesc_fini[0]));
  qsort ((void *) piddesc_unalias, unalias_index, sizeof (piddesc_unalias[0]), piddesc_cmp_qos_addr);
  qsort ((void *) piddesc_fini, fini_index, sizeof (piddesc_fini[0]), piddesc_cmp_qos_addr);
#ifndef NDEBUG
  {
    size_t i;
    for (i = 0; i < unalias_index; i++)
      if (!(piddesc_unalias[i]->flags & PDF_QOS))
        break;
    for (; i < unalias_index; i++)
      assert (!(piddesc_unalias[i]->flags & PDF_QOS));
    for (i = 0; i < fini_index; i++)
      if (!(piddesc_fini[i]->flags & PDF_QOS))
        break;
    for (; i < fini_index; i++)
      assert (!(piddesc_fini[i]->flags & PDF_QOS));
  }
#endif
}

void ddsi_plist_init_tables (void)
{
  ddsrt_once (&table_init_control, ddsi_plist_init_tables_real);
}

static void plist_or_xqos_fini (void * __restrict dst, size_t shift, uint64_t pmask, uint64_t qmask)
{
  /* shift == 0: plist, shift > 0: just qos */
  struct flagset pfs, qfs;
  /* DDS manipulation can be done without creating a participant, so we may
     have to initialize tables just-in-time */
  if (piddesc_fini[0] == NULL)
    ddsi_plist_init_tables ();
  if (shift > 0)
  {
    dds_qos_t *qos = dst;
    if ((qos->present & qos_fini_mask) == 0)
      return;
    pfs = (struct flagset) { NULL, NULL, 0 };
    qfs = (struct flagset) { .present = &qos->present, .aliased = &qos->aliased };
  }
  else
  {
    ddsi_plist_t *plist = dst;
    if ((plist->present & plist_fini_mask) == 0 && (plist->qos.present & qos_fini_mask) == 0)
      return;
    pfs = (struct flagset) { .present = &plist->present, .aliased = &plist->aliased };
    qfs = (struct flagset) { .present = &plist->qos.present, .aliased = &plist->qos.aliased };
  }
  for (size_t i = 0; i < sizeof (piddesc_fini) / sizeof (piddesc_fini[0]); i++)
  {
    struct piddesc const * const entry = piddesc_fini[i];
    if (shift > 0 && !(entry->flags & PDF_QOS))
      break;
    assert (entry->plist_offset >= shift);
    assert (shift == 0 || entry->plist_offset - shift < sizeof (dds_qos_t));
    size_t dstoff = entry->plist_offset - shift;
    struct flagset * const fs = (entry->flags & PDF_QOS) ? &qfs : &pfs;
    uint64_t mask = (entry->flags & PDF_QOS) ? qmask : pmask;
    if (*fs->present & entry->present_flag & mask)
    {
      if (!(entry->flags & PDF_FUNCTION))
        fini_generic (dst, &dstoff, fs, entry->present_flag, entry->op.desc);
      else if (entry->op.f.fini)
        entry->op.f.fini (dst, &dstoff, fs, entry->present_flag);
    }
  }
}

static void plist_or_xqos_unalias (void * __restrict dst, size_t shift)
{
  /* shift == 0: plist, shift > 0: just qos */
  struct flagset pfs, qfs;
  /* DDS manipulation can be done without creating a participant, so we may
     have to initialize tables just-in-time */
  if (piddesc_unalias[0] == NULL)
    ddsi_plist_init_tables ();
  if (shift > 0)
  {
    dds_qos_t *qos = dst;
    pfs = (struct flagset) { NULL, NULL, 0 };
    qfs = (struct flagset) { .present = &qos->present, .aliased = &qos->aliased };
  }
  else
  {
    ddsi_plist_t *plist = dst;
    pfs = (struct flagset) { .present = &plist->present, .aliased = &plist->aliased };
    qfs = (struct flagset) { .present = &plist->qos.present, .aliased = &plist->qos.aliased };
  }
  for (size_t i = 0; i < sizeof (piddesc_unalias) / sizeof (piddesc_unalias[0]); i++)
  {
    struct piddesc const * const entry = piddesc_unalias[i];
    if (shift > 0 && !(entry->flags & PDF_QOS))
      break;
    assert (entry->plist_offset >= shift);
    assert (shift == 0 || entry->plist_offset - shift < sizeof (dds_qos_t));
    size_t dstoff = entry->plist_offset - shift;
    struct flagset * const fs = (entry->flags & PDF_QOS) ? &qfs : &pfs;
    if ((*fs->present & entry->present_flag) && (*fs->aliased & entry->present_flag))
    {
      if (!(entry->flags & PDF_FUNCTION))
        unalias_generic (dst, &dstoff, false, entry->op.desc);
      else if (entry->op.f.unalias)
        entry->op.f.unalias (dst, &dstoff);
      *fs->aliased &= ~entry->present_flag;
    }
  }
  assert (pfs.aliased == NULL || *pfs.aliased == 0);
  assert (*qfs.aliased == 0);
}

static void plist_or_xqos_mergein_missing (void * __restrict dst, const void * __restrict src, size_t shift, uint64_t pmask, uint64_t qmask)
{
  /* shift == 0: plist, shift > 0: just qos */
  struct flagset pfs_src, qfs_src;
  struct flagset pfs_dst, qfs_dst;
#ifndef NDEBUG
  const uint64_t aliased_dst_inp = (shift == 0) ? ((ddsi_plist_t *) dst)->aliased : 0;
  const uint64_t aliased_dst_inq = (shift == 0) ? ((ddsi_plist_t *) dst)->qos.aliased : ((dds_qos_t *) dst)->aliased;
#endif
  if (shift > 0)
  {
    dds_qos_t *qos_dst = dst;
    const dds_qos_t *qos_src = src;
    pfs_dst = (struct flagset) { NULL, NULL, 0 };
    qfs_dst = (struct flagset) { .present = &qos_dst->present, .aliased = &qos_dst->aliased };
    pfs_src = (struct flagset) { NULL, NULL, 0 };
    qfs_src = (struct flagset) { .present = (uint64_t *) &qos_src->present, .aliased = (uint64_t *) &qos_src->aliased };
  }
  else
  {
    ddsi_plist_t *plist_dst = dst;
    const ddsi_plist_t *plist_src = src;
    pfs_dst = (struct flagset) { .present = &plist_dst->present, .aliased = &plist_dst->aliased };
    qfs_dst = (struct flagset) { .present = &plist_dst->qos.present, .aliased = &plist_dst->qos.aliased };
    pfs_src = (struct flagset) { .present = (uint64_t *) &plist_src->present, .aliased = (uint64_t *) &plist_src->aliased };
    qfs_src = (struct flagset) { .present = (uint64_t *) &plist_src->qos.present, .aliased = (uint64_t *) &plist_src->qos.aliased };
  }
  /* aliased may never have any bits set that are clear in present */
  assert (pfs_dst.present == NULL || (aliased_dst_inp & ~ *pfs_dst.present) == 0);
  assert ((aliased_dst_inq & ~ *qfs_dst.present) == 0);
  for (size_t k = 0; k < sizeof (piddesc_tables_all) / sizeof (piddesc_tables_all[0]); k++)
  {
    struct piddesc const * const table = piddesc_tables_all[k];
    for (uint32_t i = 0; table[i].pid != PID_SENTINEL; i++)
    {
      struct piddesc const * const entry = &table[i];
      if (shift > 0 && !(entry->flags & PDF_QOS))
        break;
      assert (entry->plist_offset >= shift);
      assert (shift == 0 || entry->plist_offset - shift < sizeof (dds_qos_t));
      size_t dstoff = entry->plist_offset - shift;
      struct flagset * const fs_dst = (entry->flags & PDF_QOS) ? &qfs_dst : &pfs_dst;
      struct flagset * const fs_src = (entry->flags & PDF_QOS) ? &qfs_src : &pfs_src;
      uint64_t const mask = (entry->flags & PDF_QOS) ? qmask : pmask;
      /* skip if already present in dst or absent in src */
      if (!(*fs_dst->present & entry->present_flag) && (*fs_src->present & mask & entry->present_flag))
      {
        /* bitwise copy, mark as aliased & unalias; have to unalias fields one-by-one rather than
           do this for all fields and call "unalias" on the entire object because fields that are
           already present may be aliased, and it would be somewhat impolite to change that.

           Note: dst & src have the same type, so offset in src is the same;
           Note: unalias may have to look at */
        memcpy ((char *) dst + dstoff, (const char *) src + dstoff, entry->size);
        *fs_dst->present |= entry->present_flag;
        if (!(entry->flags & PDF_FUNCTION))
          unalias_generic (dst, &dstoff, true, entry->op.desc);
        else if (entry->op.f.unalias)
          entry->op.f.unalias (dst, &dstoff);
      }
    }
  }
  /* all entries in src should be present in dst (but there may be more) */
  assert (pfs_dst.present == NULL || (*pfs_src.present & pmask & ~ *pfs_dst.present) == 0);
  assert ((*qfs_src.present & qmask & ~ *qfs_dst.present) == 0);
  /* the only aliased entries in dst may be ones that were aliased on input */
  assert (pfs_dst.aliased == NULL || (*pfs_dst.aliased & ~ aliased_dst_inp) == 0);
  assert ((*qfs_dst.aliased & ~ aliased_dst_inq) == 0);
}

static void plist_or_xqos_addtomsg (struct nn_xmsg *xmsg, const void * __restrict src, size_t shift, uint64_t pwanted, uint64_t qwanted, enum ddsrt_byte_order_selector bo)
{
  /* shift == 0: plist, shift > 0: just qos */
  uint64_t pw, qw;
  if (shift > 0)
  {
    const dds_qos_t *qos = src;
    pw = 0;
    qw = qos->present & qwanted;
  }
  else
  {
    const ddsi_plist_t *plist = src;
    pw = plist->present & pwanted;
    qw = plist->qos.present & qwanted;
  }
  for (size_t k = 0; k < sizeof (piddesc_tables_output) / sizeof (piddesc_tables_output[0]); k++)
  {
    struct piddesc const * const table = piddesc_tables_output[k];
    for (uint32_t i = 0; table[i].pid != PID_SENTINEL; i++)
    {
      struct piddesc const * const entry = &table[i];
      if (entry->pid == PID_PAD)
        continue;
      if (((entry->flags & PDF_QOS) ? qw : pw) & entry->present_flag)
      {
        assert (entry->plist_offset >= shift);
        assert (shift == 0 || entry->plist_offset - shift < sizeof (dds_qos_t));
        size_t srcoff = entry->plist_offset - shift;
        if (!(entry->flags & PDF_FUNCTION))
          ser_generic (xmsg, entry->pid, src, srcoff, entry->op.desc, bo);
        else
          entry->op.f.ser (xmsg, entry->pid, src, srcoff, bo);
      }
    }
  }
}

void ddsi_plist_fini (ddsi_plist_t *plist)
{
  plist_or_xqos_fini (plist, 0, ~(uint64_t)0, ~(uint64_t)0);
#ifndef NDEBUG
  memset (plist, 0x55, sizeof (*plist));
  plist->present = plist->aliased = ~(uint64_t)0;
  plist->qos.present = plist->qos.aliased = ~(uint64_t)0;
#endif
}

void ddsi_plist_fini_mask (ddsi_plist_t *plist, uint64_t pmask, uint64_t qmask)
{
  plist_or_xqos_fini (plist, 0, pmask, qmask);
  plist->present &= ~pmask;
  plist->aliased &= ~pmask;
  plist->qos.present &= ~qmask;
  plist->qos.aliased &= ~qmask;
}

void ddsi_plist_unalias (ddsi_plist_t *plist)
{
  plist_or_xqos_unalias (plist, 0);
}

static dds_return_t ddsi_xqos_valid_strictness (const struct ddsrt_log_cfg *logcfg, const dds_qos_t *xqos, bool strict)
{
  dds_return_t ret;
  if (piddesc_unalias[0] == NULL)
    ddsi_plist_init_tables ();
  for (size_t k = 0; k < sizeof (piddesc_tables_all) / sizeof (piddesc_tables_all[0]); k++)
  {
    struct piddesc const * const table = piddesc_tables_all[k];
    for (uint32_t i = 0; table[i].pid != PID_SENTINEL; i++)
    {
      struct piddesc const * const entry = &table[i];
      if (!(entry->flags & PDF_QOS))
        break;
      if (xqos->present & entry->present_flag)
      {
        const size_t srcoff = entry->plist_offset - offsetof (ddsi_plist_t, qos);
        if (!(entry->flags & PDF_FUNCTION))
          ret = valid_generic (xqos, srcoff, entry->op.desc);
        else
          ret = entry->op.f.valid (xqos, srcoff);
        if (ret < 0)
        {
          DDS_CLOG (DDS_LC_PLIST, logcfg, "ddsi_xqos_valid: %s invalid\n", entry->name);
          return ret;
        }
      }
    }
  }
  if ((ret = final_validation_qos (xqos, (nn_protocol_version_t) { RTPS_MAJOR, RTPS_MINOR }, NN_VENDORID_ECLIPSE, NULL, strict)) < 0)
  {
    DDS_CLOG (DDS_LC_PLIST, logcfg, "ddsi_xqos_valid: final validation failed\n");
  }
  return ret;
}

dds_return_t ddsi_xqos_valid (const struct ddsrt_log_cfg *logcfg, const dds_qos_t *xqos)
{
  return ddsi_xqos_valid_strictness (logcfg, xqos, true);
}

static void plist_or_xqos_delta (uint64_t *pdelta, uint64_t *qdelta, const void *srcx, const void *srcy, size_t shift, uint64_t pmask, uint64_t qmask)
{
  uint64_t pcheck, qcheck;

  if (piddesc_unalias[0] == NULL)
    ddsi_plist_init_tables ();
  if (shift > 0)
  {
    const dds_qos_t *x = srcx;
    const dds_qos_t *y = srcy;
    *pdelta = 0;
    pcheck = 0;
    *qdelta = (x->present ^ y->present) & qmask;
    qcheck = (x->present & y->present) & qmask;
  }
  else
  {
    const ddsi_plist_t *x = srcx;
    const ddsi_plist_t *y = srcy;
    *pdelta = (x->present ^ y->present) & pmask;
    pcheck = (x->present & y->present) & pmask;
    *qdelta = (x->qos.present ^ y->qos.present) & qmask;
    qcheck = (x->qos.present & y->qos.present) & qmask;
  }
  for (size_t k = 0; k < sizeof (piddesc_tables_all) / sizeof (piddesc_tables_all[0]); k++)
  {
    struct piddesc const * const table = piddesc_tables_all[k];
    for (uint32_t i = 0; table[i].pid != PID_SENTINEL; i++)
    {
      struct piddesc const * const entry = &table[i];
      if (shift > 0 && !(entry->flags & PDF_QOS))
        break;
      assert (entry->plist_offset >= shift);
      assert (shift == 0 || entry->plist_offset - shift < sizeof (dds_qos_t));
      const uint64_t check = (entry->flags & PDF_QOS) ? qcheck : pcheck;
      uint64_t * const delta = (entry->flags & PDF_QOS) ? qdelta : pdelta;
      if (check & entry->present_flag)
      {
        const size_t off = entry->plist_offset - shift;
        bool equal;
        /* Partition is special-cased because it is a set (with a special rules
           for empty sets and empty strings to boot), and normal string sequence
           comparison requires the ordering to be the same */
        if (entry->pid == PID_PARTITION)
          equal = partitions_equal (srcx, srcy, off);
        else if (!(entry->flags & PDF_FUNCTION))
          equal = equal_generic (srcx, srcy, off, entry->op.desc);
        else
          equal = entry->op.f.equal (srcx, srcy, off);
        if (!equal)
          *delta |= entry->present_flag;
      }
    }
  }
}

uint64_t ddsi_xqos_delta (const dds_qos_t *x, const dds_qos_t *y, uint64_t mask)
{
  uint64_t pdelta, qdelta;
  plist_or_xqos_delta (&pdelta, &qdelta, x, y, offsetof (ddsi_plist_t, qos), 0, mask);
  return qdelta;
}

void ddsi_plist_delta (uint64_t *pdelta, uint64_t *qdelta, const ddsi_plist_t *x, const ddsi_plist_t *y, uint64_t pmask, uint64_t qmask)
{
  plist_or_xqos_delta (pdelta, qdelta, x, y, 0, pmask, qmask);
}

static dds_return_t validate_external_duration (const ddsi_duration_t *d)
{
  /* Accepted are zero, positive, infinite or invalid as defined in
     the DDS 2.1 spec, table 9.4. */
  if (d->seconds >= 0)
    return 0;
  else if (d->seconds == -1 && d->fraction == UINT32_MAX)
    return 0;
  else
    return DDS_RETCODE_BAD_PARAMETER;
}

static int history_qospolicy_allzero (const dds_history_qospolicy_t *q)
{
  return q->kind == DDS_HISTORY_KEEP_LAST && q->depth == 0;
}

static dds_return_t validate_history_qospolicy (const dds_history_qospolicy_t *q)
{
  /* Validity of history setting and of resource limits are dependent,
     but we don't have access to the resource limits here ... the
     combination can only be validated once all the qos policies have
     been parsed.

     Why is KEEP_LAST n or KEEP_ALL instead of just KEEP_LAST n, with
     n possibly unlimited. */
  switch (q->kind)
  {
    case DDS_HISTORY_KEEP_LAST:
    case DDS_HISTORY_KEEP_ALL:
      break;
    default:
      return DDS_RETCODE_BAD_PARAMETER;
  }
  /* Accept all values for depth if kind = ALL */
  if (q->kind == DDS_HISTORY_KEEP_LAST && q->depth < 1)
    return DDS_RETCODE_BAD_PARAMETER;
  return 0;
}

static int resource_limits_qospolicy_allzero (const dds_resource_limits_qospolicy_t *q)
{
  return q->max_samples == 0 && q->max_instances == 0 && q->max_samples_per_instance == 0;
}

static dds_return_t validate_resource_limits_qospolicy (const dds_resource_limits_qospolicy_t *q)
{
  /* Note: dependent on history setting as well (see
     validate_history_qospolicy). Verifying only the internal
     consistency of the resource limits. */
  if (q->max_samples < 1 && q->max_samples != DDS_LENGTH_UNLIMITED)
    return DDS_RETCODE_BAD_PARAMETER;
  if (q->max_instances < 1 && q->max_instances != DDS_LENGTH_UNLIMITED)
    return DDS_RETCODE_BAD_PARAMETER;
  if (q->max_samples_per_instance < 1 && q->max_samples_per_instance != DDS_LENGTH_UNLIMITED)
    return DDS_RETCODE_BAD_PARAMETER;
  if (q->max_samples != DDS_LENGTH_UNLIMITED && q->max_samples_per_instance != DDS_LENGTH_UNLIMITED)
  {
    /* Interpreting 7.1.3.19 as if "unlimited" is meant to mean "don't
       care" and any conditions related to it must be ignored. */
    if (q->max_samples < q->max_samples_per_instance)
      return DDS_RETCODE_INCONSISTENT_POLICY;
  }
  return 0;
}

static dds_return_t validate_history_and_resource_limits (const dds_history_qospolicy_t *qh, const dds_resource_limits_qospolicy_t *qr)
{
  dds_return_t res;
  if ((res = validate_history_qospolicy (qh)) < 0)
    return res;
  if ((res = validate_resource_limits_qospolicy (qr)) < 0)
    return res;
  switch (qh->kind)
  {
    case DDS_HISTORY_KEEP_ALL:
#if 0 /* See comment in validate_resource_limits, ref'ing 7.1.3.19 */
      if (qr->max_samples_per_instance != DDS_LENGTH_UNLIMITED)
        return DDS_RETCODE_BAD_PARAMETER;
#endif
      break;
    case DDS_HISTORY_KEEP_LAST:
      if (qr->max_samples_per_instance != DDS_LENGTH_UNLIMITED && qh->depth > qr->max_samples_per_instance)
        return DDS_RETCODE_INCONSISTENT_POLICY;
      break;
  }
  return 0;
}

static int durability_service_qospolicy_allzero (const dds_durability_service_qospolicy_t *q)
{
  return (history_qospolicy_allzero (&q->history) &&
          resource_limits_qospolicy_allzero (&q->resource_limits) &&
          q->service_cleanup_delay == 0);
}

static dds_return_t validate_durability_service_qospolicy_acceptzero (const dds_durability_service_qospolicy_t *q, bool acceptzero)
{
  dds_return_t res;
  if (acceptzero && durability_service_qospolicy_allzero (q))
    return 0;
  if (q->service_cleanup_delay < 0)
    return DDS_RETCODE_BAD_PARAMETER;
  if ((res = validate_history_and_resource_limits (&q->history, &q->resource_limits)) < 0)
    return res;
  return 0;
}

static void add_locator (nn_locators_t *ls, uint64_t present, uint64_t wanted, uint64_t fl, const ddsi_locator_t *loc)
{
  if (wanted & fl)
  {
    struct nn_locators_one *nloc;
    if (!(present & fl))
    {
      ls->n = 0;
      ls->first = NULL;
      ls->last = NULL;
    }
    nloc = ddsrt_malloc (sizeof (*nloc));
    nloc->loc = *loc;
    nloc->next = NULL;
    if (ls->first == NULL)
      ls->first = nloc;
    else
    {
      assert (ls->last != NULL);
      ls->last->next = nloc;
    }
    ls->last = nloc;
    ls->n++;
  }
}

static bool locator_address_prefix_zero (const ddsi_locator_t *loc, size_t prefixlen)
{
  assert (prefixlen <= sizeof (loc->address));
  for (size_t i = 0; i < prefixlen; i++)
    if (loc->address[i] != 0)
      return false;
  return true;
}

static bool locator_address_zero (const ddsi_locator_t *loc)
{
  return locator_address_prefix_zero (loc, sizeof (loc->address));
}

static enum do_locator_result do_locator (nn_locators_t *ls, uint64_t present, uint64_t wanted, uint64_t fl, const struct dd *dd, const struct ddsi_tran_factory *factory)
{
  ddsi_locator_t loc;

  if (dd->bufsz < 24)
    return DOLOC_INVALID;

  memcpy (&loc.kind, dd->buf, 4);
  memcpy (&loc.port, dd->buf + 4, 4);
  memcpy (loc.address, dd->buf + 8, 16);
  if (dd->bswap)
  {
    loc.kind = ddsrt_bswap4 (loc.kind);
    loc.port = ddsrt_bswap4u (loc.port);
  }
  switch (loc.kind)
  {
    case NN_LOCATOR_KIND_UDPv4:
    case NN_LOCATOR_KIND_TCPv4:
      if (!ddsi_factory_supports (factory, loc.kind))
        return DOLOC_IGNORED;
      if (!ddsi_is_valid_port (factory, loc.port))
        return DOLOC_INVALID;
      if (!locator_address_prefix_zero (&loc, 12))
        return DOLOC_INVALID;
      break;
    case NN_LOCATOR_KIND_UDPv6:
    case NN_LOCATOR_KIND_TCPv6:
      if (!ddsi_factory_supports (factory, loc.kind))
        return DOLOC_IGNORED;
      if (!ddsi_is_valid_port (factory, loc.port))
        return DOLOC_INVALID;
      break;
    case NN_LOCATOR_KIND_UDPv4MCGEN:
      if (!vendor_is_eclipse (dd->vendorid))
        return DOLOC_IGNORED;
      else
      {
        const nn_udpv4mcgen_address_t *x = (const nn_udpv4mcgen_address_t *) loc.address;
        if (!ddsi_factory_supports (factory, NN_LOCATOR_KIND_UDPv4))
          return DOLOC_IGNORED;
        if (!ddsi_is_valid_port (factory, loc.port))
          return DOLOC_INVALID;
        if ((uint32_t) x->base + x->count >= 28 || x->count == 0 || x->idx >= x->count)
          return DOLOC_INVALID;
      }
      break;
#ifdef DDS_HAS_SHM
    // SHM_TODO: Maybe we can check address here.
    case NN_LOCATOR_KIND_SHEM:
      break;
#endif
    case NN_LOCATOR_KIND_INVALID:
      if (!locator_address_zero (&loc))
        return DOLOC_INVALID;
      if (loc.port != 0)
        return DOLOC_INVALID;
      /* silently drop correctly formatted "invalid" locators. */
      return DOLOC_IGNORED;
    case NN_LOCATOR_KIND_RESERVED:
      /* silently drop "reserved" locators. */
      return DOLOC_IGNORED;
    case NN_LOCATOR_KIND_RAWETH:
      if (!vendor_is_eclipse (dd->vendorid))
        return DOLOC_IGNORED;
      else
      {
        if (!ddsi_factory_supports (factory, NN_LOCATOR_KIND_RAWETH))
          return DOLOC_IGNORED;
        if (!ddsi_is_valid_port (factory, loc.port))
          return DOLOC_INVALID;
        if (!locator_address_prefix_zero (&loc, 10))
          return DOLOC_INVALID;
      }
      break;
    default:
      return DOLOC_IGNORED;
  }

  loc.tran = ddsi_factory_supports (factory, loc.kind) ? factory : NULL;
  add_locator (ls, present, wanted, fl, &loc);
  return DOLOC_ACCEPTED;
}

static void locator_from_ipv4address_port (ddsi_locator_t *loc, const nn_ipv4address_t *a, const nn_port_t *p, ddsi_tran_factory_t factory)
{
  loc->tran = factory;
  loc->kind = factory->m_connless ? NN_LOCATOR_KIND_UDPv4 : NN_LOCATOR_KIND_TCPv4;
  loc->port = *p;
  memset (loc->address, 0, 12);
  memcpy (loc->address + 12, a, 4);
}

static dds_return_t do_ipv4address (ddsi_plist_t *dest, nn_ipaddress_params_tmp_t *dest_tmp, uint64_t wanted, uint32_t fl_tmp, const struct dd *dd, ddsi_tran_factory_t factory)
{
  nn_ipv4address_t *a;
  nn_port_t *p;
  nn_locators_t *ls;
  uint32_t fl1_tmp;
  uint64_t fldest;
  if (dd->bufsz < sizeof (*a))
    return DDS_RETCODE_BAD_PARAMETER;
  switch (fl_tmp)
  {
    case PPTMP_MULTICAST_IPADDRESS:
      a = &dest_tmp->multicast_ipaddress;
      p = NULL; /* don't know which port to use ... */
      fl1_tmp = 0;
      fldest = PP_MULTICAST_LOCATOR;
      ls = &dest->multicast_locators;
      break;
    case PPTMP_DEFAULT_UNICAST_IPADDRESS:
      a = &dest_tmp->default_unicast_ipaddress;
      p = &dest_tmp->default_unicast_port;
      fl1_tmp = PPTMP_DEFAULT_UNICAST_PORT;
      fldest = PP_DEFAULT_UNICAST_LOCATOR;
      ls = &dest->unicast_locators;
      break;
    case PPTMP_METATRAFFIC_UNICAST_IPADDRESS:
      a = &dest_tmp->metatraffic_unicast_ipaddress;
      p = &dest_tmp->metatraffic_unicast_port;
      fl1_tmp = PPTMP_METATRAFFIC_UNICAST_PORT;
      fldest = PP_METATRAFFIC_UNICAST_LOCATOR;
      ls = &dest->metatraffic_unicast_locators;
      break;
    case PPTMP_METATRAFFIC_MULTICAST_IPADDRESS:
      a = &dest_tmp->metatraffic_multicast_ipaddress;
      p = &dest_tmp->metatraffic_multicast_port;
      fl1_tmp = PPTMP_METATRAFFIC_MULTICAST_PORT;
      fldest = PP_METATRAFFIC_MULTICAST_LOCATOR;
      ls = &dest->metatraffic_multicast_locators;
      break;
    default:
      return DDS_RETCODE_BAD_PARAMETER;
  }
  memcpy (a, dd->buf, sizeof (*a));
  dest_tmp->present |= fl_tmp;

  /* PPTMP_MULTICAST_IPADDRESS must fail because we don't have a port.
     (There are of course other ways of failing ...)  Option 1: set
     fl1 to a value to bit that's never set; option 2: explicit check.
     Since this code hardly ever gets executed, use option 2. */

  if (fl1_tmp && ((dest_tmp->present & (fl_tmp | fl1_tmp)) == (fl_tmp | fl1_tmp)))
  {
    /* If port already known, add corresponding locator and discard
       both address & port from the set of present plist: this
       allows adding another pair. */
    ddsi_locator_t loc;
    locator_from_ipv4address_port (&loc, a, p, factory);
    add_locator (ls, dest->present, wanted, fldest, &loc);
    dest_tmp->present &= ~(fl_tmp | fl1_tmp);
    dest->present |= fldest;
  }
  return 0;
}

static dds_return_t do_port (ddsi_plist_t *dest, nn_ipaddress_params_tmp_t *dest_tmp, uint64_t wanted, uint32_t fl_tmp, const struct dd *dd, ddsi_tran_factory_t factory)
{
  nn_ipv4address_t *a;
  nn_port_t *p;
  nn_locators_t *ls;
  uint64_t fldest;
  uint32_t fl1_tmp;
  if (dd->bufsz < sizeof (*p))
    return DDS_RETCODE_BAD_PARAMETER;
  switch (fl_tmp)
  {
    case PPTMP_DEFAULT_UNICAST_PORT:
      a = &dest_tmp->default_unicast_ipaddress;
      p = &dest_tmp->default_unicast_port;
      fl1_tmp = PPTMP_DEFAULT_UNICAST_IPADDRESS;
      fldest = PP_DEFAULT_UNICAST_LOCATOR;
      ls = &dest->unicast_locators;
      break;
    case PPTMP_METATRAFFIC_UNICAST_PORT:
      a = &dest_tmp->metatraffic_unicast_ipaddress;
      p = &dest_tmp->metatraffic_unicast_port;
      fl1_tmp = PPTMP_METATRAFFIC_UNICAST_IPADDRESS;
      fldest = PP_METATRAFFIC_UNICAST_LOCATOR;
      ls = &dest->metatraffic_unicast_locators;
      break;
    case PPTMP_METATRAFFIC_MULTICAST_PORT:
      a = &dest_tmp->metatraffic_multicast_ipaddress;
      p = &dest_tmp->metatraffic_multicast_port;
      fl1_tmp = PPTMP_METATRAFFIC_MULTICAST_IPADDRESS;
      fldest = PP_METATRAFFIC_MULTICAST_LOCATOR;
      ls = &dest->metatraffic_multicast_locators;
      break;
    default:
      return DDS_RETCODE_BAD_PARAMETER;
  }
  memcpy (p, dd->buf, sizeof (*p));
  if (dd->bswap)
    *p = ddsrt_bswap4u (*p);
  if (*p <= 0 || *p > 65535)
    return DDS_RETCODE_BAD_PARAMETER;
  dest_tmp->present |= fl_tmp;
  if ((dest_tmp->present & (fl_tmp | fl1_tmp)) == (fl_tmp | fl1_tmp))
  {
    /* If port already known, add corresponding locator and discard
       both address & port from the set of present plist: this
       allows adding another pair. */
    ddsi_locator_t loc;
    locator_from_ipv4address_port (&loc, a, p, factory);
    add_locator (ls, dest->present, wanted, fldest, &loc);
    dest_tmp->present &= ~(fl_tmp | fl1_tmp);
    dest->present |= fldest;
  }
  return 0;
}

static dds_return_t return_unrecognized_pid (ddsi_plist_t *plist, nn_parameterid_t pid)
{
  if (!(pid & PID_UNRECOGNIZED_INCOMPATIBLE_FLAG))
    return 0;
  else
  {
    plist->present |= PP_INCOMPATIBLE;
    return DDS_RETCODE_UNSUPPORTED;
  }
}

static dds_return_t init_one_parameter (ddsi_plist_t *plist, nn_ipaddress_params_tmp_t *dest_tmp, uint64_t pwanted, uint64_t qwanted, uint16_t pid, const struct dd *dd, ddsi_tran_factory_t factory, const ddsrt_log_cfg_t *logcfg)
{
  /* special-cased ipv4address and port, because they have state beyond that what gets
     passed into the generic code */
  switch (pid)
  {
#define XA(NAME_) case PID_##NAME_##_IPADDRESS: return do_ipv4address (plist, dest_tmp, pwanted, PPTMP_##NAME_##_IPADDRESS, dd, factory)
#define XP(NAME_) case PID_##NAME_##_PORT: return do_port (plist, dest_tmp, pwanted, PPTMP_##NAME_##_PORT, dd, factory)
    XA (MULTICAST);
    XA (DEFAULT_UNICAST);
    XP (DEFAULT_UNICAST);
    XA (METATRAFFIC_UNICAST);
    XP (METATRAFFIC_UNICAST);
    XA (METATRAFFIC_MULTICAST);
    XP (METATRAFFIC_MULTICAST);
#undef XP
#undef XA
  }

  const struct piddesc_index *index;
  if (!(pid & PID_VENDORSPECIFIC_FLAG))
    index = &piddesc_vendor_index[0];
  else if (dd->vendorid.id[0] != 1 || dd->vendorid.id[1] < 1)
    return return_unrecognized_pid (plist, pid);
  else if (dd->vendorid.id[1] >= sizeof (piddesc_vendor_index) / sizeof (piddesc_vendor_index[0]))
    return return_unrecognized_pid (plist, pid);
  else if (piddesc_vendor_index[dd->vendorid.id[1]].index == NULL)
  return return_unrecognized_pid (plist, pid);
  else
    index = &piddesc_vendor_index[dd->vendorid.id[1]];

  const struct piddesc *entry;
  size_t pididx = pid_to_index(pid);
  if (pididx > index->index_max || (entry = index->index[pididx]) == NULL)
    return return_unrecognized_pid (plist, pid);
  assert (pid_to_index (pid) == pid_to_index (entry->pid));
  if (pid != entry->pid)
    return return_unrecognized_pid (plist, pid);
  assert (pid != PID_PAD);

  struct flagset flagset;
  if (entry->flags & PDF_QOS)
  {
    flagset.present = &plist->qos.present;
    flagset.aliased = &plist->qos.aliased;
    flagset.wanted = qwanted;
  }
  else
  {
    flagset.present = &plist->present;
    flagset.aliased = &plist->aliased;
    flagset.wanted = pwanted;
  }

  /* Disallow multiple copies of the same parameter unless explicit allowed
     (which is needed for handling locators).  String sequences will leak
     memory if deserialized repeatedly */
  if ((*flagset.present & entry->present_flag) && !(entry->flags & PDF_ALLOWMULTI))
  {
    DDS_CWARNING (logcfg, "invalid parameter list (vendor %u.%u, version %u.%u): pid %"PRIx16" (%s) multiply defined\n",
                  dd->vendorid.id[0], dd->vendorid.id[1],
                  dd->protocol_version.major, dd->protocol_version.minor,
                  pid, entry->name);
    return DDS_RETCODE_BAD_PARAMETER;
  }
  if (!(flagset.wanted & entry->present_flag))
  {
    /* skip don't cares -- the point of skipping them is performance and
       avoiding unnecessary allocations, so validating them would be silly */
    return 0;
  }

  /* String sequences are not allowed in parameters that may occur multiple
     times because they will leak the arrays of pointers.  Fixing this is
     not worth the bother as long as such parameters don't exist. */
  dds_return_t ret;
  void * const dst = (char *) plist + entry->plist_offset;
  if (entry->flags & PDF_FUNCTION)
    ret = entry->op.f.deser (dst, &flagset, entry->present_flag, dd);
  else
    ret = deser_generic (dst, &flagset, entry->present_flag, dd, entry->op.desc);
  if (ret == 0 && (*flagset.present & entry->present_flag) && entry->deser_validate_xform)
    ret = entry->deser_validate_xform (dst, dd);
  if (ret < 0)
  {
    char tmp[256], *ptmp = tmp;
    size_t tmpsize = sizeof (tmp);
    (void) prtf_octetseq (&ptmp, &tmpsize, (uint32_t) dd->bufsz, dd->buf);
    DDS_CWARNING (logcfg, "invalid parameter list (vendor %u.%u, version %u.%u): pid %"PRIx16" (%s) invalid, input = %s\n",
                  dd->vendorid.id[0], dd->vendorid.id[1],
                  dd->protocol_version.major, dd->protocol_version.minor,
                  pid, entry->name, tmp);
  }
  return ret;
}

void ddsi_plist_mergein_missing (ddsi_plist_t *a, const ddsi_plist_t *b, uint64_t pmask, uint64_t qmask)
{
  plist_or_xqos_mergein_missing (a, b, 0, pmask, qmask);
}

void ddsi_xqos_mergein_missing (dds_qos_t *a, const dds_qos_t *b, uint64_t mask)
{
  plist_or_xqos_mergein_missing (a, b, offsetof (ddsi_plist_t, qos), 0, mask);
}

void ddsi_plist_copy (ddsi_plist_t *dst, const ddsi_plist_t *src)
{
  ddsi_plist_init_empty (dst);
  ddsi_plist_mergein_missing (dst, src, ~(uint64_t)0, ~(uint64_t)0);
}

ddsi_plist_t *ddsi_plist_dup (const ddsi_plist_t *src)
{
  ddsi_plist_t *dst;
  dst = ddsrt_malloc (sizeof (*dst));
  ddsi_plist_copy (dst, src);
  assert (dst->aliased == 0);
  return dst;
}

void ddsi_plist_init_empty (ddsi_plist_t *dest)
{
#ifndef NDEBUG
  memset (dest, 0x55, sizeof (*dest));
#endif
  dest->present = dest->aliased = 0;
  ddsi_xqos_init_empty (&dest->qos);
}

static dds_return_t final_validation_qos (const dds_qos_t *dest, nn_protocol_version_t protocol_version, nn_vendorid_t vendorid, bool *dursvc_accepted_allzero, bool strict)
{
  /* input is const, but we need to validate the combination of
     history & resource limits: so use a copy of those two policies */
  dds_history_qospolicy_t tmphist = {
    .kind = DDS_HISTORY_KEEP_LAST,
    .depth = 1
  };
  dds_resource_limits_qospolicy_t tmpreslim = {
    .max_samples = DDS_LENGTH_UNLIMITED,
    .max_instances = DDS_LENGTH_UNLIMITED,
    .max_samples_per_instance = DDS_LENGTH_UNLIMITED
  };
  dds_return_t res;

  /* Resource limits & history are related, so if only one is given,
     set the other to the default, claim it has been provided &
     validate the combination. They can't be changed afterward, so
     this is a reasonable interpretation. */
  if (dest->present & QP_HISTORY)
    tmphist = dest->history;
  if (dest->present & QP_RESOURCE_LIMITS)
    tmpreslim = dest->resource_limits;
  if ((res = validate_history_and_resource_limits (&tmphist, &tmpreslim)) < 0)
    return res;

  if ((dest->present & QP_DEADLINE) && (dest->present & QP_TIME_BASED_FILTER))
  {
    if (dest->deadline.deadline < dest->time_based_filter.minimum_separation)
      return DDS_RETCODE_INCONSISTENT_POLICY;
  }

  /* Durability service is sort-of accepted if all zeros, but only
     for some protocol versions and vendors.  We don't handle want
     to deal with that case internally. Now that all QoS have been
     parsed we know the setting of the durability QoS (the default
     is always VOLATILE), and hence we can verify that the setting
     is valid or delete it if irrelevant. */
  if (dursvc_accepted_allzero)
    *dursvc_accepted_allzero = false;
  if (dest->present & QP_DURABILITY_SERVICE)
  {
    const dds_durability_kind_t durkind = (dest->present & QP_DURABILITY) ? dest->durability.kind : DDS_DURABILITY_VOLATILE;
    bool acceptzero;
    bool check_dursvc = true;
    /* Use a somewhat convoluted rule to decide whether or not to
       "accept" an all-zero durability service setting, to find a
       reasonable mix of strictness and compatibility */
    if (dursvc_accepted_allzero == NULL)
      acceptzero = false;
    else if (protocol_version_is_newer (protocol_version))
      acceptzero = true;
    else if (strict)
      acceptzero = vendor_is_twinoaks (vendorid);
    else
      acceptzero = !vendor_is_eclipse (vendorid);
    switch (durkind)
    {
      case DDS_DURABILITY_VOLATILE:
      case DDS_DURABILITY_TRANSIENT_LOCAL:
        /* let caller now if we accepted all-zero: our input is const and we can't patch it out */
        if (acceptzero && durability_service_qospolicy_allzero (&dest->durability_service) && dursvc_accepted_allzero)
        {
          *dursvc_accepted_allzero = true;
          check_dursvc = false;
        }
        break;
      case DDS_DURABILITY_TRANSIENT:
      case DDS_DURABILITY_PERSISTENT:
        break;
    }
    if (check_dursvc && (res = validate_durability_service_qospolicy_acceptzero (&dest->durability_service, false)) < 0)
      return res;
  }
  return 0;
}

static dds_return_t final_validation (ddsi_plist_t *dest, nn_protocol_version_t protocol_version, nn_vendorid_t vendorid, bool *dursvc_accepted_allzero, bool strict)
{
  return final_validation_qos (&dest->qos, protocol_version, vendorid, dursvc_accepted_allzero, strict);
}

dds_return_t ddsi_plist_init_frommsg (ddsi_plist_t *dest, char **nextafterplist, uint64_t pwanted, uint64_t qwanted, const ddsi_plist_src_t *src)
{
  const unsigned char *pl;
  struct dd dd;
  nn_ipaddress_params_tmp_t dest_tmp;

#ifndef NDEBUG
  memset (dest, 0, sizeof (*dest));
#endif

  if (nextafterplist)
    *nextafterplist = NULL;
  dd.protocol_version = src->protocol_version;
  dd.vendorid = src->vendorid;
  dd.factory = src->factory;
  switch (src->encoding)
  {
    case PL_CDR_LE:
#if DDSRT_ENDIAN == DDSRT_LITTLE_ENDIAN
      dd.bswap = 0;
#else
      dd.bswap = 1;
#endif
      break;
    case PL_CDR_BE:
#if DDSRT_ENDIAN == DDSRT_LITTLE_ENDIAN
      dd.bswap = 1;
#else
      dd.bswap = 0;
#endif
      break;
    default:
      DDS_CWARNING (src->logconfig, "plist(vendor %u.%u): unknown encoding (%d)\n",
                    src->vendorid.id[0], src->vendorid.id[1], src->encoding);
      return DDS_RETCODE_BAD_PARAMETER;
  }
  ddsi_plist_init_empty (dest);
  dest_tmp.present = 0;

  DDS_CLOG (DDS_LC_PLIST, src->logconfig, "DDSI_PLIST_INIT (bswap %d)\n", dd.bswap);

  pl = src->buf;
  while (pl + sizeof (nn_parameter_t) <= src->buf + src->bufsz)
  {
    nn_parameter_t *par = (nn_parameter_t *) pl;
    nn_parameterid_t pid;
    uint16_t length;
    dds_return_t res;
    /* swapping header partially based on wireshark dissector
       output, partially on intuition, and in a small part based on
       the spec */
    pid = (nn_parameterid_t) (dd.bswap ? ddsrt_bswap2u (par->parameterid) : par->parameterid);
    length = (uint16_t) (dd.bswap ? ddsrt_bswap2u (par->length) : par->length);
    if (pid == PID_SENTINEL)
    {
      /* Sentinel terminates list, the length is ignored, DDSI 9.4.2.11. */
      bool dursvc_accepted_allzero;
      DDS_CLOG (DDS_LC_PLIST, src->logconfig, "%4"PRIx32" PID %"PRIx16"\n", (uint32_t) (pl - src->buf), pid);
      if ((res = final_validation (dest, src->protocol_version, src->vendorid, &dursvc_accepted_allzero, src->strict)) < 0)
      {
        ddsi_plist_fini (dest);
        return res;
      }
      else
      {
        /* If we accepted an all-zero durability service, that's awfully friendly of ours,
           but we'll pretend we never saw it */
        if (dursvc_accepted_allzero)
          dest->qos.present &= ~QP_DURABILITY_SERVICE;
        pl += sizeof (*par);
        if (nextafterplist)
          *nextafterplist = (char *) pl;
        return 0;
      }
    }
    if (length > src->bufsz - sizeof (*par) - (uint32_t) (pl - src->buf))
    {
      DDS_CWARNING (src->logconfig, "plist(vendor %u.%u): parameter length %"PRIu16" out of bounds\n",
                    src->vendorid.id[0], src->vendorid.id[1], length);
      ddsi_plist_fini (dest);
      return DDS_RETCODE_BAD_PARAMETER;
    }
    if ((length % 4) != 0) /* DDSI 9.4.2.11 */
    {
      DDS_CWARNING (src->logconfig, "plist(vendor %u.%u): parameter length %"PRIu16" mod 4 != 0\n",
                    src->vendorid.id[0], src->vendorid.id[1], length);
      ddsi_plist_fini (dest);
      return DDS_RETCODE_BAD_PARAMETER;
    }

    if (src->logconfig->c.mask & DDS_LC_PLIST)
    {
      char tmp[256], *ptmp = tmp;
      size_t tmpsize = sizeof (tmp);
      (void) prtf_octetseq (&ptmp, &tmpsize, length, (const unsigned char *) (par + 1));
      DDS_CLOG (DDS_LC_PLIST, src->logconfig, "%4"PRIx32" PID %"PRIx16" len %"PRIu16" %s\n", (uint32_t) (pl - src->buf), pid, length, tmp);
    }

    dd.buf = (const unsigned char *) (par + 1);
    dd.bufsz = length;
    if ((res = init_one_parameter (dest, &dest_tmp, pwanted, qwanted, pid, &dd, src->factory, src->logconfig)) < 0)
    {
      /* make sure we print a trace message on error */
      DDS_CTRACE (src->logconfig, "plist(vendor %u.%u): failed at pid=%"PRIx16"\n", src->vendorid.id[0], src->vendorid.id[1], pid);
      ddsi_plist_fini (dest);
      return res;
    }
    pl += sizeof (*par) + length;
  }
  /* If we get here, that means we reached the end of the message
     without encountering a sentinel. That is an error */
  DDS_CWARNING (src->logconfig, "plist(vendor %u.%u): invalid parameter list: sentinel missing\n",
                src->vendorid.id[0], src->vendorid.id[1]);
  ddsi_plist_fini (dest);
  return DDS_RETCODE_BAD_PARAMETER;
}

dds_return_t ddsi_plist_findparam_checking (const void *buf, size_t bufsz, uint16_t encoding, nn_parameterid_t needle, void **needlep, size_t *needlesz)
{
  /* set needle to PID_SENTINEL if all you want to do is scan the structure */
  assert (needle == PID_SENTINEL || (needlep != NULL && needlesz != NULL));
  bool bswap;
  if (needlep)
    *needlep = NULL;
  switch (encoding)
  {
    case PL_CDR_LE:
      bswap = (DDSRT_ENDIAN != DDSRT_LITTLE_ENDIAN);
      break;
    case PL_CDR_BE:
      bswap = (DDSRT_ENDIAN != DDSRT_BIG_ENDIAN);
      break;
    default:
      return DDS_RETCODE_BAD_PARAMETER;
  }
  const unsigned char *pl = buf;
  const unsigned char *endp = pl + bufsz;
  while (pl + sizeof (nn_parameter_t) <= endp)
  {
    const nn_parameter_t *par = (const nn_parameter_t *) pl;
    nn_parameterid_t pid;
    uint16_t length;
    pid = (nn_parameterid_t) (bswap ? ddsrt_bswap2u (par->parameterid) : par->parameterid);
    length = (uint16_t) (bswap ? ddsrt_bswap2u (par->length) : par->length);
    pl += sizeof (*par);

    if (pid == PID_SENTINEL)
      return (needlep && *needlep == NULL) ? DDS_RETCODE_NOT_FOUND : DDS_RETCODE_OK;
    else if (length > (size_t) (endp - pl) || (length % 4) != 0 /* DDSI 9.4.2.11 */)
      return DDS_RETCODE_BAD_PARAMETER;
    else if (pid == needle)
    {
      *needlep = (void *) pl;
      *needlesz = length;
    }
    pl += length;
  }
  return DDS_RETCODE_BAD_PARAMETER;
}

unsigned char *ddsi_plist_quickscan (struct nn_rsample_info *dest, const ddsi_keyhash_t **keyhashp, const ddsi_plist_src_t *src)
{
  /* Sets a few fields in dest, returns address of first byte
     following parameter list, or NULL on error.  Most errors will go
     undetected, unlike ddsi_plist_init_frommsg(). */
  const unsigned char *pl;
  dest->statusinfo = 0;
  dest->complex_qos = 0;
  *keyhashp = NULL;
  switch (src->encoding)
  {
    case PL_CDR_LE:
#if DDSRT_ENDIAN == DDSRT_LITTLE_ENDIAN
      dest->bswap = 0;
#else
      dest->bswap = 1;
#endif
      break;
    case PL_CDR_BE:
#if DDSRT_ENDIAN == DDSRT_LITTLE_ENDIAN
      dest->bswap = 1;
#else
      dest->bswap = 0;
#endif
      break;
    default:
      DDS_CWARNING (src->logconfig, "plist(vendor %u.%u): quickscan: unknown encoding (%d)\n",
                    src->vendorid.id[0], src->vendorid.id[1], src->encoding);
      return NULL;
  }
  DDS_CLOG (DDS_LC_PLIST, src->logconfig, "DDSI_PLIST_QUICKSCAN (bswap %d)\n", dest->bswap);
  pl = src->buf;
  while (pl + sizeof (nn_parameter_t) <= src->buf + src->bufsz)
  {
    nn_parameter_t *par = (nn_parameter_t *) pl;
    nn_parameterid_t pid;
    uint16_t length;
    pid = (nn_parameterid_t) (dest->bswap ? ddsrt_bswap2u (par->parameterid) : par->parameterid);
    length = (uint16_t) (dest->bswap ? ddsrt_bswap2u (par->length) : par->length);
    pl += sizeof (*par);
    if (pid == PID_SENTINEL)
      return (unsigned char *) pl;
    if (length > src->bufsz - (size_t)(pl - src->buf))
    {
      DDS_CWARNING (src->logconfig, "plist(vendor %u.%u): quickscan: parameter length %"PRIu16" out of bounds\n",
                    src->vendorid.id[0], src->vendorid.id[1], length);
      return NULL;
    }
    if ((length % 4) != 0) /* DDSI 9.4.2.11 */
    {
      DDS_CWARNING (src->logconfig, "plist(vendor %u.%u): quickscan: parameter length %"PRIu16" mod 4 != 0\n",
                    src->vendorid.id[0], src->vendorid.id[1], length);
      return NULL;
    }
    switch (pid)
    {
      case PID_PAD:
        break;
      case PID_STATUSINFO:
        if (length < 4)
        {
          DDS_CTRACE (src->logconfig, "plist(vendor %u.%u): quickscan(PID_STATUSINFO): buffer too small\n",
                      src->vendorid.id[0], src->vendorid.id[1]);
          return NULL;
        }
        else
        {
          /* can only represent 2 LSBs of statusinfo in "dest", so if others are set,
             mark it as a "complex_qos" and accept the hit of parsing the data completely. */
          uint32_t stinfo = ddsrt_fromBE4u (*((uint32_t *) pl));
          dest->statusinfo = stinfo & 3u;
          if ((stinfo & ~3u))
            dest->complex_qos = 1;
        }
        break;
      case PID_KEYHASH:
        if (length < sizeof (ddsi_keyhash_t))
        {
          DDS_CTRACE (src->logconfig, "plist(vendor %u.%u): quickscan(PID_KEYHASH): buffer too small\n",
                      src->vendorid.id[0], src->vendorid.id[1]);
          return NULL;
        }
        else
        {
          *keyhashp = (const ddsi_keyhash_t *) pl;
        }
        break;
      default:
        DDS_CLOG (DDS_LC_PLIST, src->logconfig, "(pid=%"PRIx16" complex_qos=1)", pid);
        dest->complex_qos = 1;
        break;
    }
    pl += length;
  }
  /* If we get here, that means we reached the end of the message
     without encountering a sentinel. That is an error */
  DDS_CWARNING (src->logconfig, "plist(vendor %u.%u): quickscan: invalid parameter list: sentinel missing\n",
                src->vendorid.id[0], src->vendorid.id[1]);
  return NULL;
}

void ddsi_xqos_init_empty (dds_qos_t *dest)
{
#ifndef NDEBUG
  memset (dest, 0x55, sizeof (*dest));
#endif
  dest->present = dest->aliased = 0;
}

void ddsi_plist_init_default_participant (ddsi_plist_t *plist)
{
  ddsi_plist_init_empty (plist);

  plist->qos.present |= QP_ADLINK_ENTITY_FACTORY;
  plist->qos.entity_factory.autoenable_created_entities = 0;

  plist->qos.present |= QP_USER_DATA;
  plist->qos.user_data.length = 0;
  plist->qos.user_data.value = NULL;
}

static void xqos_init_default_common (dds_qos_t *xqos)
{
  ddsi_xqos_init_empty (xqos);

  xqos->present |= QP_PRESENTATION;
  xqos->presentation.access_scope = DDS_PRESENTATION_INSTANCE;
  xqos->presentation.coherent_access = 0;
  xqos->presentation.ordered_access = 0;

  xqos->present |= QP_DURABILITY;
  xqos->durability.kind = DDS_DURABILITY_VOLATILE;

  xqos->present |= QP_DEADLINE;
  xqos->deadline.deadline = DDS_INFINITY;

  xqos->present |= QP_LATENCY_BUDGET;
  xqos->latency_budget.duration = 0;

  xqos->present |= QP_LIVELINESS;
  xqos->liveliness.kind = DDS_LIVELINESS_AUTOMATIC;
  xqos->liveliness.lease_duration = DDS_INFINITY;

  xqos->present |= QP_DESTINATION_ORDER;
  xqos->destination_order.kind = DDS_DESTINATIONORDER_BY_RECEPTION_TIMESTAMP;

  xqos->present |= QP_HISTORY;
  xqos->history.kind = DDS_HISTORY_KEEP_LAST;
  xqos->history.depth = 1;

  xqos->present |= QP_RESOURCE_LIMITS;
  xqos->resource_limits.max_samples = DDS_LENGTH_UNLIMITED;
  xqos->resource_limits.max_instances = DDS_LENGTH_UNLIMITED;
  xqos->resource_limits.max_samples_per_instance = DDS_LENGTH_UNLIMITED;

  xqos->present |= QP_TRANSPORT_PRIORITY;
  xqos->transport_priority.value = 0;

  xqos->present |= QP_OWNERSHIP;
  xqos->ownership.kind = DDS_OWNERSHIP_SHARED;

  xqos->present |= QP_CYCLONE_IGNORELOCAL;
  xqos->ignorelocal.value = DDS_IGNORELOCAL_NONE;
}

static void ddsi_xqos_init_default_endpoint (dds_qos_t *xqos)
{
  xqos_init_default_common (xqos);

  xqos->present |= QP_TOPIC_DATA;
  xqos->topic_data.length = 0;
  xqos->topic_data.value = NULL;

  xqos->present |= QP_GROUP_DATA;
  xqos->group_data.length = 0;
  xqos->group_data.value = NULL;

  xqos->present |= QP_USER_DATA;
  xqos->user_data.length = 0;
  xqos->user_data.value = NULL;

  xqos->present |= QP_PARTITION;
  xqos->partition.n = 0;
  xqos->partition.strs = NULL;
}

void ddsi_xqos_init_default_reader (dds_qos_t *xqos)
{
  ddsi_xqos_init_default_endpoint (xqos);

  xqos->present |= QP_RELIABILITY;
  xqos->reliability.kind = DDS_RELIABILITY_BEST_EFFORT;

  xqos->present |= QP_TIME_BASED_FILTER;
  xqos->time_based_filter.minimum_separation = 0;

  xqos->present |= QP_ADLINK_READER_DATA_LIFECYCLE;
  xqos->reader_data_lifecycle.autopurge_nowriter_samples_delay = DDS_INFINITY;
  xqos->reader_data_lifecycle.autopurge_disposed_samples_delay = DDS_INFINITY;

  xqos->present |= QP_ADLINK_READER_LIFESPAN;
  xqos->reader_lifespan.use_lifespan = 0;
  xqos->reader_lifespan.duration = DDS_INFINITY;

  xqos->present |= QP_ADLINK_SUBSCRIPTION_KEYS;
  xqos->subscription_keys.use_key_list = 0;
  xqos->subscription_keys.key_list.n = 0;
  xqos->subscription_keys.key_list.strs = NULL;

  xqos->present |= QP_TYPE_CONSISTENCY_ENFORCEMENT;
  xqos->type_consistency.kind = DDS_TYPE_CONSISTENCY_ALLOW_TYPE_COERCION;
  xqos->type_consistency.ignore_sequence_bounds = false;
  xqos->type_consistency.ignore_string_bounds = false;
  xqos->type_consistency.ignore_member_names = false;
  xqos->type_consistency.prevent_type_widening = false;
  xqos->type_consistency.force_type_validation = false;
}

void ddsi_xqos_init_default_writer (dds_qos_t *xqos)
{
  ddsi_xqos_init_default_endpoint (xqos);

  xqos->present |= QP_DURABILITY_SERVICE;
  xqos->durability_service.service_cleanup_delay = 0;
  xqos->durability_service.history.kind = DDS_HISTORY_KEEP_LAST;
  xqos->durability_service.history.depth = 1;
  xqos->durability_service.resource_limits.max_samples = DDS_LENGTH_UNLIMITED;
  xqos->durability_service.resource_limits.max_instances = DDS_LENGTH_UNLIMITED;
  xqos->durability_service.resource_limits.max_samples_per_instance = DDS_LENGTH_UNLIMITED;

  xqos->present |= QP_RELIABILITY;
  xqos->reliability.kind = DDS_RELIABILITY_RELIABLE;
  xqos->reliability.max_blocking_time = DDS_MSECS (100);

  xqos->present |= QP_OWNERSHIP_STRENGTH;
  xqos->ownership_strength.value = 0;

  xqos->present |= QP_TRANSPORT_PRIORITY;
  xqos->transport_priority.value = 0;

  xqos->present |= QP_LIFESPAN;
  xqos->lifespan.duration = DDS_INFINITY;

  xqos->present |= QP_ADLINK_WRITER_DATA_LIFECYCLE;
  xqos->writer_data_lifecycle.autodispose_unregistered_instances = 1;
}

void ddsi_xqos_init_default_writer_noautodispose (dds_qos_t *xqos)
{
  ddsi_xqos_init_default_writer (xqos);
  xqos->writer_data_lifecycle.autodispose_unregistered_instances = 0;
}

void ddsi_xqos_init_default_topic (dds_qos_t *xqos)
{
  xqos_init_default_common (xqos);

  xqos->present |= QP_DURABILITY_SERVICE;
  xqos->durability_service.service_cleanup_delay = 0;
  xqos->durability_service.history.kind = DDS_HISTORY_KEEP_LAST;
  xqos->durability_service.history.depth = 1;
  xqos->durability_service.resource_limits.max_samples = DDS_LENGTH_UNLIMITED;
  xqos->durability_service.resource_limits.max_instances = DDS_LENGTH_UNLIMITED;
  xqos->durability_service.resource_limits.max_samples_per_instance = DDS_LENGTH_UNLIMITED;

  xqos->present |= QP_RELIABILITY;
  xqos->reliability.kind = DDS_RELIABILITY_BEST_EFFORT;
  xqos->reliability.max_blocking_time = DDS_MSECS (100);

  xqos->present |= QP_TRANSPORT_PRIORITY;
  xqos->transport_priority.value = 0;

  xqos->present |= QP_LIFESPAN;
  xqos->lifespan.duration = DDS_INFINITY;

  xqos->present |= QP_ADLINK_SUBSCRIPTION_KEYS;
  xqos->subscription_keys.use_key_list = 0;
  xqos->subscription_keys.key_list.n = 0;
  xqos->subscription_keys.key_list.strs = NULL;
}

static void ddsi_xqos_init_default_publisher_subscriber (dds_qos_t *xqos)
{
  ddsi_xqos_init_empty (xqos);

  xqos->present |= QP_GROUP_DATA;
  xqos->group_data.length = 0;
  xqos->group_data.value = NULL;

  xqos->present |= QP_ADLINK_ENTITY_FACTORY;
  xqos->entity_factory.autoenable_created_entities = 1;

  xqos->present |= QP_PARTITION;
  xqos->partition.n = 0;
  xqos->partition.strs = NULL;
}

void ddsi_xqos_init_default_subscriber (dds_qos_t *xqos)
{
  ddsi_xqos_init_default_publisher_subscriber (xqos);
}

void ddsi_xqos_init_default_publisher (dds_qos_t *xqos)
{
  ddsi_xqos_init_default_publisher_subscriber (xqos);
}

void ddsi_xqos_copy (dds_qos_t *dst, const dds_qos_t *src)
{
  ddsi_xqos_init_empty (dst);
  ddsi_xqos_mergein_missing (dst, src, ~(uint64_t)0);
}

void ddsi_xqos_fini (dds_qos_t *xqos)
{
  plist_or_xqos_fini (xqos, offsetof (ddsi_plist_t, qos), ~(uint64_t)0, ~(uint64_t)0);
#ifndef NDEBUG
  memset (xqos, 0x55, sizeof (*xqos));
  xqos->present = xqos->aliased = ~(uint64_t)0;
#endif
}

void ddsi_xqos_fini_mask (dds_qos_t *xqos, uint64_t mask)
{
  plist_or_xqos_fini (xqos, offsetof (ddsi_plist_t, qos), ~(uint64_t)0, mask);
  xqos->present &= ~mask;
  xqos->aliased &= ~mask;
}

void ddsi_xqos_unalias (dds_qos_t *xqos)
{
  plist_or_xqos_unalias (xqos, offsetof (ddsi_plist_t, qos));
}

dds_qos_t * ddsi_xqos_dup (const dds_qos_t *src)
{
  dds_qos_t *dst = ddsrt_malloc (sizeof (*dst));
  ddsi_xqos_copy (dst, src);
  assert (dst->aliased == 0);
  return dst;
}

bool ddsi_xqos_has_prop_prefix (const dds_qos_t *xqos, const char *nameprefix)
{
  if (!(xqos->present & QP_PROPERTY_LIST))
    return false;
  const size_t len = strlen (nameprefix);
  for (uint32_t i = 0; i < xqos->property.value.n; i++)
  {
    if (strncmp (xqos->property.value.props[i].name, nameprefix, len) == 0)
      return true;
  }
  return false;
}

bool ddsi_xqos_find_prop (const dds_qos_t *xqos, const char *name, const char **value)
{
  if (!(xqos->present & QP_PROPERTY_LIST))
    return false;
  for (uint32_t i = 0; i < xqos->property.value.n; i++)
  {
    if (strcmp (xqos->property.value.props[i].name, name) == 0)
    {
      if (value)
        *value = xqos->property.value.props[i].value;
      return true;
    }
  }
  return false;
}

#ifdef DDS_HAS_SECURITY
static void fill_property(dds_property_t *prop, const char *name, const char *value)
{
  prop->name = ddsrt_strdup(name);
  prop->value = ddsrt_strdup(value);
  prop->propagate = false;
}

/**
 * Add DDS Security configuration to the QoS as a Property policy used by the security
 * plugins to get their proper settings. If security properties are already present in
 * the QoS, the settings from configuration are ignored.
 */
void ddsi_xqos_mergein_security_config (dds_qos_t *xqos, const struct ddsi_config_omg_security *cfg)
{
  assert(cfg != NULL);

  if (!(xqos->present & QP_PROPERTY_LIST))
  {
    xqos->property.value.n = 0;
    xqos->property.value.props = NULL;
    xqos->property.binary_value.n = 0;
    xqos->property.binary_value.props = NULL;
    xqos->present |= QP_PROPERTY_LIST;
  }

  /* assume that no security properties exist in qos: fill QoS properties with values from configuration */
  xqos->property.value.props = ddsrt_realloc (xqos->property.value.props, xqos->property.value.n + 18 /* max */ * sizeof (dds_property_t));

  fill_property(&(xqos->property.value.props[xqos->property.value.n++]), DDS_SEC_PROP_AUTH_LIBRARY_PATH, cfg->authentication_plugin.library_path);
  fill_property(&(xqos->property.value.props[xqos->property.value.n++]), DDS_SEC_PROP_AUTH_LIBRARY_INIT, cfg->authentication_plugin.library_init);
  fill_property(&(xqos->property.value.props[xqos->property.value.n++]), DDS_SEC_PROP_AUTH_LIBRARY_FINALIZE, cfg->authentication_plugin.library_finalize);
  fill_property(&(xqos->property.value.props[xqos->property.value.n++]), DDS_SEC_PROP_CRYPTO_LIBRARY_PATH, cfg->cryptography_plugin.library_path);
  fill_property(&(xqos->property.value.props[xqos->property.value.n++]), DDS_SEC_PROP_CRYPTO_LIBRARY_INIT, cfg->cryptography_plugin.library_init);
  fill_property(&(xqos->property.value.props[xqos->property.value.n++]), DDS_SEC_PROP_CRYPTO_LIBRARY_FINALIZE, cfg->cryptography_plugin.library_finalize);
  fill_property(&(xqos->property.value.props[xqos->property.value.n++]), DDS_SEC_PROP_ACCESS_LIBRARY_PATH, cfg->access_control_plugin.library_path);
  fill_property(&(xqos->property.value.props[xqos->property.value.n++]), DDS_SEC_PROP_ACCESS_LIBRARY_INIT, cfg->access_control_plugin.library_init);
  fill_property(&(xqos->property.value.props[xqos->property.value.n++]), DDS_SEC_PROP_ACCESS_LIBRARY_FINALIZE, cfg->access_control_plugin.library_finalize);

  fill_property(&(xqos->property.value.props[xqos->property.value.n++]), DDS_SEC_PROP_AUTH_IDENTITY_CA, cfg->authentication_properties.identity_ca);
  fill_property(&(xqos->property.value.props[xqos->property.value.n++]), DDS_SEC_PROP_AUTH_PRIV_KEY, cfg->authentication_properties.private_key);
  fill_property(&(xqos->property.value.props[xqos->property.value.n++]), DDS_SEC_PROP_AUTH_IDENTITY_CERT, cfg->authentication_properties.identity_certificate);
  fill_property(&(xqos->property.value.props[xqos->property.value.n++]), DDS_SEC_PROP_ACCESS_PERMISSIONS_CA, cfg->access_control_properties.permissions_ca);
  fill_property(&(xqos->property.value.props[xqos->property.value.n++]), DDS_SEC_PROP_ACCESS_GOVERNANCE, cfg->access_control_properties.governance);
  fill_property(&(xqos->property.value.props[xqos->property.value.n++]), DDS_SEC_PROP_ACCESS_PERMISSIONS, cfg->access_control_properties.permissions);
  if (cfg->authentication_properties.password )
    fill_property(&(xqos->property.value.props[xqos->property.value.n++]), DDS_SEC_PROP_AUTH_PASSWORD, cfg->authentication_properties.password);
  if (cfg->authentication_properties.trusted_ca_dir )
    fill_property(&(xqos->property.value.props[xqos->property.value.n++]), DDS_SEC_PROP_ACCESS_TRUSTED_CA_DIR, cfg->authentication_properties.trusted_ca_dir);
}
#endif /* DDS_HAS_SECURITY */

static int partition_is_default (const dds_partition_qospolicy_t *a)
{
  uint32_t i;
  for (i = 0; i < a->n; i++)
    if (strcmp (a->strs[i], "") != 0)
      return 0;
  return 1;
}

static int partitions_equal_n2 (const dds_partition_qospolicy_t *a, const dds_partition_qospolicy_t *b)
{
  uint32_t i, j;
  for (i = 0; i < a->n; i++)
  {
    for (j = 0; j < b->n; j++)
      if (strcmp (a->strs[i], b->strs[j]) == 0)
        break;
    if (j == b->n)
      return 0;
  }
  return 1;
}

static int strcmp_wrapper (const void *va, const void *vb)
{
  char const * const *a = va;
  char const * const *b = vb;
  return strcmp (*a, *b);
}

static int partitions_equal_nlogn (const dds_partition_qospolicy_t *a, const dds_partition_qospolicy_t *b)
{
  char *statictab[8], **tab;
  int equal = 1;
  uint32_t i;

  if (a->n <= sizeof (statictab) / sizeof (*statictab))
    tab = statictab;
  else
    tab = ddsrt_malloc (a->n * sizeof (*tab));

  for (i = 0; i < a->n; i++)
    tab[i] = a->strs[i];
  qsort (tab, a->n, sizeof (*tab), strcmp_wrapper);
  for (i = 0; i < b->n; i++)
    if (bsearch (&b->strs[i], tab, a->n, sizeof (*tab), strcmp_wrapper) == NULL)
    {
      equal = 0;
      break;
    }
  if (tab != statictab)
    ddsrt_free (tab);
  return equal;
}

static int partitions_equal (const void *srca, const void *srcb, size_t off)
{
  const dds_partition_qospolicy_t *a = (const dds_partition_qospolicy_t *) ((const char *) srca + off);
  const dds_partition_qospolicy_t *b = (const dds_partition_qospolicy_t *) ((const char *) srcb + off);
  /* Return true iff (the set a->strs) equals (the set b->strs); that
     is, order doesn't matter. One could argue that "**" and "*" are
     equal, but we're not that precise here. */
  int b_is_def;

  if (a->n == 1 && b->n == 1)
    return (strcmp (a->strs[0], b->strs[0]) == 0);
  /* not the trivial case */
  b_is_def = partition_is_default (b);
  if (partition_is_default (a))
    return b_is_def;
  else if (b_is_def)
    return 0;

  /* Neither is default, go the expensive route. Which one depends
     on the actual number of partitions and both variants are written
     assuming that |A| >= |B|. */
  if (a->n < b->n)
  {
    const dds_partition_qospolicy_t *x = a;
    a = b;
    b = x;
  }
  if (a->n * b->n < 10)
  {
    /* for small sets, the quadratic version should be the fastest,
       the number has been pulled from thin air */
    return partitions_equal_n2 (a, b);
  }
  else
  {
    /* for larger sets, the n log(n) version should win */
    return partitions_equal_nlogn (a, b);
  }
}

/*************************/

void ddsi_xqos_addtomsg (struct nn_xmsg *m, const dds_qos_t *xqos, uint64_t wanted)
{
  plist_or_xqos_addtomsg (m, xqos, offsetof (struct ddsi_plist, qos), 0, wanted, DDSRT_BOSEL_NATIVE);
}

void ddsi_plist_addtomsg_bo (struct nn_xmsg *m, const ddsi_plist_t *ps, uint64_t pwanted, uint64_t qwanted, enum ddsrt_byte_order_selector bo)
{
  plist_or_xqos_addtomsg (m, ps, 0, pwanted, qwanted, bo);
}

void ddsi_plist_addtomsg (struct nn_xmsg *m, const ddsi_plist_t *ps, uint64_t pwanted, uint64_t qwanted)
{
  plist_or_xqos_addtomsg (m, ps, 0, pwanted, qwanted, DDSRT_BOSEL_NATIVE);
}

/*************************/

static void plist_or_xqos_print (char * __restrict *buf, size_t * __restrict bufsize, const void * __restrict src, size_t shift, uint64_t pwanted, uint64_t qwanted)
{
  /* shift == 0: plist, shift > 0: just qos */
  const char *sep = "";
  uint64_t pw, qw;
  if (*bufsize == 0)
    return;
  (*buf)[0] = 0;
  if (shift > 0)
  {
    const dds_qos_t *qos = src;
    pw = 0;
    qw = qos->present & qwanted;
  }
  else
  {
    const ddsi_plist_t *plist = src;
    pw = plist->present & pwanted;
    qw = plist->qos.present & qwanted;
  }
  for (size_t k = 0; k < sizeof (piddesc_tables_output) / sizeof (piddesc_tables_output[0]); k++)
  {
    struct piddesc const * const table = piddesc_tables_output[k];
    for (uint32_t i = 0; table[i].pid != PID_SENTINEL; i++)
    {
      struct piddesc const * const entry = &table[i];
      if (entry->pid == PID_PAD)
        continue;
      if (((entry->flags & PDF_QOS) ? qw : pw) & entry->present_flag)
      {
        assert (entry->plist_offset >= shift);
        assert (shift == 0 || entry->plist_offset - shift < sizeof (dds_qos_t));
        size_t srcoff = entry->plist_offset - shift;
        /* convert name to lower case for making the trace easier on the eyes */
        char lcname[64];
        const size_t namelen = strlen (entry->name);
        assert (namelen < sizeof (lcname));
        for (size_t p = 0; p < namelen; p++)
          lcname[p] = (char) tolower (entry->name[p]);
        lcname[namelen] = 0;
        if (!prtf (buf, bufsize, "%s%s=", sep, lcname))
          return;
        sep = ",";
        bool cont;
        if (!(entry->flags & PDF_FUNCTION))
          cont = print_generic (buf, bufsize, src, srcoff, entry->op.desc);
        else
          cont = entry->op.f.print (buf, bufsize, src, srcoff);
        if (!cont)
          return;
      }
    }
  }
}

static void plist_or_xqos_log (uint32_t cat, const struct ddsrt_log_cfg *logcfg, const void * __restrict src, size_t shift, uint64_t pwanted, uint64_t qwanted)
{
  if (logcfg->c.mask & cat)
  {
    char tmp[2048], *ptmp = tmp;
    size_t tmpsize = sizeof (tmp);
    plist_or_xqos_print (&ptmp, &tmpsize, src, shift, pwanted, qwanted);
    DDS_CLOG (cat, logcfg, "%s", tmp);
  }
}

size_t ddsi_xqos_print (char * __restrict buf, size_t bufsize, const dds_qos_t *xqos)
{
  const size_t bufsize_in = bufsize;
  (void) prtf (&buf, &bufsize, "{");
  plist_or_xqos_print (&buf, &bufsize, xqos, offsetof (ddsi_plist_t, qos), 0, ~(uint64_t)0);
  (void) prtf (&buf, &bufsize, "}");
  return bufsize_in - bufsize;
}

size_t ddsi_plist_print (char * __restrict buf, size_t bufsize, const ddsi_plist_t *plist)
{
  const size_t bufsize_in = bufsize;
  (void) prtf (&buf, &bufsize, "{");
  plist_or_xqos_print (&buf, &bufsize, plist, 0, ~(uint64_t)0, ~(uint64_t)0);
  (void) prtf (&buf, &bufsize, "}");
  return bufsize_in - bufsize;
}

void ddsi_xqos_log (uint32_t cat, const struct ddsrt_log_cfg *logcfg, const dds_qos_t *xqos)
{
  plist_or_xqos_log (cat, logcfg, xqos, offsetof (ddsi_plist_t, qos), 0, ~(uint64_t)0);
}

void ddsi_plist_log (uint32_t cat, const struct ddsrt_log_cfg *logcfg, const ddsi_plist_t *plist)
{
  plist_or_xqos_log (cat, logcfg, plist, 0, ~(uint64_t)0, ~(uint64_t)0);
}

size_t plist_print_generic (char * __restrict buf, size_t bufsize, const void * __restrict src, const enum pserop * __restrict desc)
{
  const size_t bufsize_in = bufsize;
  (void) print_generic (&buf, &bufsize, src, 0, desc);
  return bufsize_in - bufsize;
}<|MERGE_RESOLUTION|>--- conflicted
+++ resolved
@@ -1760,15 +1760,13 @@
 #ifdef DDS_HAS_TYPE_DISCOVERY
   QP  (CYCLONE_TYPE_INFORMATION,         type_information, XO),
 #endif
-<<<<<<< HEAD
 #ifdef DDS_HAS_SHM
     { PID_PAD, PDF_QOS, QP_SHARED_MEMORY, "CYCLONE_SHARED_MEMORY",
     offsetof(struct ddsi_plist, qos.shared_memory), membersize(struct ddsi_plist, qos.shared_memory),
     {.desc = { Xb, XSTOP } }, 0 },
-=======
+#endif
 #ifdef DDS_HAS_TOPIC_DISCOVERY
   PP  (CYCLONE_TOPIC_GUID,               topic_guid, XG),
->>>>>>> 68aa69e1
 #endif
   PP  (ADLINK_PARTICIPANT_VERSION_INFO,  adlink_participant_version_info, Xux5, XS),
   PP  (ADLINK_TYPE_DESCRIPTION,          type_description, XS),
@@ -1844,17 +1842,7 @@
 #endif
 
 static const struct piddesc *piddesc_omg_index[DEFAULT_OMG_PIDS_ARRAY_SIZE + SECURITY_OMG_PIDS_ARRAY_SIZE];
-<<<<<<< HEAD
 static const struct piddesc *piddesc_eclipse_index[29];
-=======
-#ifdef DDS_HAS_TOPIC_DISCOVERY
-static const struct piddesc *piddesc_eclipse_index[28];
-#elif DDS_HAS_TYPE_DISCOVERY
-static const struct piddesc *piddesc_eclipse_index[27];
-#else
-static const struct piddesc *piddesc_eclipse_index[26];
-#endif
->>>>>>> 68aa69e1
 static const struct piddesc *piddesc_adlink_index[19];
 
 #define INDEX_ANY(vendorid_, tab_) [vendorid_] = { \
