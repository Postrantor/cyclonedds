/*
 * Copyright(c) 2006 to 2018 ADLINK Technology Limited and others
 *
 * This program and the accompanying materials are made available under the
 * terms of the Eclipse Public License v. 2.0 which is available at
 * http://www.eclipse.org/legal/epl-2.0, or the Eclipse Distribution License
 * v. 1.0 which is available at
 * http://www.eclipse.org/org/documents/edl-v10.php.
 *
 * SPDX-License-Identifier: EPL-2.0 OR BSD-3-Clause
 */
#include <ctype.h>
#include <stddef.h>

#include "dds/ddsrt/heap.h"
#include "dds/ddsrt/md5.h"
#include "dds/ddsrt/process.h"
#include "dds/ddsrt/time.h"
#include "dds/ddsrt/string.h"
#include "dds/ddsrt/sync.h"

#include "dds/ddsrt/avl.h"
#include "dds/ddsrt/thread_pool.h"

#include "dds/ddsi/q_protocol.h"
#include "dds/ddsi/q_rtps.h"
#include "dds/ddsi/q_misc.h"
#include "dds/ddsi/q_config.h"
#include "dds/ddsi/q_log.h"
#include "dds/ddsi/q_plist.h"
#include "dds/ddsi/q_unused.h"
#include "dds/ddsi/q_bswap.h"
#include "dds/ddsi/q_lat_estim.h"
#include "dds/ddsi/q_bitset.h"
#include "dds/ddsi/q_xevent.h"
#include "dds/ddsi/q_addrset.h"
#include "dds/ddsi/q_ddsi_discovery.h"
#include "dds/ddsi/q_radmin.h"
#include "dds/ddsi/q_thread.h"
#include "dds/ddsi/q_ephash.h"
#include "dds/ddsi/q_lease.h"
#include "dds/ddsi/q_gc.h"
#include "dds/ddsi/q_entity.h"
#include "dds/ddsi/q_nwif.h"
#include "dds/ddsi/q_globals.h"
#include "dds/ddsi/q_xmsg.h"
#include "dds/ddsi/q_receive.h"
#include "dds/ddsi/q_pcap.h"
#include "dds/ddsi/q_feature_check.h"
#include "dds/ddsi/q_debmon.h"
#include "dds/ddsi/q_init.h"
#include "dds/ddsi/ddsi_threadmon.h"

#include "dds/ddsi/ddsi_tran.h"
#include "dds/ddsi/ddsi_udp.h"
#include "dds/ddsi/ddsi_tcp.h"
#include "dds/ddsi/ddsi_raweth.h"
#include "dds/ddsi/ddsi_mcgroup.h"
#include "dds/ddsi/ddsi_serdata_default.h"

#include "dds/ddsi/ddsi_tkmap.h"
#include "dds__whc.h"
#include "dds/ddsi/ddsi_iid.h"

static void add_peer_addresses (const struct q_globals *gv, struct addrset *as, const struct config_peer_listelem *list)
{
  while (list)
  {
    add_addresses_to_addrset (gv, as, list->peer, -1, "add_peer_addresses", 0);
    list = list->next;
  }
}

static int make_uc_sockets (struct q_globals *gv, uint32_t * pdisc, uint32_t * pdata, int ppid)
{
  if (gv->config.many_sockets_mode == MSM_NO_UNICAST)
  {
    assert (ppid == PARTICIPANT_INDEX_NONE);
    *pdata = *pdisc = (uint32_t) (gv->config.port_base + gv->config.port_dg * gv->config.domainId);
    if (gv->config.allowMulticast)
    {
      /* FIXME: ugly hack - but we'll fix up after creating the multicast sockets */
      return 0;
    }
  }

  if (ppid >= 0)
  {
    /* FIXME: verify port numbers are in range instead of truncating them like this */
    uint32_t base = gv->config.port_base + (gv->config.port_dg * gv->config.domainId) + ((uint32_t) ppid * gv->config.port_pg);
    *pdisc = base + gv->config.port_d1;
    *pdata = base + gv->config.port_d3;
  }
  else if (ppid == PARTICIPANT_INDEX_NONE)
  {
    *pdata = 0;
    *pdisc = 0;
  }
  else
  {
    DDS_FATAL ("make_uc_sockets: invalid participant index %d\n", ppid);
    return -1;
  }

  gv->disc_conn_uc = ddsi_factory_create_conn (gv->m_factory, *pdisc, NULL);
  if (gv->disc_conn_uc)
  {
    /* Check not configured to use same unicast port for data and discovery */

    if (*pdata != 0 && (*pdata != *pdisc))
    {
      gv->data_conn_uc = ddsi_factory_create_conn (gv->m_factory, *pdata, NULL);
    }
    else
    {
      gv->data_conn_uc = gv->disc_conn_uc;
    }
    if (gv->data_conn_uc == NULL)
    {
      ddsi_conn_free (gv->disc_conn_uc);
      gv->disc_conn_uc = NULL;
    }
    else
    {
      /* Set unicast locators */

      ddsi_conn_locator (gv->disc_conn_uc, &gv->loc_meta_uc);
      ddsi_conn_locator (gv->data_conn_uc, &gv->loc_default_uc);
    }
  }

  return gv->data_conn_uc ? 0 : -1;
}

static void make_builtin_endpoint_xqos (dds_qos_t *q, const dds_qos_t *template)
{
  nn_xqos_copy (q, template);
  q->reliability.kind = DDS_RELIABILITY_RELIABLE;
  q->reliability.max_blocking_time = 100 * T_MILLISECOND;
  q->durability.kind = DDS_DURABILITY_TRANSIENT_LOCAL;
}

static int set_recvips (struct q_globals *gv)
{
  gv->recvips = NULL;

  if (gv->config.networkRecvAddressStrings)
  {
    if (ddsrt_strcasecmp (gv->config.networkRecvAddressStrings[0], "all") == 0)
    {
#if DDSRT_HAVE_IPV6
      if (gv->ipv6_link_local)
      {
        GVWARNING ("DDSI2EService/General/MulticastRecvNetworkInterfaceAddresses: using 'preferred' instead of 'all' because of IPv6 link-local address\n");
        gv->recvips_mode = RECVIPS_MODE_PREFERRED;
      }
      else
#endif
      {
        gv->recvips_mode = RECVIPS_MODE_ALL;
      }
    }
    else if (ddsrt_strcasecmp (gv->config.networkRecvAddressStrings[0], "any") == 0)
    {
#if DDSRT_HAVE_IPV6
      if (gv->ipv6_link_local)
      {
        GVERROR ("DDSI2EService/General/MulticastRecvNetworkInterfaceAddresses: 'any' is unsupported in combination with an IPv6 link-local address\n");
        return -1;
      }
#endif
      gv->recvips_mode = RECVIPS_MODE_ANY;
    }
    else if (ddsrt_strcasecmp (gv->config.networkRecvAddressStrings[0], "preferred") == 0)
    {
      gv->recvips_mode = RECVIPS_MODE_PREFERRED;
    }
    else if (ddsrt_strcasecmp (gv->config.networkRecvAddressStrings[0], "none") == 0)
    {
      gv->recvips_mode = RECVIPS_MODE_NONE;
    }
#if DDSRT_HAVE_IPV6
    else if (gv->ipv6_link_local)
    {
      /* If the configuration explicitly includes the selected
       interface, treat it as "preferred", else as "none"; warn if
       interfaces other than the selected one are included. */
      int i, have_selected = 0, have_others = 0;
      for (i = 0; gv->config.networkRecvAddressStrings[i] != NULL; i++)
      {
        nn_locator_t loc;
        if (ddsi_locator_from_string(gv, &loc, gv->config.networkRecvAddressStrings[i], gv->m_factory) != AFSR_OK)
        {
          GVERROR ("%s: not a valid address in DDSI2EService/General/MulticastRecvNetworkInterfaceAddresses\n", gv->config.networkRecvAddressStrings[i]);
          return -1;
        }
        if (compare_locators(&loc, &gv->interfaces[gv->selected_interface].loc) == 0)
          have_selected = 1;
        else
          have_others = 1;
      }
      gv->recvips_mode = have_selected ? RECVIPS_MODE_PREFERRED : RECVIPS_MODE_NONE;
      if (have_others)
      {
        GVWARNING ("DDSI2EService/General/MulticastRecvNetworkInterfaceAddresses: using 'preferred' because of IPv6 local address\n");
      }
    }
#endif
    else
    {
      struct config_in_addr_node **recvnode = &gv->recvips;
      int i, j;
      gv->recvips_mode = RECVIPS_MODE_SOME;
      for (i = 0; gv->config.networkRecvAddressStrings[i] != NULL; i++)
      {
        nn_locator_t loc;
        if (ddsi_locator_from_string(gv, &loc, gv->config.networkRecvAddressStrings[i], gv->m_factory) != AFSR_OK)
        {
          GVERROR ("%s: not a valid address in DDSI2EService/General/MulticastRecvNetworkInterfaceAddresses\n", gv->config.networkRecvAddressStrings[i]);
          return -1;
        }
        for (j = 0; j < gv->n_interfaces; j++)
        {
          if (compare_locators(&loc, &gv->interfaces[j].loc) == 0)
            break;
        }
        if (j == gv->n_interfaces)
        {
          GVERROR ("No interface bound to requested address '%s'\n", gv->config.networkRecvAddressStrings[i]);
          return -1;
        }
        *recvnode = ddsrt_malloc (sizeof (struct config_in_addr_node));
        (*recvnode)->loc = loc;
        recvnode = &(*recvnode)->next;
        *recvnode = NULL;
      }
    }
  }
  return 0;
}

/* Apart from returning errors with the 'string' content is not valid, this
 * function can also return errors when a mismatch in multicast/unicast is
 * detected.
 *   return -1 : ddsi is unicast, but 'mc' indicates it expects multicast
 *   return  0 : ddsi is multicast, but 'mc' indicates it expects unicast
 * The return 0 means that the possible changes in 'loc' can be ignored. */
static int string_to_default_locator (const struct q_globals *gv, nn_locator_t *loc, const char *string, uint32_t port, int mc, const char *tag)
{
  if (strspn (string, " \t") == strlen (string))
  {
    /* string consisting of just spaces and/or tabs (that includes the empty string) is ignored */
    return 0;
  }
  switch (ddsi_locator_from_string(gv, loc, string, gv->m_factory))
  {
    case AFSR_OK:
      break;
    case AFSR_INVALID:
      GVERROR ("%s: not a valid address (%s)\n", string, tag);
      return -1;
    case AFSR_UNKNOWN:
      GVERROR ("%s: address name resolution failure (%s)\n", string, tag);
      return -1;
    case AFSR_MISMATCH:
      GVERROR ("%s: invalid address kind (%s)\n", string, tag);
      return -1;
  }
  if (port != 0 && !is_unspec_locator(loc))
    loc->port = port;
  else
    loc->port = NN_LOCATOR_PORT_INVALID;
  assert (mc == -1 || mc == 0 || mc == 1);
  if (mc >= 0)
  {
    const char *rel = mc ? "must" : "may not";
    const int ismc = is_unspec_locator (loc) || ddsi_is_mcaddr (gv, loc);
    if (mc != ismc)
    {
      GVERROR ("%s: %s %s be the unspecified address or a multicast address\n", string, tag, rel);
      return -1;
    }
  }
  return 1;
}

static int set_spdp_address (struct q_globals *gv)
{
  const uint32_t port = (uint32_t) (gv->config.port_base + gv->config.port_dg * gv->config.domainId + gv->config.port_d0);
  int rc = 0;
  /* FIXME: FIXME: FIXME: */
  gv->loc_spdp_mc.kind = NN_LOCATOR_KIND_INVALID;
  if (strcmp (gv->config.spdpMulticastAddressString, "239.255.0.1") != 0)
  {
    if ((rc = string_to_default_locator (gv, &gv->loc_spdp_mc, gv->config.spdpMulticastAddressString, port, 1, "SPDP address")) < 0)
      return rc;
  }
  if (rc == 0 && gv->m_factory->m_connless) /* FIXME: connless the right one? */
  {
    /* There isn't a standard IPv6 multicast group for DDSI. For
       some reason, node-local multicast addresses seem to be
       unsupported (ff01::... would be a node-local one I think), so
       instead do link-local. I suppose we could use the hop limit
       to make it node-local.  If other hosts reach us in some way,
       we'll of course respond. */
    rc = string_to_default_locator (gv, &gv->loc_spdp_mc, gv->m_factory->m_default_spdp_address, port, 1, "SPDP address");
    assert (rc > 0);
  }
#ifdef DDSI_INCLUDE_SSM
  if (gv->loc_spdp_mc.kind != NN_LOCATOR_KIND_INVALID && ddsi_is_ssm_mcaddr (gv, &gv->loc_spdp_mc))
  {
    GVERROR ("%s: SPDP address may not be an SSM address\n", gv->config.spdpMulticastAddressString);
    return -1;
  }
#endif
  return 0;
}

static int set_default_mc_address (struct q_globals *gv)
{
  const uint32_t port = (uint32_t) (gv->config.port_base + gv->config.port_dg * gv->config.domainId + gv->config.port_d2);
  int rc;
  if (!gv->config.defaultMulticastAddressString)
    gv->loc_default_mc = gv->loc_spdp_mc;
  else if ((rc = string_to_default_locator (gv, &gv->loc_default_mc, gv->config.defaultMulticastAddressString, port, 1, "default multicast address")) < 0)
    return rc;
  else if (rc == 0)
<<<<<<< HEAD
    gv.loc_default_mc = gv.loc_spdp_mc;
  gv.loc_meta_mc = gv.loc_default_mc;
=======
    gv->loc_default_mc = gv->loc_spdp_mc;
  gv->loc_meta_mc = gv->loc_default_mc;
>>>>>>> 1c8c2944
  return 0;
}

static int set_ext_address_and_mask (struct q_globals *gv)
{
  nn_locator_t loc;
  int rc;

  if (!gv->config.externalAddressString)
    gv->extloc = gv->ownloc;
  else if ((rc = string_to_default_locator (gv, &loc, gv->config.externalAddressString, 0, 0, "external address")) < 0)
    return rc;
  else if (rc == 0) {
    GVWARNING ("Ignoring ExternalNetworkAddress %s\n", gv->config.externalAddressString);
    gv->extloc = gv->ownloc;
  } else {
    gv->extloc = loc;
  }

  if (!gv->config.externalMaskString || strcmp (gv->config.externalMaskString, "0.0.0.0") == 0)
  {
    memset(&gv->extmask.address, 0, sizeof(gv->extmask.address));
    gv->extmask.kind = NN_LOCATOR_KIND_INVALID;
    gv->extmask.port = NN_LOCATOR_PORT_INVALID;
  }
  else if (gv->config.transport_selector != TRANS_UDP)
  {
    GVERROR ("external network masks only supported in IPv4 mode\n");
    return -1;
  }
  else
  {
    if ((rc = string_to_default_locator (gv, &gv->extmask, gv->config.externalMaskString, 0, -1, "external mask")) < 0)
      return rc;
  }
  return 0;
}

#ifdef DDSI_INCLUDE_NETWORK_CHANNELS
static int known_channel_p (const struct q_globals *gv, const char *name)
{
  const struct config_channel_listelem *c;
  for (c = gv->config.channels; c; c = c->next)
    if (strcmp (name, c->name) == 0)
      return 1;
  return 0;
}
#endif

static int check_thread_properties (const struct q_globals *gv)
{
#ifdef DDSI_INCLUDE_NETWORK_CHANNELS
  static const char *fixed[] = { "recv", "tev", "gc", "lease", "dq.builtins", "debmon", NULL };
  static const char *chanprefix[] = { "xmit.", "tev.","dq.",NULL };
#else
  static const char *fixed[] = { "recv", "tev", "gc", "lease", "dq.builtins", "xmit.user", "dq.user", "debmon", NULL };
#endif
  const struct config_thread_properties_listelem *e;
  int ok = 1, i;
  for (e = gv->config.thread_properties; e; e = e->next)
  {
    for (i = 0; fixed[i]; i++)
      if (strcmp (fixed[i], e->name) == 0)
        break;
    if (fixed[i] == NULL)
    {
#ifdef DDSI_INCLUDE_NETWORK_CHANNELS
      /* Some threads are named after the channel, with names of the form PREFIX.CHAN */

      for (i = 0; chanprefix[i]; i++)
      {
        size_t n = strlen (chanprefix[i]);
        if (strncmp (chanprefix[i], e->name, n) == 0 && known_channel_p (gv, e->name + n))
          break;
      }
      if (chanprefix[i] == NULL)
      {
        DDS_ILOG (DDS_LC_ERROR, gv->config.domainId, "config: DDSI2Service/Threads/Thread[@name=\"%s\"]: unknown thread\n", e->name);
        ok = 0;
      }
#else
      DDS_ILOG (DDS_LC_ERROR, gv->config.domainId, "config: DDSI2Service/Threads/Thread[@name=\"%s\"]: unknown thread\n", e->name);
      ok = 0;
#endif /* DDSI_INCLUDE_NETWORK_CHANNELS */
    }
  }
  return ok;
}

int rtps_config_open_trace (struct q_globals *gv)
{
  DDSRT_WARNING_MSVC_OFF(4996);
  int status;

  if (gv->config.tracefile == NULL || *gv->config.tracefile == 0 || gv->config.tracemask == 0)
  {
    gv->config.tracemask = 0;
    gv->config.tracefp = NULL;
    status = 1;
  }
  else if (ddsrt_strcasecmp (gv->config.tracefile, "stdout") == 0)
  {
    gv->config.tracefp = stdout;
    status = 1;
  }
  else if (ddsrt_strcasecmp (gv->config.tracefile, "stderr") == 0)
  {
    gv->config.tracefp = stderr;
    status = 1;
  }
  else if ((gv->config.tracefp = fopen (gv->config.tracefile, gv->config.tracingAppendToFile ? "a" : "w")) == NULL)
  {
    DDS_ILOG (DDS_LC_ERROR, gv->config.domainId, "%s: cannot open for writing\n", gv->config.tracefile);
    status = 0;
  }
  else
  {
    status = 1;
  }

  dds_log_cfg_init (&gv->logconfig, gv->config.domainId, gv->config.tracemask, stderr, gv->config.tracefp);
  return status;
  DDSRT_WARNING_MSVC_ON(4996);
}

int rtps_config_prep (struct q_globals *gv, struct cfgst *cfgst)
{
#ifdef DDSI_INCLUDE_NETWORK_CHANNELS
  unsigned num_channels = 0;
  unsigned num_channel_threads = 0;
#endif

  /* retry_on_reject_duration default is dependent on late_ack_mode and responsiveness timeout, so fix up */
  if (gv->config.whc_init_highwater_mark.isdefault)
    gv->config.whc_init_highwater_mark.value = gv->config.whc_lowwater_mark;
  if (gv->config.whc_highwater_mark < gv->config.whc_lowwater_mark ||
      gv->config.whc_init_highwater_mark.value < gv->config.whc_lowwater_mark ||
      gv->config.whc_init_highwater_mark.value > gv->config.whc_highwater_mark)
  {
    DDS_ILOG (DDS_LC_ERROR, gv->config.domainId, "Invalid watermark settings\n");
    goto err_config_late_error;
  }

  if (gv->config.besmode == BESMODE_MINIMAL && gv->config.many_sockets_mode == MSM_MANY_UNICAST)
  {
    /* These two are incompatible because minimal bes mode can result
       in implicitly creating proxy participants inheriting the
       address set from the ddsi2 participant (which is then typically
       inherited by readers/writers), but in many sockets mode each
       participant has its own socket, and therefore unique address
       set */
    DDS_ILOG (DDS_LC_ERROR, gv->config.domainId, "Minimal built-in endpoint set mode and ManySocketsMode are incompatible\n");
    goto err_config_late_error;
  }

  /* Dependencies between default values is not handled
   automatically by the gv->config processing (yet) */
  if (gv->config.many_sockets_mode == MSM_MANY_UNICAST)
  {
    if (gv->config.max_participants == 0)
      gv->config.max_participants = 100;
  }
<<<<<<< HEAD
  if (config.max_queued_rexmit_bytes == 0)
=======
  if (gv->config.max_queued_rexmit_bytes == 0)
>>>>>>> 1c8c2944
  {
#ifdef DDSI_INCLUDE_BANDWIDTH_LIMITING
    if (gv->config.auxiliary_bandwidth_limit == 0)
      gv->config.max_queued_rexmit_bytes = 2147483647u;
    else
    {
      double max = (double) gv->config.auxiliary_bandwidth_limit * ((double) gv->config.nack_delay / 1e9);
      if (max < 0)
      {
        DDS_ILOG (DDS_LC_ERROR, gv->config.domainId.value, "AuxiliaryBandwidthLimit * NackDelay = %g bytes is insane\n", max);
        goto err_config_late_error;
      }
      gv->config.max_queued_rexmit_bytes = max > 2147483647.0 ? 2147483647u : (unsigned) max;
    }
#else
    gv->config.max_queued_rexmit_bytes = 2147483647u;
#endif /* DDSI_INCLUDE_BANDWIDTH_LIMITING */
  }

  /* Verify thread properties refer to defined threads */
  if (!check_thread_properties (gv))
  {
    goto err_config_late_error;
  }

#ifdef DDSI_INCLUDE_NETWORK_CHANNELS
  {
    /* Determine number of configured channels to be able to
     determine the correct number of threads.  Also fix fields if
     at default, and check for some known IPv4/IPv6
     "compatibility" issues */
    struct config_channel_listelem *chptr = gv->config.channels;
    int error = 0;

    while (chptr)
    {
      size_t slen = strlen (chptr->name) + 5;
      char *thread_name = ddsrt_malloc (slen);
      (void) snprintf (thread_name, slen, "tev.%s", chptr->name);

      num_channels++;
      num_channel_threads += 2; /* xmit and dqueue */

      if (gv->config.transport_selector != TRANS_UDP && chptr->diffserv_field != 0)
      {
        DDS_ILOG (DDS_LC_ERROR, gv->config.domainId.value, "channel %s specifies IPv4 DiffServ settings which is incompatible with IPv6 use\n", chptr->name);
        error = 1;
      }

      if (
#ifdef DDSI_INCLUDE_BANDWIDTH_LIMITING
          chptr->auxiliary_bandwidth_limit > 0 ||
#endif
          lookup_thread_properties (thread_name))
        num_channel_threads++;

      ddsrt_free (thread_name);
      chptr = chptr->next;
    }
    if (error)
      goto err_config_late_error;
  }
#endif /* DDSI_INCLUDE_NETWORK_CHANNELS */

  /* Open tracing file after all possible config errors have been printed */
  if (! rtps_config_open_trace (gv))
  {
    goto err_config_late_error;
  }

  /* Thread admin: need max threads, which is currently (2 or 3) for each
     configured channel plus 9: main, recv (up to 3x), dqueue.builtin,
     lease, gc, debmon; once thread state admin has been inited, upgrade the
     main thread one participating in the thread tracking stuff as
     if it had been created using create_thread(). */
#if 0 /* FIXME: threads are per-process, not per-domain */
  {
  /* Temporary: thread states for each application thread is managed using thread_states structure
  */
#define USER_MAX_THREADS 50

#ifdef DDSI_INCLUDE_NETWORK_CHANNELS
    const unsigned max_threads = 9 + USER_MAX_THREADS + num_channel_threads + gv->config.ddsi2direct_max_threads;
#else
    const unsigned max_threads = 11 + USER_MAX_THREADS + gv->config.ddsi2direct_max_threads;
#endif
    thread_states_init (max_threads);
  }
#endif

  /* Now the per-thread-log-buffers are set up, so print the configuration.  After this there
     is no value to the source information for the various configuration elements, so free those. */
  config_print_cfgst (cfgst, &gv->logconfig);
  config_free_source_info (cfgst);
  return 0;

err_config_late_error:
  return -1;
}

struct joinleave_spdp_defmcip_helper_arg {
  struct q_globals *gv;
  int errcount;
  int dojoin;
};

static void joinleave_spdp_defmcip_helper (const nn_locator_t *loc, void *varg)
{
  struct joinleave_spdp_defmcip_helper_arg *arg = varg;
  if (!ddsi_is_mcaddr (arg->gv, loc))
    return;
#ifdef DDSI_INCLUDE_SSM
  /* Can't join SSM until we actually have a source */
  if (ddsi_is_ssm_mcaddr (arg->gv, loc))
    return;
#endif
  if (arg->dojoin) {
    if (ddsi_join_mc (arg->gv, arg->gv->mship, arg->gv->disc_conn_mc, NULL, loc) < 0 ||
        ddsi_join_mc (arg->gv, arg->gv->mship, arg->gv->data_conn_mc, NULL, loc) < 0)
      arg->errcount++;
  } else {
    if (ddsi_leave_mc (arg->gv, arg->gv->mship, arg->gv->disc_conn_mc, NULL, loc) < 0 ||
        ddsi_leave_mc (arg->gv, arg->gv->mship, arg->gv->data_conn_mc, NULL, loc) < 0)
      arg->errcount++;
  }
}

int joinleave_spdp_defmcip (struct q_globals *gv, int dojoin)
{
  /* Addrset provides an easy way to filter out duplicates */
  struct joinleave_spdp_defmcip_helper_arg arg;
  struct addrset *as = new_addrset ();
  arg.gv = gv;
  arg.errcount = 0;
  arg.dojoin = dojoin;
  if (gv->config.allowMulticast & AMC_SPDP)
    add_to_addrset (gv, as, &gv->loc_spdp_mc);
  if (gv->config.allowMulticast & ~AMC_SPDP)
    add_to_addrset (gv, as, &gv->loc_default_mc);
  addrset_forall (as, joinleave_spdp_defmcip_helper, &arg);
  unref_addrset (as);
  if (arg.errcount)
  {
<<<<<<< HEAD
    DDS_ERROR("rtps_init: failed to join multicast groups for domain %"PRId32" participant %d\n", config.domainId.value, config.participantIndex);
=======
    GVERROR ("rtps_init: failed to join multicast groups for domain %"PRIu32" participant %d\n", gv->config.domainId, gv->config.participantIndex);
>>>>>>> 1c8c2944
    return -1;
  }
  return 0;
}

int create_multicast_sockets (struct q_globals *gv)
{
  ddsi_tran_qos_t qos = ddsi_tran_create_qos ();
  ddsi_tran_conn_t disc, data;
  uint32_t port;
  qos->m_multicast = 1;

  /* FIXME: should check for overflow */
  port = (uint32_t) (gv->config.port_base + gv->config.port_dg * gv->config.domainId + gv->config.port_d0);
  if ((disc = ddsi_factory_create_conn (gv->m_factory, port, qos)) == NULL)
    goto err_disc;
  if (gv->config.many_sockets_mode == MSM_NO_UNICAST)
  {
    /* FIXME: not quite logical to tie this to "no unicast" */
    data = disc;
  }
  else
  {
    port = (uint32_t) (gv->config.port_base + gv->config.port_dg * gv->config.domainId + gv->config.port_d2);
    if ((data = ddsi_factory_create_conn (gv->m_factory, port, qos)) == NULL)
      goto err_data;
  }
  ddsi_tran_free_qos (qos);

<<<<<<< HEAD
  gv.disc_conn_mc = disc;
  gv.data_conn_mc = data;
  DDS_TRACE("Multicast Ports: discovery %"PRIu32" data %"PRIu32" \n",
          ddsi_conn_port (gv.disc_conn_mc), ddsi_conn_port (gv.data_conn_mc));
=======
  gv->disc_conn_mc = disc;
  gv->data_conn_mc = data;
  GVTRACE ("Multicast Ports: discovery %"PRIu32" data %"PRIu32" \n",
           ddsi_conn_port (gv->disc_conn_mc), ddsi_conn_port (gv->data_conn_mc));
>>>>>>> 1c8c2944
  return 1;

err_data:
  ddsi_conn_free (disc);
err_disc:
  ddsi_tran_free_qos (qos);
  return 0;
}

static void rtps_term_prep (struct q_globals *gv)
{
  /* Stop all I/O */
  ddsrt_mutex_lock (&gv->lock);
  if (ddsrt_atomic_ld32 (&gv->rtps_keepgoing))
  {
    ddsrt_atomic_st32 (&gv->rtps_keepgoing, 0); /* so threads will stop once they get round to checking */
    ddsrt_atomic_fence ();
    /* can't wake up throttle_writer, currently, but it'll check every few seconds */
    trigger_recv_threads (gv);
  }
  ddsrt_mutex_unlock (&gv->lock);
}

struct wait_for_receive_threads_helper_arg {
  struct q_globals *gv;
  unsigned count;
};

static void wait_for_receive_threads_helper (struct xevent *xev, void *varg, nn_mtime_t tnow)
{
  struct wait_for_receive_threads_helper_arg * const arg = varg;
  if (arg->count++ == arg->gv->config.recv_thread_stop_maxretries)
    abort ();
  trigger_recv_threads (arg->gv);
  resched_xevent_if_earlier (xev, add_duration_to_mtime (tnow, T_SECOND));
}

static void wait_for_receive_threads (struct q_globals *gv)
{
  struct xevent *trigev;
  struct wait_for_receive_threads_helper_arg cbarg;
  cbarg.gv = gv;
  cbarg.count = 0;
  if ((trigev = qxev_callback (gv->xevents, add_duration_to_mtime (now_mt (), T_SECOND), wait_for_receive_threads_helper, &cbarg)) == NULL)
  {
    /* retrying is to deal a packet geting lost because the socket buffer is full or because the
       macOS firewall (and perhaps others) likes to ask if the process is allowed to receive data,
       dropping the packets until the user approves. */
    GVWARNING ("wait_for_receive_threads: failed to schedule periodic triggering of the receive threads to deal with packet loss\n");
  }
  for (uint32_t i = 0; i < gv->n_recv_threads; i++)
  {
    if (gv->recv_threads[i].ts)
    {
      join_thread (gv->recv_threads[i].ts);
      /* setting .ts to NULL helps in sanity checking */
      gv->recv_threads[i].ts = NULL;
    }
  }
  if (trigev)
  {
    delete_xevent (trigev);
  }
}

static struct ddsi_sertopic *make_special_topic (struct serdatapool *serpool, uint16_t enc_id, const struct ddsi_serdata_ops *ops)
{
  /* FIXME: two things (at least)
     - it claims there is a key, but the underlying type description is missing
       that only works as long as it ends up comparing the keyhash field ...
       the keyhash field should be eliminated; but this can simply be moved over to an alternate
       topic class, it need not use the "default" one, that's mere expediency
     - initialising/freeing them here, in this manner, is not very clean
       it should be moved to somewhere in the topic implementation
       (kinda natural if they stop being "default" ones) */
  struct ddsi_sertopic_default *st = ddsrt_malloc (sizeof (*st));
  memset (st, 0, sizeof (*st));
  ddsi_sertopic_init_anon (&st->c, &ddsi_sertopic_ops_default, ops, false);
  st->native_encoding_identifier = enc_id;
  st->serpool = serpool;
  st->nkeys = 1;
  return (struct ddsi_sertopic *) st;
}

static void make_special_topics (struct q_globals *gv)
{
  gv->plist_topic = make_special_topic (gv->serpool, DDSRT_ENDIAN == DDSRT_LITTLE_ENDIAN ? PL_CDR_LE : PL_CDR_BE, &ddsi_serdata_ops_plist);
  gv->rawcdr_topic = make_special_topic (gv->serpool, DDSRT_ENDIAN == DDSRT_LITTLE_ENDIAN ? CDR_LE : CDR_BE, &ddsi_serdata_ops_rawcdr);
}

static void free_special_topics (struct q_globals *gv)
{
  ddsi_sertopic_unref (gv->plist_topic);
  ddsi_sertopic_unref (gv->rawcdr_topic);
}

static int setup_and_start_recv_threads (struct q_globals *gv)
{
  for (uint32_t i = 0; i < MAX_RECV_THREADS; i++)
  {
    gv->recv_threads[i].ts = NULL;
    gv->recv_threads[i].arg.mode = RTM_SINGLE;
    gv->recv_threads[i].arg.rbpool = NULL;
    gv->recv_threads[i].arg.gv = gv;
    gv->recv_threads[i].arg.u.single.loc = NULL;
    gv->recv_threads[i].arg.u.single.conn = NULL;
  }

  /* First thread always uses a waitset and gobbles up all sockets not handled by dedicated threads - FIXME: MSM_NO_UNICAST mode with UDP probably doesn't even need this one to use a waitset */
  gv->n_recv_threads = 1;
  gv->recv_threads[0].name = "recv";
  gv->recv_threads[0].arg.mode = RTM_MANY;
  if (gv->m_factory->m_connless && gv->config.many_sockets_mode != MSM_NO_UNICAST && gv->config.multiple_recv_threads)
  {
<<<<<<< HEAD
    if (ddsi_is_mcaddr (&gv.loc_default_mc) && !ddsi_is_ssm_mcaddr (&gv.loc_default_mc) && (config.allowMulticast & AMC_ASM))
=======
    if (ddsi_is_mcaddr (gv, &gv->loc_default_mc) && !ddsi_is_ssm_mcaddr (gv, &gv->loc_default_mc) && (gv->config.allowMulticast & AMC_ASM))
>>>>>>> 1c8c2944
    {
      /* Multicast enabled, but it isn't an SSM address => handle data multicasts on a separate thread (the trouble with SSM addresses is that we only join matching writers, which our own sockets typically would not be) */
      gv->recv_threads[gv->n_recv_threads].name = "recvMC";
      gv->recv_threads[gv->n_recv_threads].arg.mode = RTM_SINGLE;
      gv->recv_threads[gv->n_recv_threads].arg.u.single.conn = gv->data_conn_mc;
      gv->recv_threads[gv->n_recv_threads].arg.u.single.loc = &gv->loc_default_mc;
      ddsi_conn_disable_multiplexing (gv->data_conn_mc);
      gv->n_recv_threads++;
    }
    if (gv->config.many_sockets_mode == MSM_SINGLE_UNICAST)
    {
      /* No per-participant sockets => handle data unicasts on a separate thread as well */
      gv->recv_threads[gv->n_recv_threads].name = "recvUC";
      gv->recv_threads[gv->n_recv_threads].arg.mode = RTM_SINGLE;
      gv->recv_threads[gv->n_recv_threads].arg.u.single.conn = gv->data_conn_uc;
      gv->recv_threads[gv->n_recv_threads].arg.u.single.loc = &gv->loc_default_uc;
      ddsi_conn_disable_multiplexing (gv->data_conn_uc);
      gv->n_recv_threads++;
    }
  }
  assert (gv->n_recv_threads <= MAX_RECV_THREADS);

  /* For each thread, create rbufpool and waitset if needed, then start it */
  for (uint32_t i = 0; i < gv->n_recv_threads; i++)
  {
    /* We create the rbufpool for the receive thread, and so we'll
       become the initial owner thread. The receive thread will change
       it before it does anything with it. */
    if ((gv->recv_threads[i].arg.rbpool = nn_rbufpool_new (&gv->logconfig, gv->config.rbuf_size, gv->config.rmsg_chunk_size)) == NULL)
    {
      GVERROR ("rtps_init: can't allocate receive buffer pool for thread %s\n", gv->recv_threads[i].name);
      goto fail;
    }
    if (gv->recv_threads[i].arg.mode == RTM_MANY)
    {
      if ((gv->recv_threads[i].arg.u.many.ws = os_sockWaitsetNew ()) == NULL)
      {
        GVERROR ("rtps_init: can't allocate sock waitset for thread %s\n", gv->recv_threads[i].name);
        goto fail;
      }
    }
<<<<<<< HEAD
    if (create_thread (&gv.recv_threads[i].ts, gv.recv_threads[i].name, recv_thread, &gv.recv_threads[i].arg) != DDS_RETCODE_OK)
=======
    if (create_thread (&gv->recv_threads[i].ts, gv, gv->recv_threads[i].name, recv_thread, &gv->recv_threads[i].arg) != DDS_RETCODE_OK)
>>>>>>> 1c8c2944
    {
      GVERROR ("rtps_init: failed to start thread %s\n", gv->recv_threads[i].name);
      goto fail;
    }
  }
  return 0;

fail:
  /* to trigger any threads we already started to stop - xevent thread has already been started */
  rtps_term_prep (gv);
  wait_for_receive_threads (gv);
  for (uint32_t i = 0; i < gv->n_recv_threads; i++)
  {
    if (gv->recv_threads[i].arg.mode == RTM_MANY && gv->recv_threads[i].arg.u.many.ws)
      os_sockWaitsetFree (gv->recv_threads[i].arg.u.many.ws);
    if (gv->recv_threads[i].arg.rbpool)
      nn_rbufpool_free (gv->recv_threads[i].arg.rbpool);
  }
  return -1;
}

int rtps_init (struct q_globals *gv)
{
  uint32_t port_disc_uc = 0;
  uint32_t port_data_uc = 0;
  bool mc_available = true;

  gv->tstart = now ();    /* wall clock time, used in logs */

  nn_plist_init_tables ();

  gv->disc_conn_uc = NULL;
  gv->data_conn_uc = NULL;
  gv->disc_conn_mc = NULL;
  gv->data_conn_mc = NULL;
  gv->tev_conn = NULL;
  gv->listener = NULL;
  gv->thread_pool = NULL;
  gv->debmon = NULL;

  /* Print start time for referencing relative times in the remainder of the DDS_LOG. */
  {
    int sec = (int) (gv->tstart.v / 1000000000);
    int usec = (int) (gv->tstart.v % 1000000000) / 1000;
    char str[DDSRT_RFC3339STRLEN+1];
    ddsrt_ctime(gv->tstart.v, str, sizeof(str));
    GVLOG (DDS_LC_CONFIG, "started at %d.06%d -- %s\n", sec, usec, str);
  }

  /* Initialize thread pool */
  if (gv->config.tp_enable)
  {
<<<<<<< HEAD
    gv.thread_pool = ddsrt_thread_pool_new
      (config.tp_threads, config.tp_max_threads, 0, NULL);
=======
    gv->thread_pool = ddsrt_thread_pool_new (gv->config.tp_threads, gv->config.tp_max_threads, 0, NULL);
>>>>>>> 1c8c2944
  }

  /* Initialize UDP or TCP transport and resolve factory */
  switch (gv->config.transport_selector)
  {
    case TRANS_DEFAULT:
      assert(0);
    case TRANS_UDP:
    case TRANS_UDP6:
      gv->config.publish_uc_locators = 1;
      gv->config.enable_uc_locators = 1;
      if (ddsi_udp_init (gv) < 0)
        goto err_udp_tcp_init;
      gv->m_factory = ddsi_factory_find (gv, gv->config.transport_selector == TRANS_UDP ? "udp" : "udp6");
      break;
    case TRANS_TCP:
    case TRANS_TCP6:
      gv->config.publish_uc_locators = (gv->config.tcp_port != -1);
      gv->config.enable_uc_locators = 1;
      /* TCP affects what features are supported/required */
<<<<<<< HEAD
      config.many_sockets_mode = MSM_SINGLE_UNICAST;
      config.allowMulticast = AMC_FALSE;
      if (ddsi_tcp_init () < 0)
=======
      gv->config.many_sockets_mode = MSM_SINGLE_UNICAST;
      gv->config.allowMulticast = AMC_FALSE;
      if (ddsi_tcp_init (gv) < 0)
>>>>>>> 1c8c2944
        goto err_udp_tcp_init;
      gv->m_factory = ddsi_factory_find (gv, gv->config.transport_selector == TRANS_TCP ? "tcp" : "tcp6");
      break;
    case TRANS_RAWETH:
      gv->config.publish_uc_locators = 1;
      gv->config.enable_uc_locators = 0;
      gv->config.participantIndex = PARTICIPANT_INDEX_NONE;
      gv->config.many_sockets_mode = MSM_NO_UNICAST;
      if (ddsi_raweth_init (gv) < 0)
        goto err_udp_tcp_init;
      gv->m_factory = ddsi_factory_find (gv, "raweth");
      break;
  }

  if (!find_own_ip (gv, gv->config.networkAddressString))
  {
    /* find_own_ip already logs a more informative error message */
    GVLOG (DDS_LC_CONFIG, "No network interface selected\n");
    goto err_find_own_ip;
  }
  if (gv->config.allowMulticast)
  {
    if (!gv->interfaces[gv->selected_interface].mc_capable)
    {
<<<<<<< HEAD
      DDS_WARNING("selected interface is not multicast-capable: disabling multicast\n");
      config.allowMulticast = AMC_FALSE;
=======
      GVWARNING ("selected interface is not multicast-capable: disabling multicast\n");
      gv->config.allowMulticast = AMC_FALSE;
>>>>>>> 1c8c2944
      /* ensure discovery can work: firstly, that the process will be reachable on a "well-known" port
         number, and secondly, that the local interface's IP address gets added to the discovery
         address set */
      gv->config.participantIndex = PARTICIPANT_INDEX_AUTO;
      mc_available = false;
    }
    else if (gv->config.allowMulticast & AMC_DEFAULT)
    {
      /* default is dependent on network interface type: if multicast is believed to be flaky,
         use multicast only for SPDP packets */
      assert ((gv->config.allowMulticast & ~AMC_DEFAULT) == 0);
      if (gv->interfaces[gv->selected_interface].mc_flaky)
      {
        gv->config.allowMulticast = AMC_SPDP;
        GVLOG (DDS_LC_CONFIG, "presumed flaky multicast, use for SPDP only\n");
      }
      else
      {
        GVLOG (DDS_LC_CONFIG, "presumed robust multicast support, use for everything\n");
        gv->config.allowMulticast = AMC_TRUE;
      }
    }
  }
  
  assert ((gv->config.allowMulticast & AMC_DEFAULT) == 0);
  if (set_recvips (gv) < 0)
    goto err_set_recvips;
  if (set_spdp_address (gv) < 0)
    goto err_set_ext_address;
  if (set_default_mc_address (gv) < 0)
    goto err_set_ext_address;
  if (set_ext_address_and_mask (gv) < 0)
    goto err_set_ext_address;

  {
    char buf[DDSI_LOCSTRLEN];
    /* the "ownip", "extip" labels in the trace have been there for so long, that it seems worthwhile to retain them even though they need not be IP any longer */
    GVLOG (DDS_LC_CONFIG, "ownip: %s\n", ddsi_locator_to_string_no_port (gv, buf, sizeof(buf), &gv->ownloc));
    GVLOG (DDS_LC_CONFIG, "extip: %s\n", ddsi_locator_to_string_no_port (gv, buf, sizeof(buf), &gv->extloc));
    GVLOG (DDS_LC_CONFIG, "extmask: %s%s\n", ddsi_locator_to_string_no_port (gv, buf, sizeof(buf), &gv->extmask), gv->m_factory->m_kind != NN_LOCATOR_KIND_UDPv4 ? " (not applicable)" : "");
    GVLOG (DDS_LC_CONFIG, "networkid: 0x%lx\n", (unsigned long) gv->myNetworkId);
    GVLOG (DDS_LC_CONFIG, "SPDP MC: %s\n", ddsi_locator_to_string_no_port (gv, buf, sizeof(buf), &gv->loc_spdp_mc));
    GVLOG (DDS_LC_CONFIG, "default MC: %s\n", ddsi_locator_to_string_no_port (gv, buf, sizeof(buf), &gv->loc_default_mc));
#ifdef DDSI_INCLUDE_SSM
    GVLOG (DDS_LC_CONFIG, "SSM support included\n");
#endif
  }

  if (gv->ownloc.kind != gv->extloc.kind)
    DDS_FATAL ("mismatch between network address kinds\n");

#ifdef DDSI_INCLUDE_NETWORK_PARTITIONS
  /* Convert address sets in partition mappings from string to address sets */
  {
    const uint32_t port = gv->config.port_base + gv->config.port_dg * gv->config.domainId + gv->config.port_d2;
    struct config_networkpartition_listelem *np;
    for (np = gv->config.networkPartitions; np; np = np->next)
    {
      static const char msgtag_fixed[] = ": partition address";
      size_t slen = strlen (np->name) + sizeof (msgtag_fixed);
      char * msgtag = ddsrt_malloc (slen);
      int rc;
      snprintf (msgtag, slen, "%s%s", np->name, msgtag_fixed);
      np->as = new_addrset ();
      rc = add_addresses_to_addrset (gv, np->as, np->address_string, (int) port, msgtag, 1);
      ddsrt_free (msgtag);
      if (rc < 0)
        goto err_network_partition_addrset;
    }
  }
#endif

<<<<<<< HEAD
  (ddsi_plugin.init_fn) ();

  gv.xmsgpool = nn_xmsgpool_new ();
  gv.serpool = ddsi_serdatapool_new ();
=======
  gv->xmsgpool = nn_xmsgpool_new ();
  gv->serpool = ddsi_serdatapool_new ();
>>>>>>> 1c8c2944

#ifdef DDSI_INCLUDE_ENCRYPTION
  if (q_security_plugin.new_decoder)
  {
    gv->recvSecurityCodec = (q_security_plugin.new_decoder) ();
    GVLOG (DDS_LC_CONFIG, "decoderset created\n");
  }
#endif

  nn_plist_init_default_participant (&gv->default_plist_pp);
  nn_plist_init_default_participant (&gv->default_local_plist_pp);
  nn_xqos_init_default_reader (&gv->default_xqos_rd);
  nn_xqos_init_default_writer (&gv->default_xqos_wr);
  nn_xqos_init_default_writer_noautodispose (&gv->default_xqos_wr_nad);
  nn_xqos_init_default_topic (&gv->default_xqos_tp);
  nn_xqos_init_default_subscriber (&gv->default_xqos_sub);
  nn_xqos_init_default_publisher (&gv->default_xqos_pub);
  nn_xqos_copy (&gv->spdp_endpoint_xqos, &gv->default_xqos_rd);
  gv->spdp_endpoint_xqos.durability.kind = DDS_DURABILITY_TRANSIENT_LOCAL;
  make_builtin_endpoint_xqos (&gv->builtin_endpoint_xqos_rd, &gv->default_xqos_rd);
  make_builtin_endpoint_xqos (&gv->builtin_endpoint_xqos_wr, &gv->default_xqos_wr);

  make_special_topics (gv);

  ddsrt_mutex_init (&gv->participant_set_lock);
  ddsrt_cond_init (&gv->participant_set_cond);
  lease_management_init (gv);
  gv->deleted_participants = deleted_participants_admin_new (gv->config.prune_deleted_ppant.delay);
  gv->guid_hash = ephash_new (gv);

  ddsrt_mutex_init (&gv->privileged_pp_lock);
  gv->privileged_pp = NULL;

  /* Template PP guid -- protected by privileged_pp_lock for simplicity */
  gv->next_ppguid.prefix.u[0] = locator_to_hopefully_unique_uint32 (&gv->ownloc);
  gv->next_ppguid.prefix.u[1] = (unsigned) ddsrt_getpid ();
  gv->next_ppguid.prefix.u[2] = 1;
  gv->next_ppguid.entityid.u = NN_ENTITYID_PARTICIPANT;

  ddsrt_mutex_init (&gv->lock);
  ddsrt_mutex_init (&gv->spdp_lock);
  gv->spdp_defrag = nn_defrag_new (&gv->logconfig, NN_DEFRAG_DROP_OLDEST, gv->config.defrag_unreliable_maxsamples);
  gv->spdp_reorder = nn_reorder_new (&gv->logconfig, NN_REORDER_MODE_ALWAYS_DELIVER, gv->config.primary_reorder_maxsamples, false);

  gv->m_tkmap = ddsi_tkmap_new (gv);

  if (gv->m_factory->m_connless)
  {
    if (gv->config.participantIndex >= 0 || gv->config.participantIndex == PARTICIPANT_INDEX_NONE)
    {
      if (make_uc_sockets (gv, &port_disc_uc, &port_data_uc, gv->config.participantIndex) < 0)
      {
<<<<<<< HEAD
        DDS_ERROR("rtps_init: failed to create unicast sockets for domain %"PRId32" participant %d\n", config.domainId.value, config.participantIndex);
=======
        GVERROR ("rtps_init: failed to create unicast sockets for domain %"PRId32" participant %d\n", gv->config.domainId, gv->config.participantIndex);
>>>>>>> 1c8c2944
        goto err_unicast_sockets;
      }
    }
    else if (gv->config.participantIndex == PARTICIPANT_INDEX_AUTO)
    {
      /* try to find a free one, and update gv->config.participantIndex */
      int ppid;
      GVLOG (DDS_LC_CONFIG, "rtps_init: trying to find a free participant index\n");
      for (ppid = 0; ppid <= gv->config.maxAutoParticipantIndex; ppid++)
      {
        int r = make_uc_sockets (gv, &port_disc_uc, &port_data_uc, ppid);
        if (r == 0) /* Success! */
          break;
        else if (r == -1) /* Try next one */
          continue;
        else /* Oops! */
        {
<<<<<<< HEAD
          DDS_ERROR("rtps_init: failed to create unicast sockets for domain %"PRId32" participant %d\n", config.domainId.value, ppid);
=======
          GVERROR ("rtps_init: failed to create unicast sockets for domain %"PRId32" participant %d\n", gv->config.domainId, ppid);
>>>>>>> 1c8c2944
          goto err_unicast_sockets;
        }
      }
      if (ppid > gv->config.maxAutoParticipantIndex)
      {
<<<<<<< HEAD
        DDS_ERROR("rtps_init: failed to find a free participant index for domain %"PRId32"\n", config.domainId.value);
=======
        GVERROR ("rtps_init: failed to find a free participant index for domain %"PRId32"\n", gv->config.domainId);
>>>>>>> 1c8c2944
        goto err_unicast_sockets;
      }
      gv->config.participantIndex = ppid;
    }
    else
    {
      assert(0);
    }
<<<<<<< HEAD
    DDS_LOG(DDS_LC_CONFIG, "rtps_init: uc ports: disc %"PRIu32" data %"PRIu32"\n", port_disc_uc, port_data_uc);
  }
  DDS_LOG(DDS_LC_CONFIG, "rtps_init: domainid %"PRId32" participantid %d\n", config.domainId.value, config.participantIndex);
=======
    GVLOG (DDS_LC_CONFIG, "rtps_init: uc ports: disc %"PRIu32" data %"PRIu32"\n", port_disc_uc, port_data_uc);
  }
  GVLOG (DDS_LC_CONFIG, "rtps_init: domainid %"PRId32" participantid %d\n", gv->config.domainId, gv->config.participantIndex);
>>>>>>> 1c8c2944

  if (gv->config.pcap_file && *gv->config.pcap_file)
  {
    gv->pcap_fp = new_pcap_file (&gv->logconfig, gv->config.pcap_file);
    if (gv->pcap_fp)
    {
      ddsrt_mutex_init (&gv->pcap_lock);
    }
  }
  else
  {
    gv->pcap_fp = NULL;
  }

  gv->mship = new_group_membership();

  if (gv->m_factory->m_connless)
  {
<<<<<<< HEAD
    if (!(config.many_sockets_mode == MSM_NO_UNICAST && config.allowMulticast))
      DDS_TRACE("Unicast Ports: discovery %"PRIu32" data %"PRIu32"\n", ddsi_conn_port (gv.disc_conn_uc), ddsi_conn_port (gv.data_conn_uc));
=======
    if (!(gv->config.many_sockets_mode == MSM_NO_UNICAST && gv->config.allowMulticast))
      GVTRACE ("Unicast Ports: discovery %"PRIu32" data %"PRIu32"\n", ddsi_conn_port (gv->disc_conn_uc), ddsi_conn_port (gv->data_conn_uc));
>>>>>>> 1c8c2944

    if (gv->config.allowMulticast)
    {
      if (!create_multicast_sockets (gv))
        goto err_mc_conn;

      if (gv->config.many_sockets_mode == MSM_NO_UNICAST)
      {
        gv->data_conn_uc = gv->data_conn_mc;
        gv->disc_conn_uc = gv->disc_conn_mc;
      }

      /* Set multicast locators */
      if (!is_unspec_locator(&gv->loc_spdp_mc))
        gv->loc_spdp_mc.port = ddsi_conn_port (gv->disc_conn_mc);
      if (!is_unspec_locator(&gv->loc_meta_mc))
        gv->loc_meta_mc.port = ddsi_conn_port (gv->disc_conn_mc);
      if (!is_unspec_locator(&gv->loc_default_mc))
        gv->loc_default_mc.port = ddsi_conn_port (gv->data_conn_mc);

      if (joinleave_spdp_defmcip (gv, 1) < 0)
        goto err_mc_conn;
    }
  }
  else
  {
    /* Must have a data_conn_uc/tev_conn/transmit_conn */
    gv->data_conn_uc = ddsi_factory_create_conn (gv->m_factory, 0, NULL);

    if (gv->config.tcp_port != -1)
    {
      gv->listener = ddsi_factory_create_listener (gv->m_factory, gv->config.tcp_port, NULL);
      if (gv->listener == NULL || ddsi_listener_listen (gv->listener) != 0)
      {
        GVERROR ("Failed to create %s listener\n", gv->m_factory->m_typename);
        if (gv->listener)
          ddsi_listener_free(gv->listener);
        goto err_mc_conn;
      }

      /* Set unicast locators from listener */
      set_unspec_locator (&gv->loc_spdp_mc);
      set_unspec_locator (&gv->loc_meta_mc);
      set_unspec_locator (&gv->loc_default_mc);

      ddsi_listener_locator (gv->listener, &gv->loc_meta_uc);
      ddsi_listener_locator (gv->listener, &gv->loc_default_uc);
    }
  }

  /* Create shared transmit connection */

  gv->tev_conn = gv->data_conn_uc;
  GVTRACE ("Timed event transmit port: %d\n", (int) ddsi_conn_port (gv->tev_conn));

#ifdef DDSI_INCLUDE_NETWORK_CHANNELS
  {
    struct config_channel_listelem *chptr = gv->config.channels;
    while (chptr)
    {
      size_t slen = strlen (chptr->name) + 5;
      char * tname = ddsrt_malloc (slen);
      (void) snprintf (tname, slen, "tev.%s", chptr->name);

      /* Only actually create new connection if diffserv set */

      if (chptr->diffserv_field)
      {
        ddsi_tran_qos_t qos = ddsi_tran_create_qos ();
        qos->m_diffserv = chptr->diffserv_field;
        chptr->transmit_conn = ddsi_factory_create_conn (gv->m_factory, 0, qos);
        ddsi_tran_free_qos (qos);
        if (chptr->transmit_conn == NULL)
        {
          DDS_FATAL ("failed to create transmit connection for channel %s\n", chptr->name);
        }
      }
      else
      {
        chptr->transmit_conn = gv->data_conn_uc;
      }
      GVTRACE ("channel %s: transmit port %d\n", chptr->name, (int) ddsi_tran_port (chptr->transmit_conn));

#ifdef DDSI_INCLUDE_BANDWIDTH_LIMITING
      if (chptr->auxiliary_bandwidth_limit > 0 || lookup_thread_properties (tname))
      {
        chptr->evq = xeventq_new
        (
          chptr->transmit_conn,
          gv->config.max_queued_rexmit_bytes,
          gv->config.max_queued_rexmit_msgs,
          chptr->auxiliary_bandwidth_limit
        );
      }
#else
      if (lookup_thread_properties (tname))
      {
        chptr->evq = xeventq_new
        (
          chptr->transmit_conn,
          gv->config.max_queued_rexmit_bytes,
          gv->config.max_queued_rexmit_msgs,
          0
        );
      }
#endif
      ddsrt_free (tname);
      chptr = chptr->next;
    }
  }
#endif /* DDSI_INCLUDE_NETWORK_CHANNELS */

  /* Create event queues */

  gv->xevents = xeventq_new
  (
    gv->tev_conn,
    gv->config.max_queued_rexmit_bytes,
    gv->config.max_queued_rexmit_msgs,
#ifdef DDSI_INCLUDE_BANDWIDTH_LIMITING
    gv->config.auxiliary_bandwidth_limit
#else
    0
#endif
  );

<<<<<<< HEAD
  gv.as_disc = new_addrset ();
  if (config.allowMulticast & AMC_SPDP)
    add_to_addrset (gv.as_disc, &gv.loc_spdp_mc);
=======
  gv->as_disc = new_addrset ();
  if (gv->config.allowMulticast & AMC_SPDP)
    add_to_addrset (gv, gv->as_disc, &gv->loc_spdp_mc);
>>>>>>> 1c8c2944
  /* If multicast was enabled but not available, always add the local interface to the discovery address set.
     Conversion via string and add_peer_addresses has the benefit that the port number expansion happens
     automatically. */
  if (!mc_available)
  {
    struct config_peer_listelem peer_local;
    char local_addr[DDSI_LOCSTRLEN];
    ddsi_locator_to_string_no_port (gv, local_addr, sizeof (local_addr), &gv->interfaces[gv->selected_interface].loc);
    peer_local.next = NULL;
    peer_local.peer = local_addr;
    add_peer_addresses (gv, gv->as_disc, &peer_local);
  }
  if (gv->config.peers)
  {
    add_peer_addresses (gv, gv->as_disc, gv->config.peers);
  }
  if (gv->config.peers_group)
  {
    gv->as_disc_group = new_addrset ();
    add_peer_addresses (gv, gv->as_disc_group, gv->config.peers_group);
  }
  else
  {
    gv->as_disc_group = NULL;
  }

  gv->gcreq_queue = gcreq_queue_new (gv);

  ddsrt_atomic_st32 (&gv->rtps_keepgoing, 1);

<<<<<<< HEAD
  if (config.xpack_send_async)
  {
    nn_xpack_sendq_init();
    nn_xpack_sendq_start();
  }

  gv.builtins_dqueue = nn_dqueue_new ("builtins", config.delivery_queue_maxsamples, builtins_dqueue_handler, NULL);
#ifdef DDSI_INCLUDE_NETWORK_CHANNELS
  for (struct config_channel_listelem *chptr = config.channels; chptr; chptr = chptr->next)
    chptr->dqueue = nn_dqueue_new (chptr->name, config.delivery_queue_maxsamples, user_dqueue_handler, NULL);
=======
  if (gv->config.xpack_send_async)
  {
    nn_xpack_sendq_init (gv);
    nn_xpack_sendq_start (gv);
  }

  gv->builtins_dqueue = nn_dqueue_new ("builtins", gv, gv->config.delivery_queue_maxsamples, builtins_dqueue_handler, NULL);
#ifdef DDSI_INCLUDE_NETWORK_CHANNELS
  for (struct config_channel_listelem *chptr = gv->config.channels; chptr; chptr = chptr->next)
    chptr->dqueue = nn_dqueue_new (chptr->name, &gv->config, gv->config.delivery_queue_maxsamples, user_dqueue_handler, NULL);
>>>>>>> 1c8c2944
#else
  gv->user_dqueue = nn_dqueue_new ("user", gv, gv->config.delivery_queue_maxsamples, user_dqueue_handler, NULL);
#endif

  return 0;

err_mc_conn:
  if (gv->disc_conn_mc)
    ddsi_conn_free (gv->disc_conn_mc);
  if (gv->data_conn_mc && gv->data_conn_mc != gv->disc_conn_mc)
    ddsi_conn_free (gv->data_conn_mc);
  if (gv->pcap_fp)
    ddsrt_mutex_destroy (&gv->pcap_lock);
  if (gv->disc_conn_uc != gv->disc_conn_mc)
    ddsi_conn_free (gv->disc_conn_uc);
  if (gv->data_conn_uc != gv->disc_conn_uc)
    ddsi_conn_free (gv->data_conn_uc);
  free_group_membership (gv->mship);
err_unicast_sockets:
  ddsi_tkmap_free (gv->m_tkmap);
  nn_reorder_free (gv->spdp_reorder);
  nn_defrag_free (gv->spdp_defrag);
  ddsrt_mutex_destroy (&gv->spdp_lock);
  ddsrt_mutex_destroy (&gv->lock);
  ddsrt_mutex_destroy (&gv->privileged_pp_lock);
  ephash_free (gv->guid_hash);
  gv->guid_hash = NULL;
  deleted_participants_admin_free (gv->deleted_participants);
  lease_management_term (gv);
  ddsrt_cond_destroy (&gv->participant_set_cond);
  ddsrt_mutex_destroy (&gv->participant_set_lock);
  free_special_topics (gv);
#ifdef DDSI_INCLUDE_ENCRYPTION
  if (q_security_plugin.free_decoder)
    q_security_plugin.free_decoder (gv->recvSecurityCodec);
#endif
  nn_xqos_fini (&gv->builtin_endpoint_xqos_wr);
  nn_xqos_fini (&gv->builtin_endpoint_xqos_rd);
  nn_xqos_fini (&gv->spdp_endpoint_xqos);
  nn_xqos_fini (&gv->default_xqos_pub);
  nn_xqos_fini (&gv->default_xqos_sub);
  nn_xqos_fini (&gv->default_xqos_tp);
  nn_xqos_fini (&gv->default_xqos_wr_nad);
  nn_xqos_fini (&gv->default_xqos_wr);
  nn_xqos_fini (&gv->default_xqos_rd);
  nn_plist_fini (&gv->default_local_plist_pp);
  nn_plist_fini (&gv->default_plist_pp);
  ddsi_serdatapool_free (gv->serpool);
  nn_xmsgpool_free (gv->xmsgpool);
#ifdef DDSI_INCLUDE_NETWORK_PARTITIONS
err_network_partition_addrset:
  for (struct config_networkpartition_listelem *np = gv->config.networkPartitions; np; np = np->next)
    unref_addrset (np->as);
#endif
err_set_ext_address:
  while (gv->recvips)
  {
    struct config_in_addr_node *n = gv->recvips;
    gv->recvips = n->next;
    ddsrt_free (n);
  }
err_set_recvips:
err_find_own_ip:
  for (int i = 0; i < gv->n_interfaces; i++)
    ddsrt_free (gv->interfaces[i].name);
  ddsi_tran_factories_fini (gv);
err_udp_tcp_init:
<<<<<<< HEAD
  if (config.tp_enable)
    ddsrt_thread_pool_free (gv.thread_pool);
=======
  if (gv->config.tp_enable)
    ddsrt_thread_pool_free (gv->thread_pool);
>>>>>>> 1c8c2944
  return -1;
}

#ifdef DDSI_INCLUDE_NETWORK_CHANNELS
static void stop_all_xeventq_upto (struct config_channel_listelem *chptr)
{
<<<<<<< HEAD
  for (struct config_channel_listelem *chptr1 = config.channels; chptr1 != chptr; chptr1 = chptr1->next)
=======
  for (struct config_channel_listelem *chptr1 = gv->config.channels; chptr1 != chptr; chptr1 = chptr1->next)
>>>>>>> 1c8c2944
    if (chptr1->evq)
      xeventq_stop (chptr1->evq);
}
#endif

<<<<<<< HEAD
int rtps_start (void)
{
  if (xeventq_start (gv.xevents, NULL) < 0)
    return -1;
#ifdef DDSI_INCLUDE_NETWORK_CHANNELS
  for (struct config_channel_listelem *chptr = config.channels; chptr; chptr = chptr->next)
=======
int rtps_start (struct q_globals *gv)
{
  if (xeventq_start (gv->xevents, NULL) < 0)
    return -1;
#ifdef DDSI_INCLUDE_NETWORK_CHANNELS
  for (struct config_channel_listelem *chptr = gv->config.channels; chptr; chptr = chptr->next)
>>>>>>> 1c8c2944
  {
    if (chptr->evq)
    {
      if (xeventq_start (chptr->evq, chptr->name) < 0)
      {
        stop_all_xeventq_upto (chptr);
<<<<<<< HEAD
        xeventq_stop (gv.xevents);
=======
        xeventq_stop (gv->xevents);
>>>>>>> 1c8c2944
        return -1;
      }
    }
  }
#endif

<<<<<<< HEAD
  if (setup_and_start_recv_threads () < 0)
=======
  if (setup_and_start_recv_threads (gv) < 0)
>>>>>>> 1c8c2944
  {
#ifdef DDSI_INCLUDE_NETWORK_CHANNELS
    stop_all_xeventq_upto (NULL);
#endif
<<<<<<< HEAD
    xeventq_stop (gv.xevents);
    return -1;
  }
  if (gv.listener)
  {
    create_thread (&gv.listen_ts, "listen", (uint32_t (*) (void *)) listen_thread, gv.listener);
  }
  if (config.monitor_port >= 0)
  {
    gv.debmon = new_debug_monitor (config.monitor_port);
  }
=======
    xeventq_stop (gv->xevents);
    return -1;
  }
  if (gv->listener)
  {
    create_thread (&gv->listen_ts, gv, "listen", (uint32_t (*) (void *)) listen_thread, gv->listener);
    /* FIXME: error handling */
  }
  if (gv->config.monitor_port >= 0)
  {
    gv->debmon = new_debug_monitor (gv, gv->config.monitor_port);
    /* FIXME: clean up */
  }

>>>>>>> 1c8c2944
  return 0;
}

struct dq_builtins_ready_arg {
  ddsrt_mutex_t lock;
  ddsrt_cond_t cond;
  int ready;
};

static void builtins_dqueue_ready_cb (void *varg)
{
  struct dq_builtins_ready_arg *arg = varg;
  ddsrt_mutex_lock (&arg->lock);
  arg->ready = 1;
  ddsrt_cond_broadcast (&arg->cond);
  ddsrt_mutex_unlock (&arg->lock);
}

void rtps_stop (struct q_globals *gv)
{
  struct thread_state1 * const ts1 = lookup_thread_state ();

#ifdef DDSI_INCLUDE_NETWORK_CHANNELS
  struct config_channel_listelem * chptr;
#endif

  if (gv->debmon)
  {
    free_debug_monitor (gv->debmon);
    gv->debmon = NULL;
  }

  /* Stop all I/O */
  rtps_term_prep (gv);
  wait_for_receive_threads (gv);

  if (gv->listener)
  {
    ddsi_listener_unblock(gv->listener);
    join_thread (gv->listen_ts);
    ddsi_listener_free(gv->listener);
  }

  xeventq_stop (gv->xevents);
#ifdef DDSI_INCLUDE_NETWORK_CHANNELS
  for (chptr = gv->config.channels; chptr; chptr = chptr->next)
  {
    if (chptr->evq)
      xeventq_stop (chptr->evq);
  }
#endif /* DDSI_INCLUDE_NETWORK_CHANNELS */

  /* Send a bubble through the delivery queue for built-ins, so that any
     pending proxy participant discovery is finished before we start
     deleting them */
  {
    struct dq_builtins_ready_arg arg;
    ddsrt_mutex_init (&arg.lock);
    ddsrt_cond_init (&arg.cond);
    arg.ready = 0;
    nn_dqueue_enqueue_callback(gv->builtins_dqueue, builtins_dqueue_ready_cb, &arg);
    ddsrt_mutex_lock (&arg.lock);
    while (!arg.ready)
      ddsrt_cond_wait (&arg.cond, &arg.lock);
    ddsrt_mutex_unlock (&arg.lock);
    ddsrt_cond_destroy (&arg.cond);
    ddsrt_mutex_destroy (&arg.lock);
  }

  /* Once the receive threads have stopped, defragmentation and
     reorder state can't change anymore, and can be freed safely. */
  nn_reorder_free (gv->spdp_reorder);
  nn_defrag_free (gv->spdp_defrag);
  ddsrt_mutex_destroy (&gv->spdp_lock);
#ifdef DDSI_INCLUDE_ENCRYPTION
  if (q_security_plugin.free_decoder)
  {
    (q_security_plugin.free_decoder) (gv->recvSecurityCodec);
  }
#endif /* DDSI_INCLUDE_ENCRYPTION */

  {
    struct ephash_enum_proxy_participant est;
    struct proxy_participant *proxypp;
    const nn_wctime_t tnow = now();
    /* Clean up proxy readers, proxy writers and proxy
       participants. Deleting a proxy participants deletes all its
       readers and writers automatically */
<<<<<<< HEAD
    thread_state_awake (ts1);
    ephash_enum_proxy_participant_init (&est);
=======
    thread_state_awake (ts1, gv);
    ephash_enum_proxy_participant_init (&est, gv->guid_hash);
>>>>>>> 1c8c2944
    while ((proxypp = ephash_enum_proxy_participant_next (&est)) != NULL)
    {
      delete_proxy_participant_by_guid (gv, &proxypp->e.guid, tnow, 1);
    }
    ephash_enum_proxy_participant_fini (&est);
    thread_state_asleep (ts1);
  }

  {
    struct ephash_enum_writer est_wr;
    struct ephash_enum_reader est_rd;
    struct ephash_enum_participant est_pp;
    struct participant *pp;
    struct writer *wr;
    struct reader *rd;
    /* Delete readers, writers and participants, relying on
       delete_participant to schedule the deletion of the built-in
       rwriters to get all SEDP and SPDP dispose+unregister messages
       out. FIXME: need to keep xevent thread alive for a while
       longer. */
<<<<<<< HEAD
    thread_state_awake (ts1);
    ephash_enum_writer_init (&est_wr);
=======
    thread_state_awake (ts1, gv);
    ephash_enum_writer_init (&est_wr, gv->guid_hash);
>>>>>>> 1c8c2944
    while ((wr = ephash_enum_writer_next (&est_wr)) != NULL)
    {
      if (!is_builtin_entityid (wr->e.guid.entityid, NN_VENDORID_ECLIPSE))
        delete_writer_nolinger (gv, &wr->e.guid);
    }
    ephash_enum_writer_fini (&est_wr);
    thread_state_awake_to_awake_no_nest (ts1);
<<<<<<< HEAD
    ephash_enum_reader_init (&est_rd);
=======
    ephash_enum_reader_init (&est_rd, gv->guid_hash);
>>>>>>> 1c8c2944
    while ((rd = ephash_enum_reader_next (&est_rd)) != NULL)
    {
      if (!is_builtin_entityid (rd->e.guid.entityid, NN_VENDORID_ECLIPSE))
        delete_reader (gv, &rd->e.guid);
    }
    ephash_enum_reader_fini (&est_rd);
    thread_state_awake_to_awake_no_nest (ts1);
<<<<<<< HEAD
    ephash_enum_participant_init (&est_pp);
=======
    ephash_enum_participant_init (&est_pp, gv->guid_hash);
>>>>>>> 1c8c2944
    while ((pp = ephash_enum_participant_next (&est_pp)) != NULL)
    {
      delete_participant (gv, &pp->e.guid);
    }
    ephash_enum_participant_fini (&est_pp);
    thread_state_asleep (ts1);
  }

  /* Wait until all participants are really gone => by then we can be
     certain that no new GC requests will be added, short of what we
     do here */
  ddsrt_mutex_lock (&gv->participant_set_lock);
  while (gv->nparticipants > 0)
    ddsrt_cond_wait (&gv->participant_set_cond, &gv->participant_set_lock);
  ddsrt_mutex_unlock (&gv->participant_set_lock);

  /* Wait until no more GC requests are outstanding -- not really
     necessary, but it allows us to claim the stack is quiescent
     at this point */
  gcreq_queue_drain (gv->gcreq_queue);

  /* Clean up privileged_pp -- it must be NULL now (all participants
     are gone), but the lock still needs to be destroyed */
  assert (gv->privileged_pp == NULL);
  ddsrt_mutex_destroy (&gv->privileged_pp_lock);
}

void rtps_fini (struct q_globals *gv)
{
  /* Shut down the GC system -- no new requests will be added */
  gcreq_queue_free (gv->gcreq_queue);

  /* No new data gets added to any admin, all synchronous processing
     has ended, so now we can drain the delivery queues to end up with
     the expected reference counts all over the radmin thingummies. */
  nn_dqueue_free (gv->builtins_dqueue);

#ifdef DDSI_INCLUDE_NETWORK_CHANNELS
  chptr = gv->config.channels;
  while (chptr)
  {
    nn_dqueue_free (chptr->dqueue);
    chptr = chptr->next;
  }
#else
  nn_dqueue_free (gv->user_dqueue);
#endif

  xeventq_free (gv->xevents);

  if (gv->config.xpack_send_async)
  {
    nn_xpack_sendq_stop (gv);
    nn_xpack_sendq_fini (gv);
  }

#ifdef DDSI_INCLUDE_NETWORK_CHANNELS
  chptr = gv->config.channels;
  while (chptr)
  {
    if (chptr->evq)
    {
      xeventq_free (chptr->evq);
    }
    if (chptr->transmit_conn != gv->data_conn_uc)
    {
      ddsi_conn_free (chptr->transmit_conn);
    }
    chptr = chptr->next;
  }
#endif

<<<<<<< HEAD
  ddsrt_thread_pool_free (gv.thread_pool);
=======
  ddsrt_thread_pool_free (gv->thread_pool);
>>>>>>> 1c8c2944

  (void) joinleave_spdp_defmcip (gv, 0);

  ddsi_conn_free (gv->disc_conn_mc);
  if (gv->data_conn_mc != gv->disc_conn_mc)
    ddsi_conn_free (gv->data_conn_mc);
  if (gv->disc_conn_uc != gv->disc_conn_mc)
    ddsi_conn_free (gv->disc_conn_uc);
  if (gv->data_conn_uc != gv->disc_conn_uc)
    ddsi_conn_free (gv->data_conn_uc);

  /* Not freeing gv->tev_conn: it aliases data_conn_uc */

  free_group_membership(gv->mship);
  ddsi_tran_factories_fini (gv);

  if (gv->pcap_fp)
  {
    ddsrt_mutex_destroy (&gv->pcap_lock);
    fclose (gv->pcap_fp);
  }

#ifdef DDSI_INCLUDE_NETWORK_PARTITIONS
  for (struct config_networkpartition_listelem *np = gv->config.networkPartitions; np; np = np->next)
    unref_addrset (np->as);
#endif
  unref_addrset (gv->as_disc);
  unref_addrset (gv->as_disc_group);

  /* Must delay freeing of rbufpools until after *all* references have
     been dropped, which only happens once all receive threads have
     stopped, defrags and reorders have been freed, and all delivery
     queues been drained.  I.e., until very late in the game. */
  for (uint32_t i = 0; i < gv->n_recv_threads; i++)
  {
    if (gv->recv_threads[i].arg.mode == RTM_MANY)
      os_sockWaitsetFree (gv->recv_threads[i].arg.u.many.ws);
    nn_rbufpool_free (gv->recv_threads[i].arg.rbpool);
  }

  ddsi_tkmap_free (gv->m_tkmap);

  ephash_free (gv->guid_hash);
  gv->guid_hash = NULL;
  deleted_participants_admin_free (gv->deleted_participants);
  lease_management_term (gv);
  ddsrt_mutex_destroy (&gv->participant_set_lock);
  ddsrt_cond_destroy (&gv->participant_set_cond);
  free_special_topics (gv);

  nn_xqos_fini (&gv->builtin_endpoint_xqos_wr);
  nn_xqos_fini (&gv->builtin_endpoint_xqos_rd);
  nn_xqos_fini (&gv->spdp_endpoint_xqos);
  nn_xqos_fini (&gv->default_xqos_pub);
  nn_xqos_fini (&gv->default_xqos_sub);
  nn_xqos_fini (&gv->default_xqos_tp);
  nn_xqos_fini (&gv->default_xqos_wr_nad);
  nn_xqos_fini (&gv->default_xqos_wr);
  nn_xqos_fini (&gv->default_xqos_rd);
  nn_plist_fini (&gv->default_local_plist_pp);
  nn_plist_fini (&gv->default_plist_pp);

  ddsrt_mutex_destroy (&gv->lock);

  while (gv->recvips)
  {
    struct config_in_addr_node *n = gv->recvips;
    /* The compiler doesn't realize that n->next is always initialized. */
    DDSRT_WARNING_MSVC_OFF(6001);
    gv->recvips = n->next;
    DDSRT_WARNING_MSVC_ON(6001);
    ddsrt_free (n);
  }

  for (int i = 0; i < (int) gv->n_interfaces; i++)
    ddsrt_free (gv->interfaces[i].name);

  ddsi_serdatapool_free (gv->serpool);
  nn_xmsgpool_free (gv->xmsgpool);
  GVLOG (DDS_LC_CONFIG, "Finis.\n");
}<|MERGE_RESOLUTION|>--- conflicted
+++ resolved
@@ -325,13 +325,8 @@
   else if ((rc = string_to_default_locator (gv, &gv->loc_default_mc, gv->config.defaultMulticastAddressString, port, 1, "default multicast address")) < 0)
     return rc;
   else if (rc == 0)
-<<<<<<< HEAD
-    gv.loc_default_mc = gv.loc_spdp_mc;
-  gv.loc_meta_mc = gv.loc_default_mc;
-=======
     gv->loc_default_mc = gv->loc_spdp_mc;
   gv->loc_meta_mc = gv->loc_default_mc;
->>>>>>> 1c8c2944
   return 0;
 }
 
@@ -494,11 +489,7 @@
     if (gv->config.max_participants == 0)
       gv->config.max_participants = 100;
   }
-<<<<<<< HEAD
-  if (config.max_queued_rexmit_bytes == 0)
-=======
   if (gv->config.max_queued_rexmit_bytes == 0)
->>>>>>> 1c8c2944
   {
 #ifdef DDSI_INCLUDE_BANDWIDTH_LIMITING
     if (gv->config.auxiliary_bandwidth_limit == 0)
@@ -642,11 +633,7 @@
   unref_addrset (as);
   if (arg.errcount)
   {
-<<<<<<< HEAD
-    DDS_ERROR("rtps_init: failed to join multicast groups for domain %"PRId32" participant %d\n", config.domainId.value, config.participantIndex);
-=======
     GVERROR ("rtps_init: failed to join multicast groups for domain %"PRIu32" participant %d\n", gv->config.domainId, gv->config.participantIndex);
->>>>>>> 1c8c2944
     return -1;
   }
   return 0;
@@ -676,17 +663,10 @@
   }
   ddsi_tran_free_qos (qos);
 
-<<<<<<< HEAD
-  gv.disc_conn_mc = disc;
-  gv.data_conn_mc = data;
-  DDS_TRACE("Multicast Ports: discovery %"PRIu32" data %"PRIu32" \n",
-          ddsi_conn_port (gv.disc_conn_mc), ddsi_conn_port (gv.data_conn_mc));
-=======
   gv->disc_conn_mc = disc;
   gv->data_conn_mc = data;
   GVTRACE ("Multicast Ports: discovery %"PRIu32" data %"PRIu32" \n",
            ddsi_conn_port (gv->disc_conn_mc), ddsi_conn_port (gv->data_conn_mc));
->>>>>>> 1c8c2944
   return 1;
 
 err_data:
@@ -801,11 +781,7 @@
   gv->recv_threads[0].arg.mode = RTM_MANY;
   if (gv->m_factory->m_connless && gv->config.many_sockets_mode != MSM_NO_UNICAST && gv->config.multiple_recv_threads)
   {
-<<<<<<< HEAD
-    if (ddsi_is_mcaddr (&gv.loc_default_mc) && !ddsi_is_ssm_mcaddr (&gv.loc_default_mc) && (config.allowMulticast & AMC_ASM))
-=======
     if (ddsi_is_mcaddr (gv, &gv->loc_default_mc) && !ddsi_is_ssm_mcaddr (gv, &gv->loc_default_mc) && (gv->config.allowMulticast & AMC_ASM))
->>>>>>> 1c8c2944
     {
       /* Multicast enabled, but it isn't an SSM address => handle data multicasts on a separate thread (the trouble with SSM addresses is that we only join matching writers, which our own sockets typically would not be) */
       gv->recv_threads[gv->n_recv_threads].name = "recvMC";
@@ -847,11 +823,7 @@
         goto fail;
       }
     }
-<<<<<<< HEAD
-    if (create_thread (&gv.recv_threads[i].ts, gv.recv_threads[i].name, recv_thread, &gv.recv_threads[i].arg) != DDS_RETCODE_OK)
-=======
     if (create_thread (&gv->recv_threads[i].ts, gv, gv->recv_threads[i].name, recv_thread, &gv->recv_threads[i].arg) != DDS_RETCODE_OK)
->>>>>>> 1c8c2944
     {
       GVERROR ("rtps_init: failed to start thread %s\n", gv->recv_threads[i].name);
       goto fail;
@@ -904,12 +876,7 @@
   /* Initialize thread pool */
   if (gv->config.tp_enable)
   {
-<<<<<<< HEAD
-    gv.thread_pool = ddsrt_thread_pool_new
-      (config.tp_threads, config.tp_max_threads, 0, NULL);
-=======
     gv->thread_pool = ddsrt_thread_pool_new (gv->config.tp_threads, gv->config.tp_max_threads, 0, NULL);
->>>>>>> 1c8c2944
   }
 
   /* Initialize UDP or TCP transport and resolve factory */
@@ -930,15 +897,9 @@
       gv->config.publish_uc_locators = (gv->config.tcp_port != -1);
       gv->config.enable_uc_locators = 1;
       /* TCP affects what features are supported/required */
-<<<<<<< HEAD
-      config.many_sockets_mode = MSM_SINGLE_UNICAST;
-      config.allowMulticast = AMC_FALSE;
-      if (ddsi_tcp_init () < 0)
-=======
       gv->config.many_sockets_mode = MSM_SINGLE_UNICAST;
       gv->config.allowMulticast = AMC_FALSE;
       if (ddsi_tcp_init (gv) < 0)
->>>>>>> 1c8c2944
         goto err_udp_tcp_init;
       gv->m_factory = ddsi_factory_find (gv, gv->config.transport_selector == TRANS_TCP ? "tcp" : "tcp6");
       break;
@@ -963,13 +924,8 @@
   {
     if (!gv->interfaces[gv->selected_interface].mc_capable)
     {
-<<<<<<< HEAD
-      DDS_WARNING("selected interface is not multicast-capable: disabling multicast\n");
-      config.allowMulticast = AMC_FALSE;
-=======
       GVWARNING ("selected interface is not multicast-capable: disabling multicast\n");
       gv->config.allowMulticast = AMC_FALSE;
->>>>>>> 1c8c2944
       /* ensure discovery can work: firstly, that the process will be reachable on a "well-known" port
          number, and secondly, that the local interface's IP address gets added to the discovery
          address set */
@@ -1042,15 +998,8 @@
   }
 #endif
 
-<<<<<<< HEAD
-  (ddsi_plugin.init_fn) ();
-
-  gv.xmsgpool = nn_xmsgpool_new ();
-  gv.serpool = ddsi_serdatapool_new ();
-=======
   gv->xmsgpool = nn_xmsgpool_new ();
   gv->serpool = ddsi_serdatapool_new ();
->>>>>>> 1c8c2944
 
 #ifdef DDSI_INCLUDE_ENCRYPTION
   if (q_security_plugin.new_decoder)
@@ -1103,11 +1052,7 @@
     {
       if (make_uc_sockets (gv, &port_disc_uc, &port_data_uc, gv->config.participantIndex) < 0)
       {
-<<<<<<< HEAD
-        DDS_ERROR("rtps_init: failed to create unicast sockets for domain %"PRId32" participant %d\n", config.domainId.value, config.participantIndex);
-=======
         GVERROR ("rtps_init: failed to create unicast sockets for domain %"PRId32" participant %d\n", gv->config.domainId, gv->config.participantIndex);
->>>>>>> 1c8c2944
         goto err_unicast_sockets;
       }
     }
@@ -1125,21 +1070,13 @@
           continue;
         else /* Oops! */
         {
-<<<<<<< HEAD
-          DDS_ERROR("rtps_init: failed to create unicast sockets for domain %"PRId32" participant %d\n", config.domainId.value, ppid);
-=======
           GVERROR ("rtps_init: failed to create unicast sockets for domain %"PRId32" participant %d\n", gv->config.domainId, ppid);
->>>>>>> 1c8c2944
           goto err_unicast_sockets;
         }
       }
       if (ppid > gv->config.maxAutoParticipantIndex)
       {
-<<<<<<< HEAD
-        DDS_ERROR("rtps_init: failed to find a free participant index for domain %"PRId32"\n", config.domainId.value);
-=======
         GVERROR ("rtps_init: failed to find a free participant index for domain %"PRId32"\n", gv->config.domainId);
->>>>>>> 1c8c2944
         goto err_unicast_sockets;
       }
       gv->config.participantIndex = ppid;
@@ -1148,15 +1085,9 @@
     {
       assert(0);
     }
-<<<<<<< HEAD
-    DDS_LOG(DDS_LC_CONFIG, "rtps_init: uc ports: disc %"PRIu32" data %"PRIu32"\n", port_disc_uc, port_data_uc);
-  }
-  DDS_LOG(DDS_LC_CONFIG, "rtps_init: domainid %"PRId32" participantid %d\n", config.domainId.value, config.participantIndex);
-=======
     GVLOG (DDS_LC_CONFIG, "rtps_init: uc ports: disc %"PRIu32" data %"PRIu32"\n", port_disc_uc, port_data_uc);
   }
   GVLOG (DDS_LC_CONFIG, "rtps_init: domainid %"PRId32" participantid %d\n", gv->config.domainId, gv->config.participantIndex);
->>>>>>> 1c8c2944
 
   if (gv->config.pcap_file && *gv->config.pcap_file)
   {
@@ -1175,13 +1106,8 @@
 
   if (gv->m_factory->m_connless)
   {
-<<<<<<< HEAD
-    if (!(config.many_sockets_mode == MSM_NO_UNICAST && config.allowMulticast))
-      DDS_TRACE("Unicast Ports: discovery %"PRIu32" data %"PRIu32"\n", ddsi_conn_port (gv.disc_conn_uc), ddsi_conn_port (gv.data_conn_uc));
-=======
     if (!(gv->config.many_sockets_mode == MSM_NO_UNICAST && gv->config.allowMulticast))
       GVTRACE ("Unicast Ports: discovery %"PRIu32" data %"PRIu32"\n", ddsi_conn_port (gv->disc_conn_uc), ddsi_conn_port (gv->data_conn_uc));
->>>>>>> 1c8c2944
 
     if (gv->config.allowMulticast)
     {
@@ -1308,15 +1234,9 @@
 #endif
   );
 
-<<<<<<< HEAD
-  gv.as_disc = new_addrset ();
-  if (config.allowMulticast & AMC_SPDP)
-    add_to_addrset (gv.as_disc, &gv.loc_spdp_mc);
-=======
   gv->as_disc = new_addrset ();
   if (gv->config.allowMulticast & AMC_SPDP)
     add_to_addrset (gv, gv->as_disc, &gv->loc_spdp_mc);
->>>>>>> 1c8c2944
   /* If multicast was enabled but not available, always add the local interface to the discovery address set.
      Conversion via string and add_peer_addresses has the benefit that the port number expansion happens
      automatically. */
@@ -1347,18 +1267,6 @@
 
   ddsrt_atomic_st32 (&gv->rtps_keepgoing, 1);
 
-<<<<<<< HEAD
-  if (config.xpack_send_async)
-  {
-    nn_xpack_sendq_init();
-    nn_xpack_sendq_start();
-  }
-
-  gv.builtins_dqueue = nn_dqueue_new ("builtins", config.delivery_queue_maxsamples, builtins_dqueue_handler, NULL);
-#ifdef DDSI_INCLUDE_NETWORK_CHANNELS
-  for (struct config_channel_listelem *chptr = config.channels; chptr; chptr = chptr->next)
-    chptr->dqueue = nn_dqueue_new (chptr->name, config.delivery_queue_maxsamples, user_dqueue_handler, NULL);
-=======
   if (gv->config.xpack_send_async)
   {
     nn_xpack_sendq_init (gv);
@@ -1369,7 +1277,6 @@
 #ifdef DDSI_INCLUDE_NETWORK_CHANNELS
   for (struct config_channel_listelem *chptr = gv->config.channels; chptr; chptr = chptr->next)
     chptr->dqueue = nn_dqueue_new (chptr->name, &gv->config, gv->config.delivery_queue_maxsamples, user_dqueue_handler, NULL);
->>>>>>> 1c8c2944
 #else
   gv->user_dqueue = nn_dqueue_new ("user", gv, gv->config.delivery_queue_maxsamples, user_dqueue_handler, NULL);
 #endif
@@ -1437,83 +1344,44 @@
     ddsrt_free (gv->interfaces[i].name);
   ddsi_tran_factories_fini (gv);
 err_udp_tcp_init:
-<<<<<<< HEAD
-  if (config.tp_enable)
-    ddsrt_thread_pool_free (gv.thread_pool);
-=======
   if (gv->config.tp_enable)
     ddsrt_thread_pool_free (gv->thread_pool);
->>>>>>> 1c8c2944
   return -1;
 }
 
 #ifdef DDSI_INCLUDE_NETWORK_CHANNELS
 static void stop_all_xeventq_upto (struct config_channel_listelem *chptr)
 {
-<<<<<<< HEAD
-  for (struct config_channel_listelem *chptr1 = config.channels; chptr1 != chptr; chptr1 = chptr1->next)
-=======
   for (struct config_channel_listelem *chptr1 = gv->config.channels; chptr1 != chptr; chptr1 = chptr1->next)
->>>>>>> 1c8c2944
     if (chptr1->evq)
       xeventq_stop (chptr1->evq);
 }
 #endif
 
-<<<<<<< HEAD
-int rtps_start (void)
-{
-  if (xeventq_start (gv.xevents, NULL) < 0)
-    return -1;
-#ifdef DDSI_INCLUDE_NETWORK_CHANNELS
-  for (struct config_channel_listelem *chptr = config.channels; chptr; chptr = chptr->next)
-=======
 int rtps_start (struct q_globals *gv)
 {
   if (xeventq_start (gv->xevents, NULL) < 0)
     return -1;
 #ifdef DDSI_INCLUDE_NETWORK_CHANNELS
   for (struct config_channel_listelem *chptr = gv->config.channels; chptr; chptr = chptr->next)
->>>>>>> 1c8c2944
   {
     if (chptr->evq)
     {
       if (xeventq_start (chptr->evq, chptr->name) < 0)
       {
         stop_all_xeventq_upto (chptr);
-<<<<<<< HEAD
-        xeventq_stop (gv.xevents);
-=======
         xeventq_stop (gv->xevents);
->>>>>>> 1c8c2944
         return -1;
       }
     }
   }
 #endif
 
-<<<<<<< HEAD
-  if (setup_and_start_recv_threads () < 0)
-=======
   if (setup_and_start_recv_threads (gv) < 0)
->>>>>>> 1c8c2944
   {
 #ifdef DDSI_INCLUDE_NETWORK_CHANNELS
     stop_all_xeventq_upto (NULL);
 #endif
-<<<<<<< HEAD
-    xeventq_stop (gv.xevents);
-    return -1;
-  }
-  if (gv.listener)
-  {
-    create_thread (&gv.listen_ts, "listen", (uint32_t (*) (void *)) listen_thread, gv.listener);
-  }
-  if (config.monitor_port >= 0)
-  {
-    gv.debmon = new_debug_monitor (config.monitor_port);
-  }
-=======
     xeventq_stop (gv->xevents);
     return -1;
   }
@@ -1528,7 +1396,6 @@
     /* FIXME: clean up */
   }
 
->>>>>>> 1c8c2944
   return 0;
 }
 
@@ -1617,13 +1484,8 @@
     /* Clean up proxy readers, proxy writers and proxy
        participants. Deleting a proxy participants deletes all its
        readers and writers automatically */
-<<<<<<< HEAD
-    thread_state_awake (ts1);
-    ephash_enum_proxy_participant_init (&est);
-=======
     thread_state_awake (ts1, gv);
     ephash_enum_proxy_participant_init (&est, gv->guid_hash);
->>>>>>> 1c8c2944
     while ((proxypp = ephash_enum_proxy_participant_next (&est)) != NULL)
     {
       delete_proxy_participant_by_guid (gv, &proxypp->e.guid, tnow, 1);
@@ -1644,13 +1506,8 @@
        rwriters to get all SEDP and SPDP dispose+unregister messages
        out. FIXME: need to keep xevent thread alive for a while
        longer. */
-<<<<<<< HEAD
-    thread_state_awake (ts1);
-    ephash_enum_writer_init (&est_wr);
-=======
     thread_state_awake (ts1, gv);
     ephash_enum_writer_init (&est_wr, gv->guid_hash);
->>>>>>> 1c8c2944
     while ((wr = ephash_enum_writer_next (&est_wr)) != NULL)
     {
       if (!is_builtin_entityid (wr->e.guid.entityid, NN_VENDORID_ECLIPSE))
@@ -1658,11 +1515,7 @@
     }
     ephash_enum_writer_fini (&est_wr);
     thread_state_awake_to_awake_no_nest (ts1);
-<<<<<<< HEAD
-    ephash_enum_reader_init (&est_rd);
-=======
     ephash_enum_reader_init (&est_rd, gv->guid_hash);
->>>>>>> 1c8c2944
     while ((rd = ephash_enum_reader_next (&est_rd)) != NULL)
     {
       if (!is_builtin_entityid (rd->e.guid.entityid, NN_VENDORID_ECLIPSE))
@@ -1670,11 +1523,7 @@
     }
     ephash_enum_reader_fini (&est_rd);
     thread_state_awake_to_awake_no_nest (ts1);
-<<<<<<< HEAD
-    ephash_enum_participant_init (&est_pp);
-=======
     ephash_enum_participant_init (&est_pp, gv->guid_hash);
->>>>>>> 1c8c2944
     while ((pp = ephash_enum_participant_next (&est_pp)) != NULL)
     {
       delete_participant (gv, &pp->e.guid);
@@ -1747,11 +1596,7 @@
   }
 #endif
 
-<<<<<<< HEAD
-  ddsrt_thread_pool_free (gv.thread_pool);
-=======
   ddsrt_thread_pool_free (gv->thread_pool);
->>>>>>> 1c8c2944
 
   (void) joinleave_spdp_defmcip (gv, 0);
 
