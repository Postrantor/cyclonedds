--- conflicted
+++ resolved
@@ -31,12 +31,8 @@
 
 struct ddsi_tkmap
 {
-<<<<<<< HEAD
-  struct ddsrt_chh * m_hh;
-=======
   struct ddsrt_chh *m_hh;
   struct q_globals *gv;
->>>>>>> 1c8c2944
   ddsrt_mutex_t m_lock;
   ddsrt_cond_t m_cond;
 };
@@ -93,12 +89,8 @@
 struct ddsi_tkmap *ddsi_tkmap_new (struct q_globals *gv)
 {
   struct ddsi_tkmap *tkmap = dds_alloc (sizeof (*tkmap));
-<<<<<<< HEAD
-  tkmap->m_hh = ddsrt_chh_new (1, dds_tk_hash_void, dds_tk_equals_void, gc_buckets);
-=======
   tkmap->m_hh = ddsrt_chh_new (1, dds_tk_hash_void, dds_tk_equals_void, gc_buckets, tkmap);
   tkmap->gv = gv;
->>>>>>> 1c8c2944
   ddsrt_mutex_init (&tkmap->m_lock);
   ddsrt_cond_init (&tkmap->m_cond);
   return tkmap;
@@ -206,14 +198,6 @@
       goto retry;
     }
   }
-<<<<<<< HEAD
-
-  if (tk && rd)
-  {
-    DDS_TRACE("tk=%p iid=%"PRIx64" ", (void *) tk, tk->m_iid);
-  }
-=======
->>>>>>> 1c8c2944
   return tk;
 }
 
