--- conflicted
+++ resolved
@@ -26,8 +26,6 @@
 #include "dds/ddsi/q_globals.h"
 #include "dds/ddsi/ddsi_serdata_default.h"
 
-<<<<<<< HEAD
-=======
 #if DDSRT_ENDIAN == DDSRT_LITTLE_ENDIAN
 #define NATIVE_ENCODING CDR_LE
 #define NATIVE_ENCODING_PL PL_CDR_LE
@@ -38,19 +36,14 @@
 #error "DDSRT_ENDIAN neither LITTLE nor BIG"
 #endif
 
->>>>>>> 1c8c2944
 /* 8k entries in the freelist seems to be roughly the amount needed to send
    minimum-size (well, 4 bytes) samples as fast as possible over loopback
    while using large messages -- actually, it stands to reason that this would
    be the same as the WHC node pool size */
 #define MAX_POOL_SIZE 8192
 #define MAX_SIZE_FOR_POOL 256
-<<<<<<< HEAD
-#define CLEAR_PADDING 0
-=======
 #define DEFAULT_NEW_SIZE 128
 #define CHUNK_SIZE 128
->>>>>>> 1c8c2944
 
 #ifndef NDEBUG
 static int ispowerof2_size (size_t x)
@@ -222,11 +215,7 @@
 {
   struct ddsi_serdata_default *d = (struct ddsi_serdata_default *)dcmn;
   assert(ddsrt_atomic_ld32(&d->c.refc) == 0);
-<<<<<<< HEAD
-  if (d->size > MAX_SIZE_FOR_POOL || !nn_freelist_push (&gv.serpool->freelist, d))
-=======
   if (d->size > MAX_SIZE_FOR_POOL || !nn_freelist_push (&d->serpool->freelist, d))
->>>>>>> 1c8c2944
     dds_free (d);
 }
 
