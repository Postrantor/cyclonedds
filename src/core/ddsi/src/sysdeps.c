--- conflicted
+++ resolved
@@ -46,41 +46,6 @@
 
 void log_stacktrace (const struct ddsrt_log_cfg *logcfg, const char *name, ddsrt_thread_t tid)
 {
-<<<<<<< HEAD
-  if (dds_get_log_mask() == 0)
-    ; /* no op if nothing logged */
-  else if (!config.noprogress_log_stacktraces)
-    DDS_LOG(~DDS_LC_FATAL, "-- stack trace of %s requested, but traces disabled --\n", name);
-  else
-  {
-    const dds_time_t d = 1000000;
-    struct sigaction act, oact;
-    char **strs;
-    int i;
-    DDS_LOG(~DDS_LC_FATAL, "-- stack trace of %s requested --\n", name);
-    act.sa_handler = log_stacktrace_sigh;
-    act.sa_flags = 0;
-    sigfillset (&act.sa_mask);
-    while (!ddsrt_atomic_cas32 (&log_stacktrace_flag, 0, 1))
-      dds_sleepfor (d);
-    sigaction (SIGXCPU, &act, &oact);
-    pthread_kill (tid.v, SIGXCPU);
-    while (!ddsrt_atomic_cas32 (&log_stacktrace_flag, 2, 3) && pthread_kill (tid.v, 0) == 0)
-      dds_sleepfor (d);
-    sigaction (SIGXCPU, &oact, NULL);
-    if (pthread_kill (tid.v, 0) != 0)
-      DDS_LOG(~DDS_LC_FATAL, "-- thread exited --\n");
-    else
-    {
-      DDS_LOG(~DDS_LC_FATAL, "-- stack trace follows --\n");
-      strs = backtrace_symbols (log_stacktrace_stk.stk, log_stacktrace_stk.depth);
-      for (i = 0; i < log_stacktrace_stk.depth; i++)
-        DDS_LOG(~DDS_LC_FATAL, "%s\n", strs[i]);
-      free (strs);
-      DDS_LOG(~DDS_LC_FATAL, "-- end of stack trace --\n");
-    }
-    ddsrt_atomic_st32 (&log_stacktrace_flag, 0);
-=======
   const dds_time_t d = 1000000;
   struct sigaction act, oact;
   char **strs;
@@ -106,7 +71,6 @@
       DDS_CLOG (~DDS_LC_FATAL, logcfg, "%s\n", strs[i]);
     free (strs);
     DDS_CLOG (~DDS_LC_FATAL, logcfg, "-- end of stack trace --\n");
->>>>>>> 1c8c2944
   }
   ddsrt_atomic_st32 (&log_stacktrace_flag, 0);
 }
