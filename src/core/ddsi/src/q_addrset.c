--- conflicted
+++ resolved
@@ -18,10 +18,7 @@
 #include "dds/ddsrt/string.h"
 #include "dds/ddsrt/misc.h"
 #include "dds/ddsrt/avl.h"
-<<<<<<< HEAD
-=======
 #include "dds/ddsi/ddsi_tran.h"
->>>>>>> 1c8c2944
 #include "dds/ddsi/q_log.h"
 #include "dds/ddsi/q_misc.h"
 #include "dds/ddsi/q_config.h"
@@ -319,11 +316,7 @@
   if (!is_unspec_locator (loc))
   {
     ddsrt_avl_ipath_t path;
-<<<<<<< HEAD
-    ddsrt_avl_ctree_t *tree = ddsi_is_mcaddr (loc) ? &as->mcaddrs : &as->ucaddrs;
-=======
     ddsrt_avl_ctree_t *tree = ddsi_is_mcaddr (gv, loc) ? &as->mcaddrs : &as->ucaddrs;
->>>>>>> 1c8c2944
     LOCK (as);
     if (ddsrt_avl_clookup_ipath (&addrset_treedef, tree, loc, &path) == NULL)
     {
@@ -338,11 +331,7 @@
 void remove_from_addrset (const struct q_globals *gv, struct addrset *as, const nn_locator_t *loc)
 {
   ddsrt_avl_dpath_t path;
-<<<<<<< HEAD
-  ddsrt_avl_ctree_t *tree = ddsi_is_mcaddr (loc) ? &as->mcaddrs : &as->ucaddrs;
-=======
   ddsrt_avl_ctree_t *tree = ddsi_is_mcaddr (gv, loc) ? &as->mcaddrs : &as->ucaddrs;
->>>>>>> 1c8c2944
   struct addrset_node *n;
   LOCK (as);
   if ((n = ddsrt_avl_clookup_dpath (&addrset_treedef, tree, loc, &path)) != NULL)
@@ -359,11 +348,7 @@
   ddsrt_avl_citer_t it;
   LOCK (asadd);
   for (n = ddsrt_avl_citer_first (&addrset_treedef, &asadd->ucaddrs, &it); n; n = ddsrt_avl_citer_next (&it))
-<<<<<<< HEAD
-    add_to_addrset (as, &n->loc);
-=======
     add_to_addrset (gv, as, &n->loc);
->>>>>>> 1c8c2944
   UNLOCK (asadd);
 }
 
@@ -373,11 +358,7 @@
   ddsrt_avl_citer_t it;
   LOCK (asadd);
   for (n = ddsrt_avl_citer_first (&addrset_treedef, &asadd->mcaddrs, &it); n; n = ddsrt_avl_citer_next (&it))
-<<<<<<< HEAD
-    add_to_addrset (as, &n->loc);
-=======
     add_to_addrset (gv, as, &n->loc);
->>>>>>> 1c8c2944
   UNLOCK (asadd);
 }
 
@@ -404,31 +385,8 @@
 
 void copy_addrset_into_addrset_no_ssm (const struct q_globals *gv, struct addrset *as, const struct addrset *asadd)
 {
-<<<<<<< HEAD
-  copy_addrset_into_addrset_uc (as, asadd);
-  copy_addrset_into_addrset_no_ssm_mc (as, asadd);
-}
-
-void addrset_purge_ssm (struct addrset *as)
-{
-  struct addrset_node *n;
-  LOCK (as);
-  n = ddsrt_avl_cfind_min (&addrset_treedef, &as->mcaddrs);
-  while (n)
-  {
-    struct addrset_node *n1 = n;
-    n = ddsrt_avl_cfind_succ (&addrset_treedef, &as->mcaddrs, n);
-    if (ddsi_is_ssm_mcaddr (&n1->loc))
-    {
-      ddsrt_avl_cdelete (&addrset_treedef, &as->mcaddrs, n1);
-      ddsrt_free (n1);
-    }
-  }
-  UNLOCK (as);
-=======
   copy_addrset_into_addrset_uc (gv, as, asadd);
   copy_addrset_into_addrset_no_ssm_mc (gv, as, asadd);
->>>>>>> 1c8c2944
 }
 #endif
 
