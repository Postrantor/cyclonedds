/*
 * Copyright(c) 2006 to 2018 ADLINK Technology Limited and others
 *
 * This program and the accompanying materials are made available under the
 * terms of the Eclipse Public License v. 2.0 which is available at
 * http://www.eclipse.org/legal/epl-2.0, or the Eclipse Distribution License
 * v. 1.0 which is available at
 * http://www.eclipse.org/org/documents/edl-v10.php.
 *
 * SPDX-License-Identifier: EPL-2.0 OR BSD-3-Clause
 */
#include <assert.h>
#include <stdlib.h>
#include <stddef.h>

#include "dds/ddsrt/heap.h"
#include "dds/ddsrt/log.h"
#include "dds/ddsrt/sync.h"
#include "dds/ddsi/q_gc.h"
#include "dds/ddsi/q_log.h"
#include "dds/ddsi/q_config.h"
#include "dds/ddsi/q_time.h"
#include "dds/ddsi/q_thread.h"
#include "dds/ddsi/q_ephash.h"
#include "dds/ddsi/q_unused.h"
#include "dds/ddsi/q_lease.h"
#include "dds/ddsi/q_globals.h" /* for mattr, cattr */
#include "dds/ddsi/q_receive.h" /* for trigger_receive_threads */

#include "dds/ddsi/q_rtps.h" /* for guid_hash */

struct gcreq_queue {
  struct gcreq *first;
  struct gcreq *last;
  ddsrt_mutex_t lock;
  ddsrt_cond_t cond;
  int terminate;
  int32_t count;
  struct q_globals *gv;
  struct thread_state1 *ts;
};

static void threads_vtime_gather_for_wait (const struct q_globals *gv, unsigned *nivs, struct idx_vtime *ivs)
{
  /* copy vtimes of threads, skipping those that are sleeping */
  uint32_t i, j;
  for (i = j = 0; i < thread_states.nthreads; i++)
  {
    vtime_t vtime = ddsrt_atomic_ld32 (&thread_states.ts[i].vtime);
    if (vtime_awake_p (vtime))
    {
      ddsrt_atomic_fence_ldld ();
      /* ts[i].gv is set before ts[i].vtime indicates the thread is awake, so if the thread hasn't
         gone through another sleep/wake cycle since loading ts[i].vtime, ts[i].gv is correct; if
         instead it has gone through another cycle since loading ts[i].vtime, then the thread will
         be dropped from the live threads on the next check.  So it won't ever wait with unknown
         duration for progres of threads stuck in another domain */
      if (gv == ddsrt_atomic_ldvoidp (&thread_states.ts[i].gv))
      {
        ivs[j].idx = i;
        ivs[j].vtime = vtime;
        ++j;
      }
    }
  }
  *nivs = j;
}

static int threads_vtime_check (uint32_t *nivs, struct idx_vtime *ivs)
{
  /* check all threads in ts have made progress those that have are
     removed from the set */
  uint32_t i = 0;
  while (i < *nivs)
  {
    uint32_t thridx = ivs[i].idx;
    vtime_t vtime = ddsrt_atomic_ld32 (&thread_states.ts[thridx].vtime);
    assert (vtime_awake_p (ivs[i].vtime));
    if (!vtime_gt (vtime, ivs[i].vtime))
      ++i;
    else
    {
      if (i + 1 < *nivs)
        ivs[i] = ivs[*nivs - 1];
      --(*nivs);
    }
  }
  return *nivs == 0;
}

static uint32_t gcreq_queue_thread (struct gcreq_queue *q)
{
  struct thread_state1 * const ts1 = lookup_thread_state ();
  nn_mtime_t next_thread_cputime = { 0 };
  nn_mtime_t t_trigger_recv_threads = { 0 };
  int64_t shortsleep = 1 * T_MILLISECOND;
  int64_t delay = T_MILLISECOND; /* force evaluation after startup */
  struct gcreq *gcreq = NULL;
  int trace_shortsleep = 1;
  ddsrt_mutex_lock (&q->lock);
  while (!(q->terminate && q->count == 0))
  {
    LOG_THREAD_CPUTIME (&q->gv->logconfig, next_thread_cputime);

    /* While deaf, we need to make sure the receive thread wakes up
       every now and then to try recreating sockets & rejoining multicast
       groups.  Do rate-limit it a bit. */
    if (q->gv->deaf)
    {
      nn_mtime_t tnow_mt = now_mt ();
      if (tnow_mt.v > t_trigger_recv_threads.v)
      {
        trigger_recv_threads (q->gv);
        t_trigger_recv_threads.v = tnow_mt.v + DDS_MSECS (100);
      }
    }

    /* If we are waiting for a gcreq to become ready, don't bother
       looking at the queue; if we aren't, wait for a request to come
       in.  We can't really wait until something came in because we're
       also checking lease expirations. */
    if (gcreq == NULL)
    {
      assert (trace_shortsleep);
      if (q->first == NULL)
      {
        /* FIXME: use absolute timeouts */
        /* avoid overflows; ensure periodic wakeups of receive thread if deaf */
        const int64_t maxdelay = q->gv->deaf ? DDS_MSECS (100) : DDS_SECS (1000);
        dds_time_t to;
        if (delay >= maxdelay) {
          to = maxdelay;
        } else {
          to = delay;
        }
        ddsrt_cond_waitfor (&q->cond, &q->lock, to);
      }
      if (q->first)
      {
        gcreq = q->first;
        q->first = q->first->next;
      }
    }
    ddsrt_mutex_unlock (&q->lock);

    /* Cleanup dead proxy entities. One can argue this should be an
       independent thread, but one can also easily argue that an
       expired lease is just another form of a request for
       deletion. In any event, letting this thread do this should have
       very little impact on its primary purpose and be less of a
       burden on the system than having a separate thread or adding it
       to the workload of the data handling threads. */
<<<<<<< HEAD
    thread_state_awake (ts1);
    delay = check_and_handle_lease_expiration (now_et ());
=======
    thread_state_awake_fixed_domain (ts1);
    delay = check_and_handle_lease_expiration (q->gv, now_et ());
>>>>>>> 1c8c2944
    thread_state_asleep (ts1);

    if (gcreq)
    {
      if (!threads_vtime_check (&gcreq->nvtimes, gcreq->vtimes))
      {
        /* Not all threads made enough progress => gcreq is not ready
           yet => sleep for a bit and retry.  Note that we can't even
           terminate while this gcreq is waiting and that there is no
           condition on which to wait, so a plain sleep is quite
           reasonable. */
        if (trace_shortsleep)
        {
          DDS_CTRACE (&q->gv->logconfig, "gc %p: not yet, shortsleep\n", (void *) gcreq);
          trace_shortsleep = 0;
        }
        dds_sleepfor (shortsleep);
      }
      else
      {
        /* Sufficient progress has been made: may now continue deleting
           it; the callback is responsible for requeueing (if complex
           multi-phase delete) or freeing the delete request.  Reset
           the current gcreq as this one obviously is no more.  */
<<<<<<< HEAD
        DDS_TRACE("gc %p: deleting\n", (void*)gcreq);
        thread_state_awake (ts1);
=======
        DDS_CTRACE (&q->gv->logconfig, "gc %p: deleting\n", (void *) gcreq);
        thread_state_awake_fixed_domain (ts1);
>>>>>>> 1c8c2944
        gcreq->cb (gcreq);
        thread_state_asleep (ts1);
        gcreq = NULL;
        trace_shortsleep = 1;
      }
    }

    ddsrt_mutex_lock (&q->lock);
  }
  ddsrt_mutex_unlock (&q->lock);
  return 0;
}

struct gcreq_queue *gcreq_queue_new (struct q_globals *gv)
{
  struct gcreq_queue *q = ddsrt_malloc (sizeof (*q));

  q->first = q->last = NULL;
  q->terminate = 0;
  q->count = 0;
  q->gv = gv;
  ddsrt_mutex_init (&q->lock);
  ddsrt_cond_init (&q->cond);
<<<<<<< HEAD
  if (create_thread (&q->ts, "gc", (uint32_t (*) (void *)) gcreq_queue_thread, q) == DDS_RETCODE_OK)
=======
  if (create_thread (&q->ts, gv, "gc", (uint32_t (*) (void *)) gcreq_queue_thread, q) == DDS_RETCODE_OK)
>>>>>>> 1c8c2944
    return q;
  else
  {
    ddsrt_mutex_destroy (&q->lock);
    ddsrt_cond_destroy (&q->cond);
    ddsrt_free (q);
    return NULL;
  }
}

void gcreq_queue_drain (struct gcreq_queue *q)
{
  ddsrt_mutex_lock (&q->lock);
  while (q->count != 0)
    ddsrt_cond_wait (&q->cond, &q->lock);
  ddsrt_mutex_unlock (&q->lock);
}

void gcreq_queue_free (struct gcreq_queue *q)
{
  struct gcreq *gcreq;

  /* Create a no-op not dependent on any thread */
  gcreq = gcreq_new (q, gcreq_free);
  gcreq->nvtimes = 0;

  ddsrt_mutex_lock (&q->lock);
  q->terminate = 1;
  /* Wait until there is only request in existence, the one we just
     allocated (this is also why we can't use "drain" here). Then
     we know the gc system is quiet. */
  while (q->count != 1)
    ddsrt_cond_wait (&q->cond, &q->lock);
  ddsrt_mutex_unlock (&q->lock);

  /* Force the gc thread to wake up by enqueueing our no-op. The
     callback, gcreq_free, will be called immediately, which causes
     q->count to 0 before the loop condition is evaluated again, at
     which point the thread terminates. */
  gcreq_enqueue (gcreq);

  join_thread (q->ts);
  assert (q->first == NULL);
  ddsrt_cond_destroy (&q->cond);
  ddsrt_mutex_destroy (&q->lock);
  ddsrt_free (q);
}

struct gcreq *gcreq_new (struct gcreq_queue *q, gcreq_cb_t cb)
{
  struct gcreq *gcreq;
  gcreq = ddsrt_malloc (offsetof (struct gcreq, vtimes) + thread_states.nthreads * sizeof (*gcreq->vtimes));
  gcreq->cb = cb;
  gcreq->queue = q;
  threads_vtime_gather_for_wait (q->gv, &gcreq->nvtimes, gcreq->vtimes);
  ddsrt_mutex_lock (&q->lock);
  q->count++;
  ddsrt_mutex_unlock (&q->lock);
  return gcreq;
}

void gcreq_free (struct gcreq *gcreq)
{
  struct gcreq_queue *gcreq_queue = gcreq->queue;
  ddsrt_mutex_lock (&gcreq_queue->lock);
  --gcreq_queue->count;
  if (gcreq_queue->count <= 1)
    ddsrt_cond_broadcast (&gcreq_queue->cond);
  ddsrt_mutex_unlock (&gcreq_queue->lock);
  ddsrt_free (gcreq);
}

static int gcreq_enqueue_common (struct gcreq *gcreq)
{
  struct gcreq_queue *gcreq_queue = gcreq->queue;
  int isfirst;
  ddsrt_mutex_lock (&gcreq_queue->lock);
  gcreq->next = NULL;
  if (gcreq_queue->first)
  {
    gcreq_queue->last->next = gcreq;
    isfirst = 0;
  }
  else
  {
    gcreq_queue->first = gcreq;
    isfirst = 1;
  }
  gcreq_queue->last = gcreq;
  if (isfirst)
    ddsrt_cond_broadcast (&gcreq_queue->cond);
  ddsrt_mutex_unlock (&gcreq_queue->lock);
  return isfirst;
}

void gcreq_enqueue (struct gcreq *gcreq)
{
  gcreq_enqueue_common (gcreq);
}

int gcreq_requeue (struct gcreq *gcreq, gcreq_cb_t cb)
{
  gcreq->cb = cb;
  return gcreq_enqueue_common (gcreq);
}<|MERGE_RESOLUTION|>--- conflicted
+++ resolved
@@ -150,13 +150,8 @@
        very little impact on its primary purpose and be less of a
        burden on the system than having a separate thread or adding it
        to the workload of the data handling threads. */
-<<<<<<< HEAD
-    thread_state_awake (ts1);
-    delay = check_and_handle_lease_expiration (now_et ());
-=======
     thread_state_awake_fixed_domain (ts1);
     delay = check_and_handle_lease_expiration (q->gv, now_et ());
->>>>>>> 1c8c2944
     thread_state_asleep (ts1);
 
     if (gcreq)
@@ -181,13 +176,8 @@
            it; the callback is responsible for requeueing (if complex
            multi-phase delete) or freeing the delete request.  Reset
            the current gcreq as this one obviously is no more.  */
-<<<<<<< HEAD
-        DDS_TRACE("gc %p: deleting\n", (void*)gcreq);
-        thread_state_awake (ts1);
-=======
         DDS_CTRACE (&q->gv->logconfig, "gc %p: deleting\n", (void *) gcreq);
         thread_state_awake_fixed_domain (ts1);
->>>>>>> 1c8c2944
         gcreq->cb (gcreq);
         thread_state_asleep (ts1);
         gcreq = NULL;
@@ -211,11 +201,7 @@
   q->gv = gv;
   ddsrt_mutex_init (&q->lock);
   ddsrt_cond_init (&q->cond);
-<<<<<<< HEAD
-  if (create_thread (&q->ts, "gc", (uint32_t (*) (void *)) gcreq_queue_thread, q) == DDS_RETCODE_OK)
-=======
   if (create_thread (&q->ts, gv, "gc", (uint32_t (*) (void *)) gcreq_queue_thread, q) == DDS_RETCODE_OK)
->>>>>>> 1c8c2944
     return q;
   else
   {
