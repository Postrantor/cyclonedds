/*
 * Copyright(c) 2006 to 2018 ADLINK Technology Limited and others
 *
 * This program and the accompanying materials are made available under the
 * terms of the Eclipse Public License v. 2.0 which is available at
 * http://www.eclipse.org/legal/epl-2.0, or the Eclipse Distribution License
 * v. 1.0 which is available at
 * http://www.eclipse.org/org/documents/edl-v10.php.
 *
 * SPDX-License-Identifier: EPL-2.0 OR BSD-3-Clause
 */
#include <stddef.h>
#include <ctype.h>
#include <assert.h>
#include <string.h>

#include "dds/ddsrt/md5.h"
#include "dds/ddsrt/heap.h"
#include "dds/ddsi/q_bswap.h"
#include "dds/ddsi/q_config.h"
#include "dds/ddsi/q_freelist.h"
#include "dds/ddsi/ddsi_sertopic.h"
#include "dds/ddsi/ddsi_serdata_default.h"

<<<<<<< HEAD
/* FIXME: sertopic /= ddstopic so a lot of stuff needs to be moved here from dds_topic.c and the free function needs to be implemented properly */

static void sertopic_default_free (struct ddsi_sertopic *tp)
{
  ddsrt_free (tp->name_type_name);
  ddsrt_free (tp->name);
  ddsrt_free (tp->type_name);
=======
static void sertopic_default_free (struct ddsi_sertopic *tp)
{
  ddsi_sertopic_fini (tp);
>>>>>>> 1c8c2944
  ddsrt_free (tp);
}

static void sertopic_default_zero_samples (const struct ddsi_sertopic *sertopic_common, void *sample, size_t count)
{
  const struct ddsi_sertopic_default *tp = (const struct ddsi_sertopic_default *)sertopic_common;
  memset (sample, 0, tp->type->m_size * count);
}

static void sertopic_default_realloc_samples (void **ptrs, const struct ddsi_sertopic *sertopic_common, void *old, size_t oldcount, size_t count)
{
  const struct ddsi_sertopic_default *tp = (const struct ddsi_sertopic_default *)sertopic_common;
  const size_t size = tp->type->m_size;
  char *new = (oldcount == count) ? old : dds_realloc (old, size * count);
  if (new && count > oldcount)
    memset (new + size * oldcount, 0, size * (count - oldcount));
  for (size_t i = 0; i < count; i++)
  {
    void *ptr = (char *) new + i * size;
    ptrs[i] = ptr;
  }
}

static void sertopic_default_free_samples (const struct ddsi_sertopic *sertopic_common, void **ptrs, size_t count, dds_free_op_t op)
{
  if (count > 0)
  {
    const struct ddsi_sertopic_default *tp = (const struct ddsi_sertopic_default *)sertopic_common;
    const struct dds_topic_descriptor *type = tp->type;
    const size_t size = type->m_size;
#ifndef NDEBUG
    for (size_t i = 0, off = 0; i < count; i++, off += size)
      assert ((char *)ptrs[i] == (char *)ptrs[0] + off);
#endif
    if (type->m_flagset & DDS_TOPIC_NO_OPTIMIZE)
    {
      char *ptr = ptrs[0];
      for (size_t i = 0; i < count; i++)
      {
        dds_sample_free (ptr, type, DDS_FREE_CONTENTS);
        ptr += size;
      }
    }
    if (op & DDS_FREE_ALL_BIT)
    {
      dds_free (ptrs[0]);
    }
  }
}

const struct ddsi_sertopic_ops ddsi_sertopic_ops_default = {
  .free = sertopic_default_free,
  .zero_samples = sertopic_default_zero_samples,
  .realloc_samples = sertopic_default_realloc_samples,
  .free_samples = sertopic_default_free_samples
};<|MERGE_RESOLUTION|>--- conflicted
+++ resolved
@@ -22,19 +22,9 @@
 #include "dds/ddsi/ddsi_sertopic.h"
 #include "dds/ddsi/ddsi_serdata_default.h"
 
-<<<<<<< HEAD
-/* FIXME: sertopic /= ddstopic so a lot of stuff needs to be moved here from dds_topic.c and the free function needs to be implemented properly */
-
-static void sertopic_default_free (struct ddsi_sertopic *tp)
-{
-  ddsrt_free (tp->name_type_name);
-  ddsrt_free (tp->name);
-  ddsrt_free (tp->type_name);
-=======
 static void sertopic_default_free (struct ddsi_sertopic *tp)
 {
   ddsi_sertopic_fini (tp);
->>>>>>> 1c8c2944
   ddsrt_free (tp);
 }
 
