/*
 * Copyright(c) 2006 to 2018 ADLINK Technology Limited and others
 *
 * This program and the accompanying materials are made available under the
 * terms of the Eclipse Public License v. 2.0 which is available at
 * http://www.eclipse.org/legal/epl-2.0, or the Eclipse Distribution License
 * v. 1.0 which is available at
 * http://www.eclipse.org/org/documents/edl-v10.php.
 *
 * SPDX-License-Identifier: EPL-2.0 OR BSD-3-Clause
 */
#include <stddef.h>
#include <assert.h>
#include <string.h>

#include "dds/ddsrt/heap.h"
#include "dds/ddsrt/log.h"
#include "dds/ddsrt/sockets.h"
#include "ddsi_eth.h"
#include "dds/ddsi/ddsi_tran.h"
#include "dds/ddsi/ddsi_tcp.h"
#include "dds/ddsi/ddsi_ipaddr.h"
#include "dds/ddsrt/avl.h"
#include "dds/ddsi/q_nwif.h"
#include "dds/ddsi/q_config.h"
#include "dds/ddsi/q_log.h"
#include "dds/ddsi/q_entity.h"
#include "dds/ddsi/q_globals.h"

#define INVALID_PORT (~0u)

/*
  ddsi_tcp_conn: TCP connection for reading and writing. Mutex prevents concurrent
  writes to socket. Is reference counted. Peer port is actually contained in peer
  address but is extracted for convenience and for faster cache lookup
  (see ddsi_tcp_cmp_entry). Where connection is server side socket (for bi-dir)
  is flagged as such to avoid connection attempts and for same reason, on failure,
  is not removed from cache but simply flagged as failed (may be subsequently
  replaced). Similarly server side sockets are not closed as are also used in socket
  wait set that manages their lifecycle.
*/

typedef struct ddsi_tcp_conn {
  struct ddsi_tran_conn m_base;
  struct sockaddr_storage m_peer_addr;
  uint32_t m_peer_port;
  ddsrt_mutex_t m_mutex;
  ddsrt_socket_t m_sock;
#ifdef DDSI_INCLUDE_SSL
  SSL * m_ssl;
#endif
} *ddsi_tcp_conn_t;

typedef struct ddsi_tcp_listener {
  struct ddsi_tran_listener m_base;
  ddsrt_socket_t m_sock;
#ifdef DDSI_INCLUDE_SSL
  BIO * m_bio;
#endif
} *ddsi_tcp_listener_t;

struct ddsi_tran_factory_tcp {
  struct ddsi_tran_factory fact;
  ddsrt_mutex_t ddsi_tcp_cache_lock_g;
  ddsrt_avl_tree_t ddsi_tcp_cache_g;
  struct ddsi_tcp_conn ddsi_tcp_conn_client;
#ifdef DDSI_INCLUDE_SSL
  struct ddsi_ssl_plugins ddsi_tcp_ssl_plugin;
#endif
};

static int ddsi_tcp_cmp_conn (const struct ddsi_tcp_conn *c1, const struct ddsi_tcp_conn *c2)
{
  const struct sockaddr *a1s = (struct sockaddr *)&c1->m_peer_addr;
  const struct sockaddr *a2s = (struct sockaddr *)&c2->m_peer_addr;
  if (a1s->sa_family != a2s->sa_family)
   return (a1s->sa_family < a2s->sa_family) ? -1 : 1;
  else if (c1->m_peer_port != c2->m_peer_port)
    return (c1->m_peer_port < c2->m_peer_port) ? -1 : 1;
  return ddsi_ipaddr_compare (a1s, a2s);
}

static int ddsi_tcp_cmp_conn_wrap (const void *a, const void *b)
{
  return ddsi_tcp_cmp_conn (a, b);
}

<<<<<<< HEAD
typedef struct ddsi_tcp_node
{
=======
typedef struct ddsi_tcp_node {
>>>>>>> 1c8c2944
  ddsrt_avl_node_t m_avlnode;
  ddsi_tcp_conn_t m_conn;
} * ddsi_tcp_node_t;

static const ddsrt_avl_treedef_t ddsi_tcp_treedef = DDSRT_AVL_TREEDEF_INITIALIZER_INDKEY
(
  offsetof (struct ddsi_tcp_node, m_avlnode),
  offsetof (struct ddsi_tcp_node, m_conn),
  ddsi_tcp_cmp_conn_wrap,
  0
);

<<<<<<< HEAD
static ddsrt_mutex_t ddsi_tcp_cache_lock_g;
static ddsrt_avl_tree_t ddsi_tcp_cache_g;
static struct ddsi_tran_factory ddsi_tcp_factory_g;

static ddsi_tcp_conn_t ddsi_tcp_new_conn (ddsrt_socket_t, bool, struct sockaddr *);
=======
static ddsi_tcp_conn_t ddsi_tcp_new_conn (struct ddsi_tran_factory_tcp *fact, ddsrt_socket_t, bool, struct sockaddr *);
>>>>>>> 1c8c2944

static char *sockaddr_to_string_with_port (const struct q_globals *gv, char *dst, size_t sizeof_dst, const struct sockaddr *src)
{
  nn_locator_t loc;
  ddsi_ipaddr_to_loc(&loc, src, src->sa_family == AF_INET ? NN_LOCATOR_KIND_TCPv4 : NN_LOCATOR_KIND_TCPv6);
  ddsi_locator_to_string(gv, dst, sizeof_dst, &loc);
  return dst;
}

/* Connection cache dump routine for debugging

static void ddsi_tcp_cache_dump (void)
{
  char buff[64];
  ddsrt_avl_iter_t iter;
  ddsi_tcp_node_t n;
  unsigned i = 0;

  n = ddsrt_avl_iter_first (&ddsi_tcp_treedef, &ddsi_tcp_cache_g, &iter);
  while (n)
  {
    os_sockaddrAddressPortToString ((const os_sockaddr *) &n->m_conn->m_peer_addr, buff, sizeof (buff));
    DDS_TRACE
    (
      DDS_LC_TCP,
      "%s cache #%d: %s sock %d port %u peer %s\n",
      ddsi_name, i++, n->m_conn->m_base.m_server ? "server" : "client",
      n->m_conn->m_sock, n->m_conn->m_base.m_base.m_port, buff
    );
    n = ddsrt_avl_iter_next (&iter);
  }
}
*/

static unsigned short get_socket_port (struct ddsrt_log_cfg *logcfg, ddsrt_socket_t socket)
{
  struct sockaddr_storage addr;
  socklen_t addrlen = sizeof (addr);
  dds_return_t ret;

  ret = ddsrt_getsockname(socket, (struct sockaddr *)&addr, &addrlen);
  if (ret != DDS_RETCODE_OK) {
<<<<<<< HEAD
    DDS_ERROR("ddsi_tcp_get_socket_port: ddsrt_getsockname retcode %"PRId32"\n", ret);
=======
    DDS_CERROR (logcfg, "ddsi_tcp_get_socket_port: ddsrt_getsockname retcode %"PRId32"\n", ret);
>>>>>>> 1c8c2944
    return 0;
  }
  return ddsrt_sockaddr_get_port((struct sockaddr *)&addr);
}

static void ddsi_tcp_conn_set_socket (ddsi_tcp_conn_t conn, ddsrt_socket_t sock)
{
  conn->m_sock = sock;
  conn->m_base.m_base.m_port = (sock == DDSRT_INVALID_SOCKET) ? INVALID_PORT : get_socket_port (&conn->m_base.m_base.gv->logconfig, sock);
}

static void ddsi_tcp_sock_free (const struct ddsrt_log_cfg *logcfg, ddsrt_socket_t sock, const char *msg)
{
  if (sock != DDSRT_INVALID_SOCKET)
  {
    if (msg)
    {
      DDS_CLOG (DDS_LC_TCP, logcfg, "tcp %s free socket %"PRIdSOCK"\n", msg, sock);
    }
    ddsrt_close (sock);
  }
}

static void ddsi_tcp_sock_new (ddsrt_socket_t *sock, unsigned short port, const struct q_globals *gv)
{
  if (make_socket (sock, port, true, true, gv) != 0)
  {
    *sock = DDSRT_INVALID_SOCKET;
  }
}

static void ddsi_tcp_node_free (void * ptr)
{
  ddsi_tcp_node_t node = (ddsi_tcp_node_t) ptr;
  ddsi_conn_free ((ddsi_tran_conn_t) node->m_conn);
  ddsrt_free (node);
}

static void ddsi_tcp_conn_connect (ddsi_tcp_conn_t conn, const ddsrt_msghdr_t * msg)
{
#ifdef DDSI_INCLUDE_SSL
  struct ddsi_tran_factory_tcp * const fact = (struct ddsi_tran_factory_tcp *) conn->m_base.m_factory;
#endif
  char buff[DDSI_LOCSTRLEN];
  ddsrt_socket_t sock;
  dds_return_t ret;

  ddsi_tcp_sock_new (&sock, 0, conn->m_base.m_base.gv);
  if (sock != DDSRT_INVALID_SOCKET)
  {
    /* Attempt to connect, expected that may fail */

    do
    {
      ret = ddsrt_connect(sock, msg->msg_name, msg->msg_namelen);
    }
    while (ret == DDS_RETCODE_INTERRUPTED);

    if (ret != DDS_RETCODE_OK)
    {
      ddsi_tcp_sock_free (&conn->m_base.m_base.gv->logconfig, sock, NULL);
      return;
    }
    ddsi_tcp_conn_set_socket (conn, sock);

#ifdef DDSI_INCLUDE_SSL
    if (fact->ddsi_tcp_ssl_plugin.connect)
    {
      conn->m_ssl = (fact->ddsi_tcp_ssl_plugin.connect) (conn->m_base.m_base.gv, sock);
      if (conn->m_ssl == NULL)
      {
        ddsi_tcp_conn_set_socket (conn, DDSRT_INVALID_SOCKET);
        return;
      }
    }
#endif

    sockaddr_to_string_with_port(conn->m_base.m_base.gv, buff, sizeof(buff), (struct sockaddr *) msg->msg_name);
    DDS_CLOG (DDS_LC_TCP, &conn->m_base.m_base.gv->logconfig, "tcp connect socket %"PRIdSOCK" port %u to %s\n", sock, get_socket_port (&conn->m_base.m_base.gv->logconfig, sock), buff);

    /* Also may need to receive on connection so add to waitset */

    (void)ddsrt_setsocknonblocking(conn->m_sock, true);

    assert (conn->m_base.m_base.gv->n_recv_threads > 0);
    assert (conn->m_base.m_base.gv->recv_threads[0].arg.mode == RTM_MANY);
    os_sockWaitsetAdd (conn->m_base.m_base.gv->recv_threads[0].arg.u.many.ws, &conn->m_base);
    os_sockWaitsetTrigger (conn->m_base.m_base.gv->recv_threads[0].arg.u.many.ws);
  }
}

<<<<<<< HEAD
static void ddsi_tcp_cache_add (ddsi_tcp_conn_t conn, ddsrt_avl_ipath_t * path)
=======
static void ddsi_tcp_cache_add (struct ddsi_tran_factory_tcp *fact, ddsi_tcp_conn_t conn, ddsrt_avl_ipath_t * path)
>>>>>>> 1c8c2944
{
  const char * action = "added";
  ddsi_tcp_node_t node;
  char buff[DDSI_LOCSTRLEN];

  ddsrt_atomic_inc32 (&conn->m_base.m_count);

  /* If path set, then cache does not contain connection */
  if (path)
  {
    node = ddsrt_malloc (sizeof (*node));
    node->m_conn = conn;
<<<<<<< HEAD
    ddsrt_avl_insert_ipath (&ddsi_tcp_treedef, &ddsi_tcp_cache_g, node, path);
  }
  else
  {
    node = ddsrt_avl_lookup (&ddsi_tcp_treedef, &ddsi_tcp_cache_g, conn);
=======
    ddsrt_avl_insert_ipath (&ddsi_tcp_treedef, &fact->ddsi_tcp_cache_g, node, path);
  }
  else
  {
    node = ddsrt_avl_lookup (&ddsi_tcp_treedef, &fact->ddsi_tcp_cache_g, conn);
>>>>>>> 1c8c2944
    if (node)
    {
      /* Replace connection in cache */

      ddsi_conn_free ((ddsi_tran_conn_t) node->m_conn);
      node->m_conn = conn;
      action = "updated";
    }
    else
    {
      node = ddsrt_malloc (sizeof (*node));
      node->m_conn = conn;
<<<<<<< HEAD
      ddsrt_avl_insert (&ddsi_tcp_treedef, &ddsi_tcp_cache_g, node);
=======
      ddsrt_avl_insert (&ddsi_tcp_treedef, &fact->ddsi_tcp_cache_g, node);
>>>>>>> 1c8c2944
    }
  }

  sockaddr_to_string_with_port(fact->fact.gv, buff, sizeof(buff), (struct sockaddr *)&conn->m_peer_addr);
  DDS_CLOG (DDS_LC_TCP, &fact->fact.gv->logconfig, "tcp cache %s %s socket %"PRIdSOCK" to %s\n", action, conn->m_base.m_server ? "server" : "client", conn->m_sock, buff);
}

static void ddsi_tcp_cache_remove (ddsi_tcp_conn_t conn)
{
  struct ddsi_tran_factory_tcp * const fact = (struct ddsi_tran_factory_tcp *) conn->m_base.m_factory;
  char buff[DDSI_LOCSTRLEN];
  ddsi_tcp_node_t node;
  ddsrt_avl_dpath_t path;

<<<<<<< HEAD
  ddsrt_mutex_lock (&ddsi_tcp_cache_lock_g);
  node = ddsrt_avl_lookup_dpath (&ddsi_tcp_treedef, &ddsi_tcp_cache_g, conn, &path);
  if (node)
  {
    sockaddr_to_string_with_port(buff, sizeof(buff), (struct sockaddr *)&conn->m_peer_addr);
    DDS_LOG(DDS_LC_TCP, "%s cache removed socket %"PRIdSOCK" to %s\n", ddsi_name, conn->m_sock, buff);
    ddsrt_avl_delete_dpath (&ddsi_tcp_treedef, &ddsi_tcp_cache_g, node, &path);
=======
  ddsrt_mutex_lock (&fact->ddsi_tcp_cache_lock_g);
  node = ddsrt_avl_lookup_dpath (&ddsi_tcp_treedef, &fact->ddsi_tcp_cache_g, conn, &path);
  if (node)
  {
    sockaddr_to_string_with_port(fact->fact.gv, buff, sizeof(buff), (struct sockaddr *)&conn->m_peer_addr);
    DDS_CLOG (DDS_LC_TCP, &conn->m_base.m_base.gv->logconfig, "tcp cache removed socket %"PRIdSOCK" to %s\n", conn->m_sock, buff);
    ddsrt_avl_delete_dpath (&ddsi_tcp_treedef, &fact->ddsi_tcp_cache_g, node, &path);
>>>>>>> 1c8c2944
    ddsi_tcp_node_free (node);
  }
  ddsrt_mutex_unlock (&fact->ddsi_tcp_cache_lock_g);
}

/*
  ddsi_tcp_cache_find: Find existing connection to target, or if possible
  create new connection.
*/

static ddsi_tcp_conn_t ddsi_tcp_cache_find (struct ddsi_tran_factory_tcp *fact, const ddsrt_msghdr_t * msg)
{
  ddsrt_avl_ipath_t path;
  ddsi_tcp_node_t node;
  struct ddsi_tcp_conn key;
  ddsi_tcp_conn_t ret = NULL;

  memset (&key, 0, sizeof (key));
  key.m_peer_port = ddsrt_sockaddr_get_port (msg->msg_name);
  memcpy (&key.m_peer_addr, msg->msg_name, msg->msg_namelen);

  /* Check cache for existing connection to target */

<<<<<<< HEAD
  ddsrt_mutex_lock (&ddsi_tcp_cache_lock_g);
  node = ddsrt_avl_lookup_ipath (&ddsi_tcp_treedef, &ddsi_tcp_cache_g, &key, &path);
=======
  ddsrt_mutex_lock (&fact->ddsi_tcp_cache_lock_g);
  node = ddsrt_avl_lookup_ipath (&ddsi_tcp_treedef, &fact->ddsi_tcp_cache_g, &key, &path);
>>>>>>> 1c8c2944
  if (node)
  {
    if (node->m_conn->m_base.m_closed)
    {
<<<<<<< HEAD
      ddsrt_avl_delete (&ddsi_tcp_treedef, &ddsi_tcp_cache_g, node);
=======
      ddsrt_avl_delete (&ddsi_tcp_treedef, &fact->ddsi_tcp_cache_g, node);
>>>>>>> 1c8c2944
      ddsi_tcp_node_free (node);
    }
    else
    {
      ret = node->m_conn;
    }
  }
  if (ret == NULL)
  {
    ret = ddsi_tcp_new_conn (fact, DDSRT_INVALID_SOCKET, false, (struct sockaddr *)&key.m_peer_addr);
    ddsi_tcp_cache_add (fact, ret, &path);
  }
  ddsrt_mutex_unlock (&fact->ddsi_tcp_cache_lock_g);

  return ret;
}

static ssize_t ddsi_tcp_conn_read_plain (ddsi_tcp_conn_t tcp, void * buf, size_t len, dds_return_t *rc)
{
  ssize_t rcvd = -1;

  assert(rc != NULL);
  *rc = ddsrt_recv(tcp->m_sock, buf, len, 0, &rcvd);

  return (*rc == DDS_RETCODE_OK ? rcvd : -1);
}

#ifdef DDSI_INCLUDE_SSL
static ssize_t ddsi_tcp_conn_read_ssl (ddsi_tcp_conn_t tcp, void * buf, size_t len, dds_return_t *rc)
{
  struct ddsi_tran_factory_tcp * const fact = (struct ddsi_tran_factory_tcp *) tcp->m_base.m_factory;
  return (fact->ddsi_tcp_ssl_plugin.read) (tcp->m_ssl, buf, len, rc);
}
#endif

static bool ddsi_tcp_select (const struct ddsrt_log_cfg *logcfg, ddsrt_socket_t sock, bool read, size_t pos, int64_t timeout)
{
  dds_return_t rc;
  fd_set fds;
  fd_set *rdset = read ? &fds : NULL;
  fd_set *wrset = read ? NULL : &fds;
  int64_t tval = timeout;
  int32_t ready = 0;

  FD_ZERO (&fds);
#if LWIP_SOCKET == 1
  DDSRT_WARNING_GNUC_OFF(sign-conversion)
#endif
  FD_SET (sock, &fds);
#if LWIP_SOCKET == 1
  DDSRT_WARNING_GNUC_ON(sign-conversion)
#endif

  DDS_CLOG (DDS_LC_TCP, logcfg, "tcp blocked %s: sock %d\n", read ? "read" : "write", (int) sock);
  do {
    rc = ddsrt_select (sock + 1, rdset, wrset, NULL, tval, &ready);
  } while (rc == DDS_RETCODE_INTERRUPTED);

  if (rc != DDS_RETCODE_OK)
  {
    DDS_CWARNING (logcfg, "tcp abandoning %s on blocking socket %d after %"PRIuSIZE" bytes\n", read ? "read" : "write", (int) sock, pos);
  }

  return (ready > 0);
}

static ssize_t ddsi_tcp_conn_read (ddsi_tran_conn_t conn, unsigned char *buf, size_t len, bool allow_spurious, nn_locator_t *srcloc)
{
#ifdef DDSI_INCLUDE_SSL
  struct ddsi_tran_factory_tcp * const fact = (struct ddsi_tran_factory_tcp *) conn->m_factory;
#endif
  dds_return_t rc;
  ddsi_tcp_conn_t tcp = (ddsi_tcp_conn_t) conn;
<<<<<<< HEAD
  ssize_t (*rd) (ddsi_tcp_conn_t, void *, size_t, dds_retcode_t * err) = ddsi_tcp_conn_read_plain;
=======
  ssize_t (*rd) (ddsi_tcp_conn_t, void *, size_t, dds_return_t * err) = ddsi_tcp_conn_read_plain;
>>>>>>> 1c8c2944
  size_t pos = 0;
  ssize_t n;

#ifdef DDSI_INCLUDE_SSL
  if (fact->ddsi_tcp_ssl_plugin.read)
  {
    rd = ddsi_tcp_conn_read_ssl;
  }
#endif

  while (true)
  {
    n = rd (tcp, (char *) buf + pos, len - pos, &rc);
    if (n > 0)
    {
      pos += (size_t) n;
      if (pos == len)
      {
        if (srcloc)
        {
          ddsi_ipaddr_to_loc(srcloc, (struct sockaddr *)&tcp->m_peer_addr, tcp->m_peer_addr.ss_family == AF_INET ? NN_LOCATOR_KIND_TCPv4 : NN_LOCATOR_KIND_TCPv6);
        }
        return (ssize_t) pos;
      }
    }
    else if (n == 0)
    {
      DDS_CLOG (DDS_LC_TCP, &conn->m_base.gv->logconfig, "tcp read: sock %"PRIdSOCK" closed-by-peer\n", tcp->m_sock);
      break;
    }
    else
    {
      if (rc != DDS_RETCODE_INTERRUPTED)
      {
        if (rc == DDS_RETCODE_TRY_AGAIN)
        {
          if (allow_spurious && pos == 0)
            return 0;
          const int64_t timeout = conn->m_base.gv->config.tcp_read_timeout;
          if (ddsi_tcp_select (&conn->m_base.gv->logconfig, tcp->m_sock, true, pos, timeout) == false)
            break;
        }
        else
        {
<<<<<<< HEAD
          DDS_LOG(DDS_LC_TCP, "%s read: sock %"PRIdSOCK" error %"PRId32"\n", ddsi_name, tcp->m_sock, rc);
=======
          DDS_CLOG (DDS_LC_TCP, &conn->m_base.gv->logconfig, "tcp read: sock %"PRIdSOCK" error %"PRId32"\n", tcp->m_sock, rc);
>>>>>>> 1c8c2944
          break;
        }
      }
    }
  }

  ddsi_tcp_cache_remove (tcp);
  return -1;
}

static ssize_t ddsi_tcp_conn_write_plain (ddsi_tcp_conn_t conn, const void * buf, size_t len, dds_return_t *rc)
{
  ssize_t sent = -1;
  int sendflags = 0;

#ifdef MSG_NOSIGNAL
  sendflags |= MSG_NOSIGNAL;
#endif
  *rc = ddsrt_send(conn->m_sock, buf, len, sendflags, &sent);

  return (*rc == DDS_RETCODE_OK ? sent : -1);
}

#ifdef DDSI_INCLUDE_SSL
static ssize_t ddsi_tcp_conn_write_ssl (ddsi_tcp_conn_t conn, const void * buf, size_t len, dds_return_t *rc)
{
  struct ddsi_tran_factory_tcp * const fact = (struct ddsi_tran_factory_tcp *) conn->m_base.m_factory;
  return (fact->ddsi_tcp_ssl_plugin.write) (conn->m_ssl, buf, len, rc);
}
#endif

<<<<<<< HEAD
static ssize_t ddsi_tcp_block_write
(
  ssize_t (*wr) (ddsi_tcp_conn_t, const void *, size_t, dds_retcode_t *),
  ddsi_tcp_conn_t conn,
  const void * buf,
  size_t sz
)
=======
static ssize_t ddsi_tcp_block_write (ssize_t (*wr) (ddsi_tcp_conn_t, const void *, size_t, dds_return_t *), ddsi_tcp_conn_t conn, const void * buf, size_t sz)
>>>>>>> 1c8c2944
{
  /* Write all bytes of buf even in the presence of signals,
     partial writes and blocking (typically write buffer full) */
  dds_return_t rc;
  size_t pos = 0;
  ssize_t n = -1;

  while (pos != sz)
  {
    n = (wr) (conn, (const char *) buf + pos, sz - pos, &rc);
    if (n > 0)
    {
      pos += (size_t) n;
    }
    else if (n == -1)
    {
      if (rc != DDS_RETCODE_INTERRUPTED)
      {
        if (rc == DDS_RETCODE_TRY_AGAIN)
        {
          const int64_t timeout = conn->m_base.m_base.gv->config.tcp_write_timeout;
          if (ddsi_tcp_select (&conn->m_base.m_base.gv->logconfig, conn->m_sock, false, pos, timeout) == false)
          {
            break;
          }
        }
        else
        {
<<<<<<< HEAD
          DDS_LOG(DDS_LC_TCP, "%s write: sock %"PRIdSOCK" error %"PRId32"\n", ddsi_name, conn->m_sock, rc);
=======
          DDS_CLOG (DDS_LC_TCP, &conn->m_base.m_base.gv->logconfig, "tcp write: sock %"PRIdSOCK" error %"PRId32"\n", conn->m_sock, rc);
>>>>>>> 1c8c2944
          break;
        }
      }
    }
  }

  return (pos == sz) ? (ssize_t) pos : -1;
}

static size_t iovlen_sum (size_t niov, const ddsrt_iovec_t *iov)
{
  size_t tot = 0;
  while (niov--)
    tot += iov++->iov_len;
  return tot;
}

static void set_msghdr_iov (ddsrt_msghdr_t *mhdr, ddsrt_iovec_t *iov, size_t iovlen)
{
  mhdr->msg_iov = iov;
  mhdr->msg_iovlen = (ddsrt_msg_iovlen_t)iovlen;
}

static ssize_t ddsi_tcp_conn_write (ddsi_tran_conn_t base, const nn_locator_t *dst, size_t niov, const ddsrt_iovec_t *iov, uint32_t flags)
{
  struct ddsi_tran_factory_tcp * const fact = (struct ddsi_tran_factory_tcp *) base->m_factory;
#ifdef DDSI_INCLUDE_SSL
  char msgbuf[4096]; /* stack buffer for merging smallish writes without requiring allocations */
  ddsrt_iovec_t iovec; /* iovec used for msgbuf */
#endif
  ssize_t ret = -1;
  size_t len;
  ddsi_tcp_conn_t conn;
  int piecewise;
  bool connect = false;
  ddsrt_msghdr_t msg;
  struct sockaddr_storage dstaddr;
  assert(niov <= INT_MAX);
  ddsi_ipaddr_from_loc(&dstaddr, dst);
  memset(&msg, 0, sizeof(msg));
  set_msghdr_iov (&msg, (ddsrt_iovec_t *) iov, niov);
  msg.msg_name = &dstaddr;
  msg.msg_namelen = (socklen_t) ddsrt_sockaddr_get_size((struct sockaddr *) &dstaddr);
#if DDSRT_MSGHDR_FLAGS
  msg.msg_flags = (int) flags;
#endif
  len = iovlen_sum (niov, iov);
  (void) base;

  conn = ddsi_tcp_cache_find (fact, &msg);
  if (conn == NULL)
  {
    return -1;
  }

  ddsrt_mutex_lock (&conn->m_mutex);

  /* If not connected attempt to conect */

  if ((conn->m_sock == DDSRT_INVALID_SOCKET) && ! conn->m_base.m_server)
  {
    ddsi_tcp_conn_connect (conn, &msg);
    if (conn->m_sock == DDSRT_INVALID_SOCKET)
    {
      ddsrt_mutex_unlock (&conn->m_mutex);
      return -1;
    }
    connect = true;
  }

  /* Check if filtering out message from existing connections */

  if (!connect && ((flags & DDSI_TRAN_ON_CONNECT) != 0))
  {
    DDS_CLOG (DDS_LC_TCP, &conn->m_base.m_base.gv->logconfig, "tcp write: sock %"PRIdSOCK" message filtered\n", conn->m_sock);
    ddsrt_mutex_unlock (&conn->m_mutex);
    return (ssize_t) len;
  }

#ifdef DDSI_INCLUDE_SSL
  if (base->m_base.gv->config.ssl_enable)
  {
    /* SSL doesn't have sendmsg, ret = 0 so writing starts at first byte.
       Rumor is that it is much better to merge small writes, which do here
       rather in than in SSL-specific code for simplicity - perhaps ought
       to move this copying into xpack_send */
    if (msg.msg_iovlen > 1)
    {
      int i;
      char * ptr;
      iovec.iov_len = (ddsrt_iov_len_t) len;
      iovec.iov_base = (len <= sizeof (msgbuf)) ? msgbuf : ddsrt_malloc (len);
      ptr = iovec.iov_base;
      for (i = 0; i < (int) msg.msg_iovlen; i++)
      {
        memcpy (ptr, msg.msg_iov[i].iov_base, msg.msg_iov[i].iov_len);
        ptr += msg.msg_iov[i].iov_len;
      }
      msg.msg_iov = &iovec;
      msg.msg_iovlen = 1;
    }
    piecewise = 1;
    ret = 0;
  }
  else
#endif
  {
    int sendflags = 0;
    dds_return_t rc;
#ifdef MSG_NOSIGNAL
    sendflags |= MSG_NOSIGNAL;
#endif
    msg.msg_name = NULL;
    msg.msg_namelen = 0;
    do
    {
      rc = ddsrt_sendmsg (conn->m_sock, &msg, sendflags, &ret);
    }
    while (rc == DDS_RETCODE_INTERRUPTED);
    if (ret == -1)
    {
      if (rc == DDS_RETCODE_TRY_AGAIN)
      {
        piecewise = 1;
        ret = 0;
      }
      else
      {
        piecewise = 0;
        switch (rc)
        {
          case DDS_RETCODE_NO_CONNECTION:
          case DDS_RETCODE_ILLEGAL_OPERATION:
            DDS_CLOG (DDS_LC_TCP, &conn->m_base.m_base.gv->logconfig, "tcp write: sock %"PRIdSOCK" DDS_RETCODE_NO_CONNECTION\n", conn->m_sock);
            break;
          default:
            if (! conn->m_base.m_closed && (conn->m_sock != DDSRT_INVALID_SOCKET))
<<<<<<< HEAD
              DDS_WARNING("%s write failed on socket %"PRIdSOCK" with errno %"PRId32"\n", ddsi_name, conn->m_sock, rc);
=======
              DDS_CWARNING (&conn->m_base.m_base.gv->logconfig, "tcp write failed on socket %"PRIdSOCK" with errno %"PRId32"\n", conn->m_sock, rc);
>>>>>>> 1c8c2944
            break;
        }
      }
    }
    else
    {
      if (ret == 0)
      {
        DDS_CLOG (DDS_LC_TCP, &conn->m_base.m_base.gv->logconfig, "tcp write: sock %"PRIdSOCK" eof\n", conn->m_sock);
      }
      piecewise = (ret > 0 && (size_t) ret < len);
    }
  }

  if (piecewise)
  {
<<<<<<< HEAD
    ssize_t (*wr) (ddsi_tcp_conn_t, const void *, size_t, dds_retcode_t *) = ddsi_tcp_conn_write_plain;
=======
    ssize_t (*wr) (ddsi_tcp_conn_t, const void *, size_t, dds_return_t *) = ddsi_tcp_conn_write_plain;
>>>>>>> 1c8c2944
    int i = 0;
#ifdef DDSI_INCLUDE_SSL
    if (fact->ddsi_tcp_ssl_plugin.write)
    {
      wr = ddsi_tcp_conn_write_ssl;
    }
#endif

    assert (msg.msg_iov[i].iov_len > 0);
    while (ret >= (ssize_t) msg.msg_iov[i].iov_len)
    {
      ret -= (ssize_t) msg.msg_iov[i++].iov_len;
    }
    assert (i < (int) msg.msg_iovlen);
    ret = ddsi_tcp_block_write (wr, conn, (const char *) msg.msg_iov[i].iov_base + ret, msg.msg_iov[i].iov_len - (size_t) ret);
    while (ret > 0 && ++i < (int) msg.msg_iovlen)
    {
      ret = ddsi_tcp_block_write (wr, conn, msg.msg_iov[i].iov_base, msg.msg_iov[i].iov_len);
    }
  }

#ifdef DDSI_INCLUDE_SSL
  /* If allocated memory for merging original fragments into a single buffer, free it */
  if (msg.msg_iov == &iovec && iovec.iov_base != msgbuf)
  {
    ddsrt_free (iovec.iov_base);
  }
#endif

  ddsrt_mutex_unlock (&conn->m_mutex);

  if (ret == -1)
  {
    ddsi_tcp_cache_remove (conn);
  }

  return ((size_t) ret == len) ? ret : -1;
}

static ddsrt_socket_t ddsi_tcp_conn_handle (ddsi_tran_base_t base)
{
  return ((ddsi_tcp_conn_t) base)->m_sock;
}

ddsrt_attribute_no_sanitize (("thread"))
static bool ddsi_tcp_supports (const struct ddsi_tran_factory *fact_cmn, int32_t kind)
{
  return kind == fact_cmn->m_kind;
}

static int ddsi_tcp_locator (struct ddsi_tran_factory *fact_cmn, ddsi_tran_base_t base, nn_locator_t *loc)
{
  loc->kind = fact_cmn->m_kind;
  memcpy(loc->address, base->gv->extloc.address, sizeof(loc->address));
  loc->port = base->m_port;
  return 0;
}

static ddsi_tran_conn_t ddsi_tcp_create_conn (struct ddsi_tran_factory *fact_cmn, uint32_t port, ddsi_tran_qos_t qos)
{
  struct ddsi_tran_factory_tcp * const fact = (struct ddsi_tran_factory_tcp *) fact_cmn;
  (void) qos;
  (void) port;
  return &fact->ddsi_tcp_conn_client.m_base;
}

static int ddsi_tcp_listen (ddsi_tran_listener_t listener)
{
#ifdef DDSI_INCLUDE_SSL
  struct ddsi_tran_factory_tcp * const fact = (struct ddsi_tran_factory_tcp *) listener->m_factory;
#endif
  ddsi_tcp_listener_t tl = (ddsi_tcp_listener_t) listener;
  int ret = listen (tl->m_sock, 4);

#ifdef DDSI_INCLUDE_SSL
  if ((ret == 0) && fact->ddsi_tcp_ssl_plugin.listen)
  {
    tl->m_bio = (fact->ddsi_tcp_ssl_plugin.listen) (tl->m_sock);
  }
#endif

  return ret;
}

static ddsi_tran_conn_t ddsi_tcp_accept (ddsi_tran_listener_t listener)
{
  struct ddsi_tran_factory_tcp * const fact = (struct ddsi_tran_factory_tcp *) listener->m_factory;
  ddsi_tcp_listener_t tl = (ddsi_tcp_listener_t) listener;
  ddsi_tcp_conn_t tcp = NULL;
  ddsrt_socket_t sock = DDSRT_INVALID_SOCKET;
  struct sockaddr_storage addr;
  socklen_t addrlen = sizeof (addr);
  char buff[DDSI_LOCSTRLEN];
  dds_return_t rc = DDS_RETCODE_OK;
#ifdef DDSI_INCLUDE_SSL
  SSL * ssl = NULL;
#endif

  memset (&addr, 0, addrlen);
  do {
#ifdef DDSI_INCLUDE_SSL
    if (fact->ddsi_tcp_ssl_plugin.accept)
    {
      ssl = (fact->ddsi_tcp_ssl_plugin.accept) (listener->m_base.gv, tl->m_bio, &sock);
      if (ssl == NULL) {
        assert(sock == DDSRT_INVALID_SOCKET);
        rc = DDS_RETCODE_ERROR;
      }
    }
    else
#endif
    {
      rc = ddsrt_accept(tl->m_sock, NULL, NULL, &sock);
    }
    if (!ddsrt_atomic_ld32(&listener->m_base.gv->rtps_keepgoing))
    {
      ddsi_tcp_sock_free (&listener->m_base.gv->logconfig, sock, NULL);
      return NULL;
    }
  } while (rc == DDS_RETCODE_INTERRUPTED || rc == DDS_RETCODE_TRY_AGAIN);

  if (sock == DDSRT_INVALID_SOCKET)
  {
    (void)ddsrt_getsockname (tl->m_sock, (struct sockaddr *) &addr, &addrlen);
<<<<<<< HEAD
    sockaddr_to_string_with_port(buff, sizeof(buff), (struct sockaddr *)&addr);
    DDS_LOG((rc == DDS_RETCODE_OK) ? DDS_LC_ERROR : DDS_LC_FATAL, "%s accept failed on socket %"PRIdSOCK" at %s retcode %"PRId32"\n", ddsi_name, tl->m_sock, buff, rc);
  }
  else if (getpeername (sock, (struct sockaddr *) &addr, &addrlen) == -1)
  {
    DDS_WARNING("%s accepted new socket %"PRIdSOCK" on socket %"PRIdSOCK" but no peer address, errno %"PRId32"\n", ddsi_name, sock, tl->m_sock, rc);
=======
    sockaddr_to_string_with_port(fact->fact.gv, buff, sizeof(buff), (struct sockaddr *)&addr);
    DDS_CLOG ((rc == DDS_RETCODE_OK) ? DDS_LC_ERROR : DDS_LC_FATAL, &listener->m_base.gv->logconfig, "tcp accept failed on socket %"PRIdSOCK" at %s retcode %"PRId32"\n", tl->m_sock, buff, rc);
  }
  else if (getpeername (sock, (struct sockaddr *) &addr, &addrlen) == -1)
  {
    DDS_CWARNING (&listener->m_base.gv->logconfig, "tcp accepted new socket %"PRIdSOCK" on socket %"PRIdSOCK" but no peer address, errno %"PRId32"\n", sock, tl->m_sock, rc);
>>>>>>> 1c8c2944
    ddsrt_close (sock);
  }
  else
  {
    sockaddr_to_string_with_port(fact->fact.gv, buff, sizeof(buff), (struct sockaddr *)&addr);
    DDS_CLOG (DDS_LC_TCP, &listener->m_base.gv->logconfig, "tcp accept new socket %"PRIdSOCK" on socket %"PRIdSOCK" from %s\n", sock, tl->m_sock, buff);

    (void)ddsrt_setsocknonblocking (sock, true);
    tcp = ddsi_tcp_new_conn (fact, sock, true, (struct sockaddr *)&addr);
#ifdef DDSI_INCLUDE_SSL
    tcp->m_ssl = ssl;
#endif
    tcp->m_base.m_listener = listener;
    tcp->m_base.m_conn = listener->m_connections;
    listener->m_connections = &tcp->m_base;

    /* Add connection to cache for bi-dir */

    ddsrt_mutex_lock (&fact->ddsi_tcp_cache_lock_g);
    ddsi_tcp_cache_add (fact, tcp, NULL);
    ddsrt_mutex_unlock (&fact->ddsi_tcp_cache_lock_g);
  }
  return tcp ? &tcp->m_base : NULL;
}

static ddsrt_socket_t ddsi_tcp_listener_handle (ddsi_tran_base_t base)
{
  return ((ddsi_tcp_listener_t) base)->m_sock;
}

/*
  ddsi_tcp_conn_address: This function is called when an entity had been discovered
  with an empty locator list and the locator is being set to the address of the
  caller (supporting call back over NAT).
*/

static void ddsi_tcp_conn_peer_locator (ddsi_tran_conn_t conn, nn_locator_t * loc)
{
  char buff[DDSI_LOCSTRLEN];
  ddsi_tcp_conn_t tc = (ddsi_tcp_conn_t) conn;
  assert (tc->m_sock != DDSRT_INVALID_SOCKET);
  ddsi_ipaddr_to_loc (loc, (struct sockaddr *)&tc->m_peer_addr, tc->m_peer_addr.ss_family == AF_INET ? NN_LOCATOR_KIND_TCPv4 : NN_LOCATOR_KIND_TCPv6);
  ddsi_locator_to_string(conn->m_base.gv, buff, sizeof(buff), loc);
  DDS_CLOG (DDS_LC_TCP, &conn->m_base.gv->logconfig, "(tcp EP:%s)", buff);
}

static void ddsi_tcp_base_init (const struct ddsi_tran_factory_tcp *fact, struct ddsi_tran_conn *base)
{
  ddsi_factory_conn_init (&fact->fact, base);
  base->m_base.m_trantype = DDSI_TRAN_CONN;
  base->m_base.m_handle_fn = ddsi_tcp_conn_handle;
  base->m_read_fn = ddsi_tcp_conn_read;
  base->m_write_fn = ddsi_tcp_conn_write;
  base->m_peer_locator_fn = ddsi_tcp_conn_peer_locator;
  base->m_disable_multiplexing_fn = 0;
  base->m_locator_fn = ddsi_tcp_locator;
}

static ddsi_tcp_conn_t ddsi_tcp_new_conn (struct ddsi_tran_factory_tcp *fact, ddsrt_socket_t sock, bool server, struct sockaddr * peer)
{
  ddsi_tcp_conn_t conn = (ddsi_tcp_conn_t) ddsrt_malloc (sizeof (*conn));

  memset (conn, 0, sizeof (*conn));
  ddsi_tcp_base_init (fact, &conn->m_base);
  ddsrt_mutex_init (&conn->m_mutex);
  conn->m_sock = DDSRT_INVALID_SOCKET;
  (void)memcpy(&conn->m_peer_addr, peer, ddsrt_sockaddr_get_size(peer));
  conn->m_peer_port = ddsrt_sockaddr_get_port (peer);
  conn->m_base.m_server = server;
  conn->m_base.m_base.m_port = INVALID_PORT;
  ddsi_tcp_conn_set_socket (conn, sock);

  return conn;
}

static ddsi_tran_listener_t ddsi_tcp_create_listener (ddsi_tran_factory_t fact, int port, ddsi_tran_qos_t qos)
{
  char buff[DDSI_LOCSTRLEN];
  ddsrt_socket_t sock;
  struct sockaddr_storage addr;
  socklen_t addrlen = sizeof (addr);
  ddsi_tcp_listener_t tl = NULL;

  (void) qos;

  ddsi_tcp_sock_new (&sock, (unsigned short) port, fact->gv);

  if (sock != DDSRT_INVALID_SOCKET)
  {
    dds_return_t ret;
    tl = (ddsi_tcp_listener_t) ddsrt_malloc (sizeof (*tl));
    memset (tl, 0, sizeof (*tl));

    tl->m_sock = sock;

    tl->m_base.m_base.gv = fact->gv;
    tl->m_base.m_listen_fn = ddsi_tcp_listen;
    tl->m_base.m_accept_fn = ddsi_tcp_accept;
    tl->m_base.m_factory = fact;

    tl->m_base.m_base.m_port = get_socket_port (&fact->gv->logconfig, sock);
    tl->m_base.m_base.m_trantype = DDSI_TRAN_LISTENER;
    tl->m_base.m_base.m_handle_fn = ddsi_tcp_listener_handle;
    tl->m_base.m_locator_fn = ddsi_tcp_locator;

    ret = ddsrt_getsockname(sock, (struct sockaddr *)&addr, &addrlen);
    if (ret != DDS_RETCODE_OK) {
<<<<<<< HEAD
        DDS_ERROR("ddsi_tcp_create_listener: ddsrt_getsockname returned %"PRId32"\n", ret);
        ddsi_tcp_sock_free(sock, NULL);
=======
        DDS_CERROR (&fact->gv->logconfig, "ddsi_tcp_create_listener: ddsrt_getsockname returned %"PRId32"\n", ret);
        ddsi_tcp_sock_free(&fact->gv->logconfig, sock, NULL);
>>>>>>> 1c8c2944
        ddsrt_free(tl);
        return NULL;
    }

    sockaddr_to_string_with_port(fact->gv, buff, sizeof(buff), (struct sockaddr *)&addr);
    DDS_CLOG (DDS_LC_TCP, &fact->gv->logconfig, "tcp create listener socket %"PRIdSOCK" on %s\n", sock, buff);
  }

  return tl ? &tl->m_base : NULL;
}

static void ddsi_tcp_conn_delete (ddsi_tcp_conn_t conn)
{
#ifdef DDSI_INCLUDE_SSL
  struct ddsi_tran_factory_tcp * const fact = (struct ddsi_tran_factory_tcp *) conn->m_base.m_factory;
#endif
  char buff[DDSI_LOCSTRLEN];
  sockaddr_to_string_with_port(conn->m_base.m_base.gv, buff, sizeof(buff), (struct sockaddr *)&conn->m_peer_addr);
  DDS_CLOG (DDS_LC_TCP, &conn->m_base.m_base.gv->logconfig, "tcp free %s connnection on socket %"PRIdSOCK" to %s\n", conn->m_base.m_server ? "server" : "client", conn->m_sock, buff);

#ifdef DDSI_INCLUDE_SSL
  if (fact->ddsi_tcp_ssl_plugin.ssl_free)
  {
    (fact->ddsi_tcp_ssl_plugin.ssl_free) (conn->m_ssl);
  }
  else
#endif
  {
    ddsi_tcp_sock_free (&conn->m_base.m_base.gv->logconfig, conn->m_sock, "connection");
  }
  ddsrt_mutex_destroy (&conn->m_mutex);
  ddsrt_free (conn);
}

static void ddsi_tcp_close_conn (ddsi_tran_conn_t tc)
{
  struct ddsi_tran_factory_tcp * const fact_tcp = (struct ddsi_tran_factory_tcp *) tc->m_factory;
  if (tc != &fact_tcp->ddsi_tcp_conn_client.m_base)
  {
    char buff[DDSI_LOCSTRLEN];
    nn_locator_t loc;
    ddsi_tcp_conn_t conn = (ddsi_tcp_conn_t) tc;
    sockaddr_to_string_with_port(tc->m_base.gv, buff, sizeof(buff), (struct sockaddr *)&conn->m_peer_addr);
    DDS_CLOG (DDS_LC_TCP, &tc->m_base.gv->logconfig, "tcp close %s connnection on socket %"PRIdSOCK" to %s\n", conn->m_base.m_server ? "server" : "client", conn->m_sock, buff);
    (void) shutdown (conn->m_sock, 2);
    ddsi_ipaddr_to_loc(&loc, (struct sockaddr *)&conn->m_peer_addr, conn->m_peer_addr.ss_family == AF_INET ? NN_LOCATOR_KIND_TCPv4 : NN_LOCATOR_KIND_TCPv6);
    loc.port = conn->m_peer_port;
    purge_proxy_participants (conn->m_base.m_base.gv, &loc, conn->m_base.m_server);
  }
}

static void ddsi_tcp_release_conn (ddsi_tran_conn_t conn)
{
  struct ddsi_tran_factory_tcp * const fact_tcp = (struct ddsi_tran_factory_tcp *) conn->m_factory;
  if (conn != &fact_tcp->ddsi_tcp_conn_client.m_base)
  {
    ddsi_tcp_conn_delete ((ddsi_tcp_conn_t) conn);
  }
}

static void ddsi_tcp_unblock_listener (ddsi_tran_listener_t listener)
{
  ddsi_tcp_listener_t tl = (ddsi_tcp_listener_t) listener;
  ddsrt_socket_t sock;
  dds_return_t ret;

  /* Connect to own listener socket to wake listener from blocking 'accept()' */
  ddsi_tcp_sock_new (&sock, 0, listener->m_base.gv);
  if (sock != DDSRT_INVALID_SOCKET)
  {
    struct sockaddr_storage addr;
    socklen_t addrlen = sizeof (addr);

    ret = ddsrt_getsockname(tl->m_sock, (struct sockaddr *)&addr, &addrlen);
    if (ret != DDS_RETCODE_OK) {
<<<<<<< HEAD
      DDS_WARNING("%s failed to get listener address error %"PRId32"\n", ddsi_name, ret);
=======
      DDS_CWARNING (&listener->m_base.gv->logconfig, "tcp failed to get listener address error %"PRId32"\n", ret);
>>>>>>> 1c8c2944
    } else {
      switch (addr.ss_family) {
        case AF_INET:
          {
            struct sockaddr_in *socketname = (struct sockaddr_in*)&addr;
            if (socketname->sin_addr.s_addr == htonl (INADDR_ANY)) {
              socketname->sin_addr.s_addr = htonl (INADDR_LOOPBACK);
            }
          }
          break;
#if DDSRT_HAVE_IPV6
        case AF_INET6:
          {
            struct sockaddr_in6 *socketname = (struct sockaddr_in6*)&addr;
            if (memcmp(&socketname->sin6_addr, &ddsrt_in6addr_any, sizeof(socketname->sin6_addr)) == 0) {
                socketname->sin6_addr = ddsrt_in6addr_loopback;
            }
          }
          break;
#endif
      }
      do
      {
        ret = ddsrt_connect(sock, (struct sockaddr *)&addr, ddsrt_sockaddr_get_size((struct sockaddr *)&addr));
      } while (ret == DDS_RETCODE_INTERRUPTED);
      if (ret != DDS_RETCODE_OK)
      {
        char buff[DDSI_LOCSTRLEN];
<<<<<<< HEAD
        sockaddr_to_string_with_port(buff, sizeof(buff), (struct sockaddr *)&addr);
        DDS_WARNING("%s failed to connect to own listener (%s) error %"PRId32"\n", ddsi_name, buff, ret);
=======
        sockaddr_to_string_with_port(listener->m_base.gv, buff, sizeof(buff), (struct sockaddr *)&addr);
        DDS_CWARNING (&listener->m_base.gv->logconfig, "tcp failed to connect to own listener (%s) error %"PRId32"\n", buff, ret);
>>>>>>> 1c8c2944
      }
    }
    ddsi_tcp_sock_free (&listener->m_base.gv->logconfig, sock, NULL);
  }
}

static void ddsi_tcp_release_listener (ddsi_tran_listener_t listener)
{
  ddsi_tcp_listener_t tl = (ddsi_tcp_listener_t) listener;
#ifdef DDSI_INCLUDE_SSL
  struct ddsi_tran_factory_tcp * const fact = (struct ddsi_tran_factory_tcp *) listener->m_factory;
  if (fact->ddsi_tcp_ssl_plugin.bio_vfree)
  {
    (fact->ddsi_tcp_ssl_plugin.bio_vfree) (tl->m_bio);
  }
#endif
  ddsi_tcp_sock_free (&listener->m_base.gv->logconfig, tl->m_sock, "listener");
  ddsrt_free (tl);
}

static void ddsi_tcp_release_factory (struct ddsi_tran_factory *fact_cmn)
{
<<<<<<< HEAD
  if (ddsrt_atomic_dec32_nv (&ddsi_tcp_init_g) == 0) {
    ddsrt_avl_free (&ddsi_tcp_treedef, &ddsi_tcp_cache_g, ddsi_tcp_node_free);
    ddsrt_mutex_destroy (&ddsi_tcp_cache_lock_g);
=======
  struct ddsi_tran_factory_tcp * const fact = (struct ddsi_tran_factory_tcp *) fact_cmn;
  ddsrt_avl_free (&ddsi_tcp_treedef, &fact->ddsi_tcp_cache_g, ddsi_tcp_node_free);
  ddsrt_mutex_destroy (&fact->ddsi_tcp_cache_lock_g);
>>>>>>> 1c8c2944
#ifdef DDSI_INCLUDE_SSL
  if (fact->ddsi_tcp_ssl_plugin.fini)
  {
    (fact->ddsi_tcp_ssl_plugin.fini) ();
  }
#endif
  DDS_CLOG (DDS_LC_CONFIG, &fact_cmn->gv->logconfig, "tcp de-initialized\n");
  ddsrt_free (fact);
}

static enum ddsi_locator_from_string_result ddsi_tcp_address_from_string (ddsi_tran_factory_t fact, nn_locator_t *loc, const char *str)
{
  return ddsi_ipaddr_from_string(fact, loc, str, fact->m_kind);
}

static int ddsi_tcp_is_mcaddr (const ddsi_tran_factory_t tran, const nn_locator_t *loc)
{
  (void) tran;
  (void) loc;
  return 0;
}

static int ddsi_tcp_is_ssm_mcaddr (const ddsi_tran_factory_t tran, const nn_locator_t *loc)
{
  (void) tran;
  (void) loc;
  return 0;
}

static enum ddsi_nearby_address_result ddsi_tcp_is_nearby_address (ddsi_tran_factory_t tran, const nn_locator_t *loc, const nn_locator_t *ownloc, size_t ninterf, const struct nn_interface interf[])
{
  return ddsi_ipaddr_is_nearby_address(tran, loc, ownloc, ninterf, interf);
}

int ddsi_tcp_init (struct q_globals *gv)
{
  struct ddsi_tran_factory_tcp *fact = ddsrt_malloc (sizeof (*fact));

  memset (fact, 0, sizeof (*fact));
  fact->fact.gv = gv;
  fact->fact.m_kind = NN_LOCATOR_KIND_TCPv4;
  fact->fact.m_typename = "tcp";
  fact->fact.m_stream = true;
  fact->fact.m_connless = false;
  fact->fact.m_supports_fn = ddsi_tcp_supports;
  fact->fact.m_create_listener_fn = ddsi_tcp_create_listener;
  fact->fact.m_create_conn_fn = ddsi_tcp_create_conn;
  fact->fact.m_release_conn_fn = ddsi_tcp_release_conn;
  fact->fact.m_close_conn_fn = ddsi_tcp_close_conn;
  fact->fact.m_unblock_listener_fn = ddsi_tcp_unblock_listener;
  fact->fact.m_release_listener_fn = ddsi_tcp_release_listener;
  fact->fact.m_free_fn = ddsi_tcp_release_factory;
  fact->fact.m_locator_from_string_fn = ddsi_tcp_address_from_string;
  fact->fact.m_locator_to_string_fn = ddsi_ipaddr_to_string;
  fact->fact.m_enumerate_interfaces_fn = ddsi_eth_enumerate_interfaces;
  fact->fact.m_is_mcaddr_fn = ddsi_tcp_is_mcaddr;
  fact->fact.m_is_ssm_mcaddr_fn = ddsi_tcp_is_ssm_mcaddr;
  fact->fact.m_is_nearby_address_fn = ddsi_tcp_is_nearby_address;
  ddsi_factory_add (gv, &fact->fact);

#if DDSRT_HAVE_IPV6
  if (gv->config.transport_selector == TRANS_TCP6)
  {
    fact->fact.m_kind = NN_LOCATOR_KIND_TCPv6;
    fact->fact.m_typename = "tcp6";
  }
#endif

  memset (&fact->ddsi_tcp_conn_client, 0, sizeof (fact->ddsi_tcp_conn_client));
  ddsi_tcp_base_init (fact, &fact->ddsi_tcp_conn_client.m_base);

#ifdef DDSI_INCLUDE_SSL
  if (gv->config.ssl_enable)
  {
    ddsi_ssl_config_plugin (&fact->ddsi_tcp_ssl_plugin);
    if (! fact->ddsi_tcp_ssl_plugin.init (gv))
    {
      GVERROR ("Failed to initialize OpenSSL\n");
      return -1;
    }
  }
#endif

<<<<<<< HEAD
    ddsrt_avl_init (&ddsi_tcp_treedef, &ddsi_tcp_cache_g);
    ddsrt_mutex_init (&ddsi_tcp_cache_lock_g);
=======
  ddsrt_avl_init (&ddsi_tcp_treedef, &fact->ddsi_tcp_cache_g);
  ddsrt_mutex_init (&fact->ddsi_tcp_cache_lock_g);
>>>>>>> 1c8c2944

  GVLOG (DDS_LC_CONFIG, "tcp initialized\n");
  return 0;
}<|MERGE_RESOLUTION|>--- conflicted
+++ resolved
@@ -85,12 +85,7 @@
   return ddsi_tcp_cmp_conn (a, b);
 }
 
-<<<<<<< HEAD
-typedef struct ddsi_tcp_node
-{
-=======
 typedef struct ddsi_tcp_node {
->>>>>>> 1c8c2944
   ddsrt_avl_node_t m_avlnode;
   ddsi_tcp_conn_t m_conn;
 } * ddsi_tcp_node_t;
@@ -103,15 +98,7 @@
   0
 );
 
-<<<<<<< HEAD
-static ddsrt_mutex_t ddsi_tcp_cache_lock_g;
-static ddsrt_avl_tree_t ddsi_tcp_cache_g;
-static struct ddsi_tran_factory ddsi_tcp_factory_g;
-
-static ddsi_tcp_conn_t ddsi_tcp_new_conn (ddsrt_socket_t, bool, struct sockaddr *);
-=======
 static ddsi_tcp_conn_t ddsi_tcp_new_conn (struct ddsi_tran_factory_tcp *fact, ddsrt_socket_t, bool, struct sockaddr *);
->>>>>>> 1c8c2944
 
 static char *sockaddr_to_string_with_port (const struct q_globals *gv, char *dst, size_t sizeof_dst, const struct sockaddr *src)
 {
@@ -154,11 +141,7 @@
 
   ret = ddsrt_getsockname(socket, (struct sockaddr *)&addr, &addrlen);
   if (ret != DDS_RETCODE_OK) {
-<<<<<<< HEAD
-    DDS_ERROR("ddsi_tcp_get_socket_port: ddsrt_getsockname retcode %"PRId32"\n", ret);
-=======
     DDS_CERROR (logcfg, "ddsi_tcp_get_socket_port: ddsrt_getsockname retcode %"PRId32"\n", ret);
->>>>>>> 1c8c2944
     return 0;
   }
   return ddsrt_sockaddr_get_port((struct sockaddr *)&addr);
@@ -250,11 +233,7 @@
   }
 }
 
-<<<<<<< HEAD
-static void ddsi_tcp_cache_add (ddsi_tcp_conn_t conn, ddsrt_avl_ipath_t * path)
-=======
 static void ddsi_tcp_cache_add (struct ddsi_tran_factory_tcp *fact, ddsi_tcp_conn_t conn, ddsrt_avl_ipath_t * path)
->>>>>>> 1c8c2944
 {
   const char * action = "added";
   ddsi_tcp_node_t node;
@@ -267,19 +246,11 @@
   {
     node = ddsrt_malloc (sizeof (*node));
     node->m_conn = conn;
-<<<<<<< HEAD
-    ddsrt_avl_insert_ipath (&ddsi_tcp_treedef, &ddsi_tcp_cache_g, node, path);
+    ddsrt_avl_insert_ipath (&ddsi_tcp_treedef, &fact->ddsi_tcp_cache_g, node, path);
   }
   else
   {
-    node = ddsrt_avl_lookup (&ddsi_tcp_treedef, &ddsi_tcp_cache_g, conn);
-=======
-    ddsrt_avl_insert_ipath (&ddsi_tcp_treedef, &fact->ddsi_tcp_cache_g, node, path);
-  }
-  else
-  {
     node = ddsrt_avl_lookup (&ddsi_tcp_treedef, &fact->ddsi_tcp_cache_g, conn);
->>>>>>> 1c8c2944
     if (node)
     {
       /* Replace connection in cache */
@@ -292,11 +263,7 @@
     {
       node = ddsrt_malloc (sizeof (*node));
       node->m_conn = conn;
-<<<<<<< HEAD
-      ddsrt_avl_insert (&ddsi_tcp_treedef, &ddsi_tcp_cache_g, node);
-=======
       ddsrt_avl_insert (&ddsi_tcp_treedef, &fact->ddsi_tcp_cache_g, node);
->>>>>>> 1c8c2944
     }
   }
 
@@ -311,15 +278,6 @@
   ddsi_tcp_node_t node;
   ddsrt_avl_dpath_t path;
 
-<<<<<<< HEAD
-  ddsrt_mutex_lock (&ddsi_tcp_cache_lock_g);
-  node = ddsrt_avl_lookup_dpath (&ddsi_tcp_treedef, &ddsi_tcp_cache_g, conn, &path);
-  if (node)
-  {
-    sockaddr_to_string_with_port(buff, sizeof(buff), (struct sockaddr *)&conn->m_peer_addr);
-    DDS_LOG(DDS_LC_TCP, "%s cache removed socket %"PRIdSOCK" to %s\n", ddsi_name, conn->m_sock, buff);
-    ddsrt_avl_delete_dpath (&ddsi_tcp_treedef, &ddsi_tcp_cache_g, node, &path);
-=======
   ddsrt_mutex_lock (&fact->ddsi_tcp_cache_lock_g);
   node = ddsrt_avl_lookup_dpath (&ddsi_tcp_treedef, &fact->ddsi_tcp_cache_g, conn, &path);
   if (node)
@@ -327,7 +285,6 @@
     sockaddr_to_string_with_port(fact->fact.gv, buff, sizeof(buff), (struct sockaddr *)&conn->m_peer_addr);
     DDS_CLOG (DDS_LC_TCP, &conn->m_base.m_base.gv->logconfig, "tcp cache removed socket %"PRIdSOCK" to %s\n", conn->m_sock, buff);
     ddsrt_avl_delete_dpath (&ddsi_tcp_treedef, &fact->ddsi_tcp_cache_g, node, &path);
->>>>>>> 1c8c2944
     ddsi_tcp_node_free (node);
   }
   ddsrt_mutex_unlock (&fact->ddsi_tcp_cache_lock_g);
@@ -351,22 +308,13 @@
 
   /* Check cache for existing connection to target */
 
-<<<<<<< HEAD
-  ddsrt_mutex_lock (&ddsi_tcp_cache_lock_g);
-  node = ddsrt_avl_lookup_ipath (&ddsi_tcp_treedef, &ddsi_tcp_cache_g, &key, &path);
-=======
   ddsrt_mutex_lock (&fact->ddsi_tcp_cache_lock_g);
   node = ddsrt_avl_lookup_ipath (&ddsi_tcp_treedef, &fact->ddsi_tcp_cache_g, &key, &path);
->>>>>>> 1c8c2944
   if (node)
   {
     if (node->m_conn->m_base.m_closed)
     {
-<<<<<<< HEAD
-      ddsrt_avl_delete (&ddsi_tcp_treedef, &ddsi_tcp_cache_g, node);
-=======
       ddsrt_avl_delete (&ddsi_tcp_treedef, &fact->ddsi_tcp_cache_g, node);
->>>>>>> 1c8c2944
       ddsi_tcp_node_free (node);
     }
     else
@@ -440,11 +388,7 @@
 #endif
   dds_return_t rc;
   ddsi_tcp_conn_t tcp = (ddsi_tcp_conn_t) conn;
-<<<<<<< HEAD
-  ssize_t (*rd) (ddsi_tcp_conn_t, void *, size_t, dds_retcode_t * err) = ddsi_tcp_conn_read_plain;
-=======
   ssize_t (*rd) (ddsi_tcp_conn_t, void *, size_t, dds_return_t * err) = ddsi_tcp_conn_read_plain;
->>>>>>> 1c8c2944
   size_t pos = 0;
   ssize_t n;
 
@@ -489,11 +433,7 @@
         }
         else
         {
-<<<<<<< HEAD
-          DDS_LOG(DDS_LC_TCP, "%s read: sock %"PRIdSOCK" error %"PRId32"\n", ddsi_name, tcp->m_sock, rc);
-=======
           DDS_CLOG (DDS_LC_TCP, &conn->m_base.gv->logconfig, "tcp read: sock %"PRIdSOCK" error %"PRId32"\n", tcp->m_sock, rc);
->>>>>>> 1c8c2944
           break;
         }
       }
@@ -525,17 +465,7 @@
 }
 #endif
 
-<<<<<<< HEAD
-static ssize_t ddsi_tcp_block_write
-(
-  ssize_t (*wr) (ddsi_tcp_conn_t, const void *, size_t, dds_retcode_t *),
-  ddsi_tcp_conn_t conn,
-  const void * buf,
-  size_t sz
-)
-=======
 static ssize_t ddsi_tcp_block_write (ssize_t (*wr) (ddsi_tcp_conn_t, const void *, size_t, dds_return_t *), ddsi_tcp_conn_t conn, const void * buf, size_t sz)
->>>>>>> 1c8c2944
 {
   /* Write all bytes of buf even in the presence of signals,
      partial writes and blocking (typically write buffer full) */
@@ -564,11 +494,7 @@
         }
         else
         {
-<<<<<<< HEAD
-          DDS_LOG(DDS_LC_TCP, "%s write: sock %"PRIdSOCK" error %"PRId32"\n", ddsi_name, conn->m_sock, rc);
-=======
           DDS_CLOG (DDS_LC_TCP, &conn->m_base.m_base.gv->logconfig, "tcp write: sock %"PRIdSOCK" error %"PRId32"\n", conn->m_sock, rc);
->>>>>>> 1c8c2944
           break;
         }
       }
@@ -706,11 +632,7 @@
             break;
           default:
             if (! conn->m_base.m_closed && (conn->m_sock != DDSRT_INVALID_SOCKET))
-<<<<<<< HEAD
-              DDS_WARNING("%s write failed on socket %"PRIdSOCK" with errno %"PRId32"\n", ddsi_name, conn->m_sock, rc);
-=======
               DDS_CWARNING (&conn->m_base.m_base.gv->logconfig, "tcp write failed on socket %"PRIdSOCK" with errno %"PRId32"\n", conn->m_sock, rc);
->>>>>>> 1c8c2944
             break;
         }
       }
@@ -727,11 +649,7 @@
 
   if (piecewise)
   {
-<<<<<<< HEAD
-    ssize_t (*wr) (ddsi_tcp_conn_t, const void *, size_t, dds_retcode_t *) = ddsi_tcp_conn_write_plain;
-=======
     ssize_t (*wr) (ddsi_tcp_conn_t, const void *, size_t, dds_return_t *) = ddsi_tcp_conn_write_plain;
->>>>>>> 1c8c2944
     int i = 0;
 #ifdef DDSI_INCLUDE_SSL
     if (fact->ddsi_tcp_ssl_plugin.write)
@@ -856,21 +774,12 @@
   if (sock == DDSRT_INVALID_SOCKET)
   {
     (void)ddsrt_getsockname (tl->m_sock, (struct sockaddr *) &addr, &addrlen);
-<<<<<<< HEAD
-    sockaddr_to_string_with_port(buff, sizeof(buff), (struct sockaddr *)&addr);
-    DDS_LOG((rc == DDS_RETCODE_OK) ? DDS_LC_ERROR : DDS_LC_FATAL, "%s accept failed on socket %"PRIdSOCK" at %s retcode %"PRId32"\n", ddsi_name, tl->m_sock, buff, rc);
-  }
-  else if (getpeername (sock, (struct sockaddr *) &addr, &addrlen) == -1)
-  {
-    DDS_WARNING("%s accepted new socket %"PRIdSOCK" on socket %"PRIdSOCK" but no peer address, errno %"PRId32"\n", ddsi_name, sock, tl->m_sock, rc);
-=======
     sockaddr_to_string_with_port(fact->fact.gv, buff, sizeof(buff), (struct sockaddr *)&addr);
     DDS_CLOG ((rc == DDS_RETCODE_OK) ? DDS_LC_ERROR : DDS_LC_FATAL, &listener->m_base.gv->logconfig, "tcp accept failed on socket %"PRIdSOCK" at %s retcode %"PRId32"\n", tl->m_sock, buff, rc);
   }
   else if (getpeername (sock, (struct sockaddr *) &addr, &addrlen) == -1)
   {
     DDS_CWARNING (&listener->m_base.gv->logconfig, "tcp accepted new socket %"PRIdSOCK" on socket %"PRIdSOCK" but no peer address, errno %"PRId32"\n", sock, tl->m_sock, rc);
->>>>>>> 1c8c2944
     ddsrt_close (sock);
   }
   else
@@ -978,13 +887,8 @@
 
     ret = ddsrt_getsockname(sock, (struct sockaddr *)&addr, &addrlen);
     if (ret != DDS_RETCODE_OK) {
-<<<<<<< HEAD
-        DDS_ERROR("ddsi_tcp_create_listener: ddsrt_getsockname returned %"PRId32"\n", ret);
-        ddsi_tcp_sock_free(sock, NULL);
-=======
         DDS_CERROR (&fact->gv->logconfig, "ddsi_tcp_create_listener: ddsrt_getsockname returned %"PRId32"\n", ret);
         ddsi_tcp_sock_free(&fact->gv->logconfig, sock, NULL);
->>>>>>> 1c8c2944
         ddsrt_free(tl);
         return NULL;
     }
@@ -1060,11 +964,7 @@
 
     ret = ddsrt_getsockname(tl->m_sock, (struct sockaddr *)&addr, &addrlen);
     if (ret != DDS_RETCODE_OK) {
-<<<<<<< HEAD
-      DDS_WARNING("%s failed to get listener address error %"PRId32"\n", ddsi_name, ret);
-=======
       DDS_CWARNING (&listener->m_base.gv->logconfig, "tcp failed to get listener address error %"PRId32"\n", ret);
->>>>>>> 1c8c2944
     } else {
       switch (addr.ss_family) {
         case AF_INET:
@@ -1093,13 +993,8 @@
       if (ret != DDS_RETCODE_OK)
       {
         char buff[DDSI_LOCSTRLEN];
-<<<<<<< HEAD
-        sockaddr_to_string_with_port(buff, sizeof(buff), (struct sockaddr *)&addr);
-        DDS_WARNING("%s failed to connect to own listener (%s) error %"PRId32"\n", ddsi_name, buff, ret);
-=======
         sockaddr_to_string_with_port(listener->m_base.gv, buff, sizeof(buff), (struct sockaddr *)&addr);
         DDS_CWARNING (&listener->m_base.gv->logconfig, "tcp failed to connect to own listener (%s) error %"PRId32"\n", buff, ret);
->>>>>>> 1c8c2944
       }
     }
     ddsi_tcp_sock_free (&listener->m_base.gv->logconfig, sock, NULL);
@@ -1122,15 +1017,9 @@
 
 static void ddsi_tcp_release_factory (struct ddsi_tran_factory *fact_cmn)
 {
-<<<<<<< HEAD
-  if (ddsrt_atomic_dec32_nv (&ddsi_tcp_init_g) == 0) {
-    ddsrt_avl_free (&ddsi_tcp_treedef, &ddsi_tcp_cache_g, ddsi_tcp_node_free);
-    ddsrt_mutex_destroy (&ddsi_tcp_cache_lock_g);
-=======
   struct ddsi_tran_factory_tcp * const fact = (struct ddsi_tran_factory_tcp *) fact_cmn;
   ddsrt_avl_free (&ddsi_tcp_treedef, &fact->ddsi_tcp_cache_g, ddsi_tcp_node_free);
   ddsrt_mutex_destroy (&fact->ddsi_tcp_cache_lock_g);
->>>>>>> 1c8c2944
 #ifdef DDSI_INCLUDE_SSL
   if (fact->ddsi_tcp_ssl_plugin.fini)
   {
@@ -1214,13 +1103,8 @@
   }
 #endif
 
-<<<<<<< HEAD
-    ddsrt_avl_init (&ddsi_tcp_treedef, &ddsi_tcp_cache_g);
-    ddsrt_mutex_init (&ddsi_tcp_cache_lock_g);
-=======
   ddsrt_avl_init (&ddsi_tcp_treedef, &fact->ddsi_tcp_cache_g);
   ddsrt_mutex_init (&fact->ddsi_tcp_cache_lock_g);
->>>>>>> 1c8c2944
 
   GVLOG (DDS_LC_CONFIG, "tcp initialized\n");
   return 0;
