/*
 * Copyright(c) 2006 to 2018 ADLINK Technology Limited and others
 *
 * This program and the accompanying materials are made available under the
 * terms of the Eclipse Public License v. 2.0 which is available at
 * http://www.eclipse.org/legal/epl-2.0, or the Eclipse Distribution License
 * v. 1.0 which is available at
 * http://www.eclipse.org/org/documents/edl-v10.php.
 *
 * SPDX-License-Identifier: EPL-2.0 OR BSD-3-Clause
 */
#include <assert.h>
#include <string.h>
#include <stddef.h>

#include "dds/ddsrt/fibheap.h"
#include "dds/ddsrt/heap.h"
#include "dds/ddsrt/log.h"
#include "dds/ddsrt/sockets.h"
#include "dds/ddsrt/string.h"
#include "dds/ddsrt/sync.h"
#include "dds/ddsrt/misc.h"

#include "dds/ddsi/q_entity.h"
#include "dds/ddsi/q_config.h"
#include "dds/ddsi/q_time.h"
#include "dds/ddsi/q_misc.h"
#include "dds/ddsi/q_log.h"
#include "dds/ddsrt/avl.h"
#include "dds/ddsi/ddsi_plist.h"
#include "dds/ddsi/q_lease.h"
#include "dds/ddsi/q_qosmatch.h"
#include "dds/ddsi/ddsi_entity_index.h"
<<<<<<< HEAD
#include "dds/ddsi/q_globals.h"
#include "dds/ddsi/q_bswap.h"
=======
#include "dds/ddsi/ddsi_domaingv.h"
>>>>>>> b84eee5a
#include "dds/ddsi/q_addrset.h"
#include "dds/ddsi/q_xevent.h" /* qxev_spdp, &c. */
#include "dds/ddsi/q_ddsi_discovery.h" /* spdp_write, &c. */
#include "dds/ddsi/q_gc.h"
#include "dds/ddsi/q_radmin.h"
#include "dds/ddsi/q_protocol.h" /* NN_ENTITYID_... */
#include "dds/ddsi/q_unused.h"
#include "dds/ddsi/ddsi_serdata_default.h"
#include "dds/ddsi/ddsi_mcgroup.h"
#include "dds/ddsi/q_receive.h"
#include "dds/ddsi/ddsi_udp.h" /* nn_mc4gen_address_t */
#include "dds/ddsi/ddsi_rhc.h"

#include "dds/ddsi/sysdeps.h"
#include "dds__whc.h"
#include "dds/ddsi/ddsi_iid.h"
#include "dds/ddsi/ddsi_tkmap.h"
#include "dds/ddsi/ddsi_security_omg.h"

#ifdef DDSI_INCLUDE_SECURITY
#include "dds/ddsi/ddsi_security_msg.h"
#endif

struct deleted_participant {
  ddsrt_avl_node_t avlnode;
  ddsi_guid_t guid;
  unsigned for_what;
  nn_mtime_t t_prune;
};

struct deleted_participants_admin {
  ddsrt_mutex_t deleted_participants_lock;
  ddsrt_avl_tree_t deleted_participants;
  const ddsrt_log_cfg_t *logcfg;
  int64_t delay;
};

struct alive_state {
  bool alive;
  uint32_t vclock;
};

static int compare_guid (const void *va, const void *vb);
static void augment_wr_prd_match (void *vnode, const void *vleft, const void *vright);

const ddsrt_avl_treedef_t wr_readers_treedef =
  DDSRT_AVL_TREEDEF_INITIALIZER (offsetof (struct wr_prd_match, avlnode), offsetof (struct wr_prd_match, prd_guid), compare_guid, augment_wr_prd_match);
const ddsrt_avl_treedef_t wr_local_readers_treedef =
  DDSRT_AVL_TREEDEF_INITIALIZER (offsetof (struct wr_rd_match, avlnode), offsetof (struct wr_rd_match, rd_guid), compare_guid, 0);
const ddsrt_avl_treedef_t rd_writers_treedef =
  DDSRT_AVL_TREEDEF_INITIALIZER (offsetof (struct rd_pwr_match, avlnode), offsetof (struct rd_pwr_match, pwr_guid), compare_guid, 0);
const ddsrt_avl_treedef_t rd_local_writers_treedef =
  DDSRT_AVL_TREEDEF_INITIALIZER (offsetof (struct rd_wr_match, avlnode), offsetof (struct rd_wr_match, wr_guid), compare_guid, 0);
const ddsrt_avl_treedef_t pwr_readers_treedef =
  DDSRT_AVL_TREEDEF_INITIALIZER (offsetof (struct pwr_rd_match, avlnode), offsetof (struct pwr_rd_match, rd_guid), compare_guid, 0);
const ddsrt_avl_treedef_t prd_writers_treedef =
  DDSRT_AVL_TREEDEF_INITIALIZER (offsetof (struct prd_wr_match, avlnode), offsetof (struct prd_wr_match, wr_guid), compare_guid, 0);
const ddsrt_avl_treedef_t deleted_participants_treedef =
  DDSRT_AVL_TREEDEF_INITIALIZER (offsetof (struct deleted_participant, avlnode), offsetof (struct deleted_participant, guid), compare_guid, 0);
const ddsrt_avl_treedef_t proxypp_groups_treedef =
  DDSRT_AVL_TREEDEF_INITIALIZER (offsetof (struct proxy_group, avlnode), offsetof (struct proxy_group, guid), compare_guid, 0);

static const unsigned builtin_writers_besmask =
  NN_DISC_BUILTIN_ENDPOINT_PARTICIPANT_ANNOUNCER |
  NN_DISC_BUILTIN_ENDPOINT_SUBSCRIPTION_ANNOUNCER |
  NN_DISC_BUILTIN_ENDPOINT_PUBLICATION_ANNOUNCER |
  NN_BUILTIN_ENDPOINT_PARTICIPANT_MESSAGE_DATA_WRITER;


static dds_return_t new_writer_guid (struct writer **wr_out, const struct ddsi_guid *guid, const struct ddsi_guid *group_guid, struct participant *pp, const struct ddsi_sertopic *topic, const struct dds_qos *xqos, struct whc *whc, status_cb_t status_cb, void *status_cbarg);
static dds_return_t new_reader_guid (struct reader **rd_out, const struct ddsi_guid *guid, const struct ddsi_guid *group_guid, struct participant *pp, const struct ddsi_sertopic *topic, const struct dds_qos *xqos, struct ddsi_rhc *rhc, status_cb_t status_cb, void *status_cbarg);
static struct participant *ref_participant (struct participant *pp, const struct ddsi_guid *guid_of_refing_entity);
static void unref_participant (struct participant *pp, const struct ddsi_guid *guid_of_refing_entity);
static struct entity_common *entity_common_from_proxy_endpoint_common (const struct proxy_endpoint_common *c);

#ifdef DDSI_INCLUDE_SECURITY
static const unsigned BES_MASK_NON_SECURITY = 0xf000ffff;

static void handshake_end_cb(struct q_globals const * const gv, struct ddsi_handshake *handshake, const struct ddsi_guid *lpguid, const struct ddsi_guid *ppguid, enum ddsi_handshake_state result);
static void downgrade_to_nonsecure(struct proxy_participant *proxypp);
#endif

static int gcreq_participant (struct participant *pp);
static int gcreq_writer (struct writer *wr);
static int gcreq_reader (struct reader *rd);
static int gcreq_proxy_participant (struct proxy_participant *proxypp);
static int gcreq_proxy_writer (struct proxy_writer *pwr);
static int gcreq_proxy_reader (struct proxy_reader *prd);

extern inline bool builtintopic_is_visible (const struct ddsi_builtin_topic_interface *btif, const struct ddsi_guid *guid, nn_vendorid_t vendorid);
extern inline bool builtintopic_is_builtintopic (const struct ddsi_builtin_topic_interface *btif, const struct ddsi_sertopic *topic);
extern inline struct ddsi_tkmap_instance *builtintopic_get_tkmap_entry (const struct ddsi_builtin_topic_interface *btif, const struct ddsi_guid *guid);
extern inline void builtintopic_write (const struct ddsi_builtin_topic_interface *btif, const struct entity_common *e, nn_wctime_t timestamp, bool alive);

extern inline seqno_t writer_read_seq_xmit (const struct writer *wr);
extern inline void writer_update_seq_xmit (struct writer *wr, seqno_t nv);

static int compare_guid (const void *va, const void *vb)
{
  return memcmp (va, vb, sizeof (ddsi_guid_t));
}

bool is_null_guid (const ddsi_guid_t *guid)
{
  return guid->prefix.u[0] == 0 && guid->prefix.u[1] == 0 && guid->prefix.u[2] == 0 && guid->entityid.u == 0;
}

ddsi_entityid_t to_entityid (unsigned u)
{
  ddsi_entityid_t e;
  e.u = u;
  return e;
}

int is_writer_entityid (ddsi_entityid_t id)
{
  switch (id.u & NN_ENTITYID_KIND_MASK)
  {
    case NN_ENTITYID_KIND_WRITER_WITH_KEY:
    case NN_ENTITYID_KIND_WRITER_NO_KEY:
      return 1;
    default:
      return 0;
  }
}

int is_reader_entityid (ddsi_entityid_t id)
{
  switch (id.u & NN_ENTITYID_KIND_MASK)
  {
    case NN_ENTITYID_KIND_READER_WITH_KEY:
    case NN_ENTITYID_KIND_READER_NO_KEY:
      return 1;
    default:
      return 0;
  }
}

int is_keyed_endpoint_entityid (ddsi_entityid_t id)
{
  switch (id.u & NN_ENTITYID_KIND_MASK)
  {
    case NN_ENTITYID_KIND_READER_WITH_KEY:
    case NN_ENTITYID_KIND_WRITER_WITH_KEY:
      return 1;
    case NN_ENTITYID_KIND_READER_NO_KEY:
    case NN_ENTITYID_KIND_WRITER_NO_KEY:
      return 0;
    default:
      return 0;
  }
}

int is_builtin_entityid (ddsi_entityid_t id, nn_vendorid_t vendorid)
{
  if ((id.u & NN_ENTITYID_SOURCE_MASK) == NN_ENTITYID_SOURCE_BUILTIN)
    return 1;
  else if ((id.u & NN_ENTITYID_SOURCE_MASK) != NN_ENTITYID_SOURCE_VENDOR)
    return 0;
  else if (!vendor_is_eclipse_or_prismtech (vendorid))
    return 0;
  else
  {
    /* Currently only SOURCE_VENDOR entities are for CM "topics". */
    return 1;
  }
}

int is_builtin_endpoint (ddsi_entityid_t id, nn_vendorid_t vendorid)
{
  return is_builtin_entityid (id, vendorid) && id.u != NN_ENTITYID_PARTICIPANT;
}

#ifdef DDSI_INCLUDE_SECURITY

static int is_builtin_volatile_endpoint (ddsi_entityid_t id)
{
  switch (id.u) {
  case NN_ENTITYID_P2P_BUILTIN_PARTICIPANT_VOLATILE_SECURE_WRITER:
  case NN_ENTITYID_P2P_BUILTIN_PARTICIPANT_VOLATILE_SECURE_READER:
    return 1;
  default:
    break;
  }
  return 0;
}

#endif

bool is_local_orphan_endpoint (const struct entity_common *e)
{
  return (e->guid.prefix.u[0] == 0 && e->guid.prefix.u[1] == 0 && e->guid.prefix.u[2] == 0 &&
          is_builtin_endpoint (e->guid.entityid, NN_VENDORID_ECLIPSE));
}

static int compare_ldur (const void *va, const void *vb)
{
  const struct ldur_fhnode *a = va;
  const struct ldur_fhnode *b = vb;
  return (a->ldur == b->ldur) ? 0 : (a->ldur < b->ldur) ? -1 : 1;
}

/* used in participant for keeping writer liveliness renewal */
const ddsrt_fibheap_def_t ldur_fhdef = DDSRT_FIBHEAPDEF_INITIALIZER(offsetof (struct ldur_fhnode, heapnode), compare_ldur);
/* used in (proxy)participant for writer liveliness monitoring */
const ddsrt_fibheap_def_t lease_fhdef_pp = DDSRT_FIBHEAPDEF_INITIALIZER(offsetof (struct lease, pp_heapnode), compare_lease_tdur);

static void entity_common_init (struct entity_common *e, struct ddsi_domaingv *gv, const struct ddsi_guid *guid, const char *name, enum entity_kind kind, nn_wctime_t tcreate, nn_vendorid_t vendorid, bool onlylocal)
{
  e->guid = *guid;
  e->kind = kind;
  e->tupdate = tcreate;
  e->name = ddsrt_strdup (name ? name : "");
  e->onlylocal = onlylocal;
  e->gv = gv;
  ddsrt_mutex_init (&e->lock);
  ddsrt_mutex_init (&e->qos_lock);
  if (builtintopic_is_visible (gv->builtin_topic_interface, guid, vendorid))
  {
    e->tk = builtintopic_get_tkmap_entry (gv->builtin_topic_interface, guid);
    e->iid = e->tk->m_iid;
  }
  else
  {
    e->tk = NULL;
    e->iid = ddsi_iid_gen ();
  }
}

static void entity_common_fini (struct entity_common *e)
{
  if (e->tk)
    ddsi_tkmap_instance_unref (e->gv->m_tkmap, e->tk);
  ddsrt_free (e->name);
  ddsrt_mutex_destroy (&e->qos_lock);
  ddsrt_mutex_destroy (&e->lock);
}

static void local_reader_ary_init (struct local_reader_ary *x)
{
  ddsrt_mutex_init (&x->rdary_lock);
  x->valid = 1;
  x->fastpath_ok = 1;
  x->n_readers = 0;
  x->rdary = ddsrt_malloc (sizeof (*x->rdary));
  x->rdary[0] = NULL;
}

static void local_reader_ary_fini (struct local_reader_ary *x)
{
  ddsrt_free (x->rdary);
  ddsrt_mutex_destroy (&x->rdary_lock);
}

static void local_reader_ary_insert (struct local_reader_ary *x, struct reader *rd)
{
  ddsrt_mutex_lock (&x->rdary_lock);
  x->rdary = ddsrt_realloc (x->rdary, (x->n_readers + 2) * sizeof (*x->rdary));
  if (x->n_readers <= 1 || rd->topic == x->rdary[x->n_readers - 1]->topic)
  {
    /* if the first or second reader, or if the topic is the same as that of
       the last one in the list simply appending the new will maintain order */
    x->rdary[x->n_readers] = rd;
  }
  else
  {
    uint32_t i;
    for (i = 0; i < x->n_readers; i++)
      if (x->rdary[i]->topic == rd->topic)
        break;
    if (i < x->n_readers)
    {
      /* shift any with the same topic plus whichever follow to make room */
      memmove (&x->rdary[i + 1], &x->rdary[i], (x->n_readers - i) * sizeof (x->rdary[i]));
    }
    x->rdary[i] = rd;
  }
  x->rdary[x->n_readers + 1] = NULL;
  x->n_readers++;
  ddsrt_mutex_unlock (&x->rdary_lock);
}

static void local_reader_ary_remove (struct local_reader_ary *x, struct reader *rd)
{
  uint32_t i;
  ddsrt_mutex_lock (&x->rdary_lock);
  for (i = 0; i < x->n_readers; i++)
    if (x->rdary[i] == rd)
      break;
  assert (i < x->n_readers);
  if (i + 1 < x->n_readers)
  {
    /* dropping the final one never requires any fixups; dropping one that has
       the same topic as the last is as simple as moving the last one in the
       removed one's location; else shift all following readers to keep it
       grouped by topic */
    if (rd->topic == x->rdary[x->n_readers - 1]->topic)
      x->rdary[i] = x->rdary[x->n_readers - 1];
    else
      memmove (&x->rdary[i], &x->rdary[i + 1], (x->n_readers - i - 1) * sizeof (x->rdary[i]));
  }
  x->n_readers--;
  x->rdary[x->n_readers] = NULL;
  x->rdary = ddsrt_realloc (x->rdary, (x->n_readers + 1) * sizeof (*x->rdary));
  ddsrt_mutex_unlock (&x->rdary_lock);
}

void local_reader_ary_setfastpath_ok (struct local_reader_ary *x, bool fastpath_ok)
{
  ddsrt_mutex_lock (&x->rdary_lock);
  if (x->valid)
    x->fastpath_ok = fastpath_ok;
  ddsrt_mutex_unlock (&x->rdary_lock);
}

static void local_reader_ary_setinvalid (struct local_reader_ary *x)
{
  ddsrt_mutex_lock (&x->rdary_lock);
  x->valid = 0;
  x->fastpath_ok = 0;
  ddsrt_mutex_unlock (&x->rdary_lock);
}

nn_vendorid_t get_entity_vendorid (const struct entity_common *e)
{
  switch (e->kind)
  {
    case EK_PARTICIPANT:
    case EK_READER:
    case EK_WRITER:
      return NN_VENDORID_ECLIPSE;
    case EK_PROXY_PARTICIPANT:
      return ((const struct proxy_participant *) e)->vendor;
    case EK_PROXY_READER:
      return ((const struct proxy_reader *) e)->c.vendor;
    case EK_PROXY_WRITER:
      return ((const struct proxy_writer *) e)->c.vendor;
  }
  assert (0);
  return NN_VENDORID_UNKNOWN;
}

void ddsi_make_writer_info(struct ddsi_writer_info *wrinfo, const struct entity_common *e, const struct dds_qos *xqos, uint32_t statusinfo)
{
#ifndef DDSI_INCLUDE_LIFESPAN
  DDSRT_UNUSED_ARG (statusinfo);
#endif
  wrinfo->guid = e->guid;
  wrinfo->ownership_strength = xqos->ownership_strength.value;
  wrinfo->auto_dispose = xqos->writer_data_lifecycle.autodispose_unregistered_instances;
  wrinfo->iid = e->iid;
#ifdef DDSI_INCLUDE_LIFESPAN
  if (xqos->lifespan.duration != DDS_INFINITY && (statusinfo & (NN_STATUSINFO_UNREGISTER | NN_STATUSINFO_DISPOSE)) == 0)
    wrinfo->lifespan_exp = add_duration_to_mtime(now_mt(), xqos->lifespan.duration);
  else
    wrinfo->lifespan_exp = NN_MTIME_NEVER;
#endif
}

/* DELETED PARTICIPANTS --------------------------------------------- */

struct deleted_participants_admin *deleted_participants_admin_new (const ddsrt_log_cfg_t *logcfg, int64_t delay)
{
  struct deleted_participants_admin *admin = ddsrt_malloc (sizeof (*admin));
  ddsrt_mutex_init (&admin->deleted_participants_lock);
  ddsrt_avl_init (&deleted_participants_treedef, &admin->deleted_participants);
  admin->logcfg = logcfg;
  admin->delay = delay;
  return admin;
}

void deleted_participants_admin_free (struct deleted_participants_admin *admin)
{
  ddsrt_avl_free (&deleted_participants_treedef, &admin->deleted_participants, ddsrt_free);
  ddsrt_mutex_destroy (&admin->deleted_participants_lock);
  ddsrt_free (admin);
}

static void prune_deleted_participant_guids_unlocked (struct deleted_participants_admin *admin, nn_mtime_t tnow)
{
  /* Could do a better job of finding prunable ones efficiently under
     all circumstances, but I expect the tree to be very small at all
     times, so a full scan is fine, too ... */
  struct deleted_participant *dpp;
  dpp = ddsrt_avl_find_min (&deleted_participants_treedef, &admin->deleted_participants);
  while (dpp)
  {
    struct deleted_participant *dpp1 = ddsrt_avl_find_succ (&deleted_participants_treedef, &admin->deleted_participants, dpp);
    if (dpp->t_prune.v < tnow.v)
    {
      DDS_CLOG (DDS_LC_DISCOVERY, admin->logcfg, "prune_deleted_participant_guid("PGUIDFMT")\n", PGUID (dpp->guid));
      ddsrt_avl_delete (&deleted_participants_treedef, &admin->deleted_participants, dpp);
      ddsrt_free (dpp);
    }
    dpp = dpp1;
  }
}

static void prune_deleted_participant_guids (struct deleted_participants_admin *admin, nn_mtime_t tnow)
{
  ddsrt_mutex_lock (&admin->deleted_participants_lock);
  prune_deleted_participant_guids_unlocked (admin, tnow);
  ddsrt_mutex_unlock (&admin->deleted_participants_lock);
}

static void remember_deleted_participant_guid (struct deleted_participants_admin *admin, const struct ddsi_guid *guid)
{
  struct deleted_participant *n;
  ddsrt_avl_ipath_t path;
  ddsrt_mutex_lock (&admin->deleted_participants_lock);
  if (ddsrt_avl_lookup_ipath (&deleted_participants_treedef, &admin->deleted_participants, guid, &path) == NULL)
  {
    if ((n = ddsrt_malloc (sizeof (*n))) != NULL)
    {
      n->guid = *guid;
      n->t_prune.v = T_NEVER;
      n->for_what = DPG_LOCAL | DPG_REMOTE;
      ddsrt_avl_insert_ipath (&deleted_participants_treedef, &admin->deleted_participants, n, &path);
    }
  }
  ddsrt_mutex_unlock (&admin->deleted_participants_lock);
}

int is_deleted_participant_guid (struct deleted_participants_admin *admin, const struct ddsi_guid *guid, unsigned for_what)
{
  struct deleted_participant *n;
  int known;
  ddsrt_mutex_lock (&admin->deleted_participants_lock);
  prune_deleted_participant_guids_unlocked (admin, now_mt ());
  if ((n = ddsrt_avl_lookup (&deleted_participants_treedef, &admin->deleted_participants, guid)) == NULL)
    known = 0;
  else
    known = ((n->for_what & for_what) != 0);
  ddsrt_mutex_unlock (&admin->deleted_participants_lock);
  return known;
}

static void remove_deleted_participant_guid (struct deleted_participants_admin *admin, const struct ddsi_guid *guid, unsigned for_what)
{
  struct deleted_participant *n;
  DDS_CLOG (DDS_LC_DISCOVERY, admin->logcfg, "remove_deleted_participant_guid("PGUIDFMT" for_what=%x)\n", PGUID (*guid), for_what);
  ddsrt_mutex_lock (&admin->deleted_participants_lock);
  if ((n = ddsrt_avl_lookup (&deleted_participants_treedef, &admin->deleted_participants, guid)) != NULL)
    n->t_prune = add_duration_to_mtime (now_mt (), admin->delay);
  ddsrt_mutex_unlock (&admin->deleted_participants_lock);
}

/* PARTICIPANT ------------------------------------------------------ */
static bool update_qos_locked (struct entity_common *e, dds_qos_t *ent_qos, const dds_qos_t *xqos, nn_wctime_t timestamp)
{
  uint64_t mask;

  mask = ddsi_xqos_delta (ent_qos, xqos, QP_CHANGEABLE_MASK & ~(QP_RXO_MASK | QP_PARTITION)) & xqos->present;
#if 0
  int a = (ent_qos->present & QP_TOPIC_DATA) ? (int) ent_qos->topic_data.length : 6;
  int b = (xqos->present & QP_TOPIC_DATA) ? (int) xqos->topic_data.length : 6;
  char *astr = (ent_qos->present & QP_TOPIC_DATA) ? (char *) ent_qos->topic_data.value : "(null)";
  char *bstr = (xqos->present & QP_TOPIC_DATA) ? (char *) xqos->topic_data.value : "(null)";
  printf ("%d: "PGUIDFMT" ent_qos %d \"%*.*s\" xqos %d \"%*.*s\" => mask %d\n",
          (int) getpid (), PGUID (e->guid),
          !!(ent_qos->present & QP_TOPIC_DATA), a, a, astr,
          !!(xqos->present & QP_TOPIC_DATA), b, b, bstr,
          !!(mask & QP_TOPIC_DATA));
#endif
  EELOGDISC (e, "update_qos_locked "PGUIDFMT" delta=%"PRIu64" QOS={", PGUID(e->guid), mask);
  ddsi_xqos_log (DDS_LC_DISCOVERY, &e->gv->logconfig, xqos);
  EELOGDISC (e, "}\n");

  if (mask == 0)
    /* no change, or an as-yet unsupported one */
    return false;

  ddsrt_mutex_lock (&e->qos_lock);
  ddsi_xqos_fini_mask (ent_qos, mask);
  ddsi_xqos_mergein_missing (ent_qos, xqos, mask);
  ddsrt_mutex_unlock (&e->qos_lock);
  builtintopic_write (e->gv->builtin_topic_interface, e, timestamp, true);
  return true;
}

static dds_return_t pp_allocate_entityid(ddsi_entityid_t *id, uint32_t kind, struct participant *pp)
{
  uint32_t id1;
  int ret = 0;
  ddsrt_mutex_lock (&pp->e.lock);
  if (inverse_uint32_set_alloc(&id1, &pp->avail_entityids.x))
  {
    *id = to_entityid (id1 * NN_ENTITYID_ALLOCSTEP + kind);
    ret = 0;
  }
  else
  {
    DDS_CERROR (&pp->e.gv->logconfig, "pp_allocate_entityid("PGUIDFMT"): all ids in use\n", PGUID(pp->e.guid));
    ret = DDS_RETCODE_OUT_OF_RESOURCES;
  }
  ddsrt_mutex_unlock (&pp->e.lock);
  return ret;
}

static void pp_release_entityid(struct participant *pp, ddsi_entityid_t id)
{
  ddsrt_mutex_lock (&pp->e.lock);
  inverse_uint32_set_free(&pp->avail_entityids.x, id.u / NN_ENTITYID_ALLOCSTEP);
  ddsrt_mutex_unlock (&pp->e.lock);
}

<<<<<<< HEAD
static void force_as_disc_address(struct q_globals *gv, const ddsi_guid_t *subguid)
{
  struct writer *wr = entidx_lookup_writer_guid (gv->entity_index, subguid);
  assert (wr != NULL);
  ddsrt_mutex_lock (&wr->e.lock);
  unref_addrset (wr->as);
  unref_addrset (wr->as_group);
  wr->as = ref_addrset (gv->as_disc);
  wr->as_group = ref_addrset (gv->as_disc_group);
  ddsrt_mutex_unlock (&wr->e.lock);
}

#ifdef DDSI_INCLUDE_SECURITY
static void add_security_builtin_endpoints(struct participant *pp, ddsi_guid_t *subguid, const ddsi_guid_t *group_guid, struct q_globals *gv, bool add_writers, bool add_readers)
{
  if (add_writers)
  {
    subguid->entityid = to_entityid (NN_ENTITYID_SPDP_RELIABLE_BUILTIN_PARTICIPANT_SECURE_WRITER);
    new_writer_guid (NULL, subguid, group_guid, pp, NULL, &gv->builtin_endpoint_xqos_wr, whc_new(gv, 1, 1, 1), NULL, NULL);
    /* But we need the as_disc address set for SPDP, because we need to
       send it to everyone regardless of the existence of readers. */
    force_as_disc_address(gv, subguid);
    pp->bes |= NN_DISC_BUILTIN_ENDPOINT_PARTICIPANT_SECURE_ANNOUNCER;

    subguid->entityid = to_entityid (NN_ENTITYID_P2P_BUILTIN_PARTICIPANT_STATELESS_MESSAGE_WRITER);
    new_writer_guid (NULL, subguid, group_guid, pp, NULL, &gv->builtin_stateless_xqos_wr, whc_new(gv, 0, 1, 1), NULL, NULL);
    pp->bes |= NN_BUILTIN_ENDPOINT_PARTICIPANT_STATELESS_MESSAGE_ANNOUNCER;

    subguid->entityid = to_entityid (NN_ENTITYID_P2P_BUILTIN_PARTICIPANT_VOLATILE_SECURE_WRITER);
    new_writer_guid (NULL, subguid, group_guid, pp, NULL, &gv->builtin_volatile_xqos_wr, whc_new(gv, 0, 0, 0), NULL, NULL);
    pp->bes |= NN_BUILTIN_ENDPOINT_PARTICIPANT_VOLATILE_SECURE_ANNOUNCER;

    subguid->entityid = to_entityid (NN_ENTITYID_P2P_BUILTIN_PARTICIPANT_MESSAGE_SECURE_WRITER);
    new_writer_guid (NULL, subguid, group_guid, pp, NULL, &gv->builtin_endpoint_xqos_wr, whc_new(gv, 1, 1, 1), NULL, NULL);
    pp->bes |= NN_BUILTIN_ENDPOINT_PARTICIPANT_MESSAGE_SECURE_ANNOUNCER;

    subguid->entityid = to_entityid (NN_ENTITYID_SEDP_BUILTIN_PUBLICATIONS_SECURE_WRITER);
    new_writer_guid (NULL, subguid, group_guid, pp, NULL, &gv->builtin_endpoint_xqos_wr, whc_new(gv, 1, 1, 1), NULL, NULL);
    pp->bes |= NN_BUILTIN_ENDPOINT_PUBLICATION_MESSAGE_SECURE_ANNOUNCER;

    subguid->entityid = to_entityid (NN_ENTITYID_SEDP_BUILTIN_SUBSCRIPTIONS_SECURE_WRITER);
    new_writer_guid (NULL, subguid, group_guid, pp, NULL, &gv->builtin_endpoint_xqos_wr, whc_new(gv, 1, 1, 1), NULL, NULL);
    pp->bes |= NN_BUILTIN_ENDPOINT_SUBSCRIPTION_MESSAGE_SECURE_ANNOUNCER;
  }

  if (add_readers)
  {
    subguid->entityid = to_entityid (NN_ENTITYID_SEDP_BUILTIN_SUBSCRIPTIONS_SECURE_READER);
    new_reader_guid (NULL, subguid, group_guid, pp, NULL, &gv->builtin_endpoint_xqos_rd, NULL, NULL, NULL);
    pp->bes |= NN_BUILTIN_ENDPOINT_SUBSCRIPTION_MESSAGE_SECURE_DETECTOR;

    subguid->entityid = to_entityid (NN_ENTITYID_SEDP_BUILTIN_PUBLICATIONS_SECURE_READER);
    new_reader_guid (NULL, subguid, group_guid, pp, NULL, &gv->builtin_endpoint_xqos_rd, NULL, NULL, NULL);
    pp->bes |= NN_BUILTIN_ENDPOINT_PUBLICATION_MESSAGE_SECURE_DETECTOR;
  }

  /*
   * When security is enabled configure the associated necessary builtin readers independent of the
   * besmode flag setting, because all participant do require authentication.
   */
  subguid->entityid = to_entityid (NN_ENTITYID_SPDP_RELIABLE_BUILTIN_PARTICIPANT_SECURE_READER);
  new_reader_guid (NULL, subguid, group_guid, pp, NULL, &gv->builtin_endpoint_xqos_rd, NULL, NULL, NULL);
  pp->bes |= NN_DISC_BUILTIN_ENDPOINT_PARTICIPANT_SECURE_DETECTOR;

  subguid->entityid = to_entityid (NN_ENTITYID_P2P_BUILTIN_PARTICIPANT_VOLATILE_SECURE_READER);
  new_reader_guid (NULL, subguid, group_guid, pp, NULL, &gv->builtin_volatile_xqos_rd, NULL, NULL, NULL);
  pp->bes |= NN_BUILTIN_ENDPOINT_PARTICIPANT_VOLATILE_SECURE_DETECTOR;

  subguid->entityid = to_entityid (NN_ENTITYID_P2P_BUILTIN_PARTICIPANT_STATELESS_MESSAGE_READER);
  new_reader_guid (NULL, subguid, group_guid, pp, NULL, &gv->builtin_stateless_xqos_rd, NULL, NULL, NULL);
  pp->bes |= NN_BUILTIN_ENDPOINT_PARTICIPANT_STATELESS_MESSAGE_DETECTOR;

  subguid->entityid = to_entityid (NN_ENTITYID_P2P_BUILTIN_PARTICIPANT_MESSAGE_SECURE_READER);
  new_reader_guid (NULL, subguid, group_guid, pp, NULL, &gv->builtin_endpoint_xqos_rd, NULL, NULL, NULL);
  pp->bes |= NN_BUILTIN_ENDPOINT_PARTICIPANT_MESSAGE_SECURE_DETECTOR;
}
#endif


#ifdef DDSI_INCLUDE_SECURITY

static void connect_participant_secure(struct q_globals *gv, struct participant *pp)
{
  struct proxy_participant *proxypp;
  struct entidx_enum_proxy_participant it;

  if (q_omg_participant_is_secure(pp))
  {
    entidx_enum_proxy_participant_init (&it, gv->entity_index);
    while ((proxypp = entidx_enum_proxy_participant_next (&it)) != NULL)
    {
      /* Do not start handshaking when security info doesn't match. */
      if (q_omg_is_similar_participant_security_info(pp, proxypp))
      {
        ddsi_handshake_register(pp, proxypp, handshake_end_cb);
      }
    }
    entidx_enum_proxy_participant_fini (&it);
  }
}

static void disconnect_participant_secure(struct participant *pp)
{
  struct proxy_participant *proxypp;
  struct entidx_enum_proxy_participant it;
  struct q_globals * const gv = pp->e.gv;

  if (q_omg_participant_is_secure(pp))
  {
    entidx_enum_proxy_participant_init (&it, gv->entity_index);
    while ((proxypp = entidx_enum_proxy_participant_next (&it)) != NULL)
    {
      ddsi_handshake_remove(pp, proxypp, NULL);
    }
    entidx_enum_proxy_participant_fini (&it);
  }
}
#endif

dds_return_t new_participant_guid (const ddsi_guid_t *ppguid, struct q_globals *gv, unsigned flags, const nn_plist_t *plist)
{
  struct participant *pp;
  ddsi_guid_t subguid, group_guid;
  dds_return_t ret = DDS_RETCODE_OK;
=======
static void gc_participant_lease (struct gcreq *gcreq)
{
  lease_free (gcreq->arg);
  gcreq_free (gcreq);
}

static void participant_replace_minl (struct participant *pp, struct lease *lnew)
{
  /* By loading/storing the pointer atomically, we ensure we always
     read a valid (or once valid) lease. By delaying freeing the lease
     through the garbage collector, we ensure whatever lease update
     occurs in parallel completes before the memory is released. */
  struct gcreq *gcreq = gcreq_new (pp->e.gv->gcreq_queue, gc_participant_lease);
  struct lease *lease_old = ddsrt_atomic_ldvoidp (&pp->minl_man);
  assert (lease_old != NULL);
  lease_unregister (lease_old); /* ensures lease will not expire while it is replaced */
  gcreq->arg = lease_old;
  gcreq_enqueue (gcreq);
  ddsrt_atomic_stvoidp (&pp->minl_man, lnew);
}

static void participant_add_wr_lease_locked (struct participant * pp, const struct writer * wr)
{
  struct lease *minl_prev;
  struct lease *minl_new;

  assert (wr->lease != NULL);
  minl_prev = ddsrt_fibheap_min (&lease_fhdef_pp, &pp->leaseheap_man);
  ddsrt_fibheap_insert (&lease_fhdef_pp, &pp->leaseheap_man, wr->lease);
  minl_new = ddsrt_fibheap_min (&lease_fhdef_pp, &pp->leaseheap_man);
  /* if inserted lease is new shortest lease */
  if (minl_prev != minl_new)
  {
    nn_etime_t texp = add_duration_to_etime (now_et (), minl_new->tdur);
    struct lease *lnew = lease_new (texp, minl_new->tdur, minl_new->entity);
    if (minl_prev == NULL)
    {
      assert (ddsrt_atomic_ldvoidp (&pp->minl_man) == NULL);
      ddsrt_atomic_stvoidp (&pp->minl_man, lnew);
    }
    else
    {
      participant_replace_minl (pp, lnew);
    }
    lease_register (lnew);
  }
}

static void participant_remove_wr_lease_locked (struct participant * pp, struct writer * wr)
{
  struct lease *minl;

  assert (wr->lease != NULL);
  assert (wr->xqos->liveliness.kind == DDS_LIVELINESS_MANUAL_BY_PARTICIPANT);
  minl = ddsrt_fibheap_min (&lease_fhdef_pp, &pp->leaseheap_man);
  ddsrt_fibheap_delete (&lease_fhdef_pp, &pp->leaseheap_man, wr->lease);
  /* if writer with min lease is removed: update participant lease to use new minimal duration */
  if (wr->lease == minl)
  {
    if ((minl = ddsrt_fibheap_min (&lease_fhdef_pp, &pp->leaseheap_man)) != NULL)
    {
      dds_duration_t trem = minl->tdur - wr->lease->tdur;
      assert (trem >= 0);
      nn_etime_t texp = add_duration_to_etime (now_et(), trem);
      struct lease *lnew = lease_new (texp, minl->tdur, minl->entity);
      participant_replace_minl (pp, lnew);
      lease_register (lnew);
    }
    else
    {
      participant_replace_minl (pp, NULL);
    }
  }
}

dds_return_t new_participant_guid (const ddsi_guid_t *ppguid, struct ddsi_domaingv *gv, unsigned flags, const ddsi_plist_t *plist)
{
  struct participant *pp;
  ddsi_guid_t subguid, group_guid;
  struct whc_writer_info *wrinfo;
>>>>>>> b84eee5a

  /* no reserved bits may be set */
  assert ((flags & ~(RTPS_PF_NO_BUILTIN_READERS | RTPS_PF_NO_BUILTIN_WRITERS | RTPS_PF_PRIVILEGED_PP | RTPS_PF_IS_DDSI2_PP | RTPS_PF_ONLY_LOCAL)) == 0);
  /* privileged participant MUST have builtin readers and writers */
  assert (!(flags & RTPS_PF_PRIVILEGED_PP) || (flags & (RTPS_PF_NO_BUILTIN_READERS | RTPS_PF_NO_BUILTIN_WRITERS)) == 0);

  prune_deleted_participant_guids (gv->deleted_participants, now_mt ());

  /* FIXME: FULL LOCKING AROUND NEW_XXX FUNCTIONS, JUST SO EXISTENCE TESTS ARE PRECISE */

  /* Participant may not exist yet, but this test is imprecise: if it
     used to exist, but is currently being deleted and we're trying to
     recreate it. */
  if (entidx_lookup_participant_guid (gv->entity_index, ppguid) != NULL)
    return DDS_RETCODE_PRECONDITION_NOT_MET;

  if (gv->config.max_participants == 0)
  {
    ddsrt_mutex_lock (&gv->participant_set_lock);
    ++gv->nparticipants;
    ddsrt_mutex_unlock (&gv->participant_set_lock);
  }
  else
  {
    ddsrt_mutex_lock (&gv->participant_set_lock);
    if (gv->nparticipants < gv->config.max_participants)
    {
      ++gv->nparticipants;
      ddsrt_mutex_unlock (&gv->participant_set_lock);
    }
    else
    {
      ddsrt_mutex_unlock (&gv->participant_set_lock);
      GVERROR ("new_participant("PGUIDFMT", %x) failed: max participants reached\n", PGUID (*ppguid), flags);
      ret = DDS_RETCODE_OUT_OF_RESOURCES;
      goto new_pp_err;
    }
  }

  GVLOGDISC ("new_participant("PGUIDFMT", %x)\n", PGUID (*ppguid), flags);

  pp = ddsrt_malloc (sizeof (*pp));

  entity_common_init (&pp->e, gv, ppguid, "", EK_PARTICIPANT, now (), NN_VENDORID_ECLIPSE, ((flags & RTPS_PF_ONLY_LOCAL) != 0));
  pp->user_refc = 1;
  pp->builtin_refc = 0;
  pp->builtins_deleted = 0;
  pp->is_ddsi2_pp = (flags & (RTPS_PF_PRIVILEGED_PP | RTPS_PF_IS_DDSI2_PP)) ? 1 : 0;
  ddsrt_mutex_init (&pp->refc_lock);
  inverse_uint32_set_init(&pp->avail_entityids.x, 1, UINT32_MAX / NN_ENTITYID_ALLOCSTEP);
  pp->lease_duration = gv->config.lease_duration;
  ddsrt_fibheap_init (&ldur_fhdef, &pp->ldur_auto_wr);
  pp->plist = ddsrt_malloc (sizeof (*pp->plist));
  ddsi_plist_copy (pp->plist, plist);
  ddsi_plist_mergein_missing (pp->plist, &gv->default_local_plist_pp, ~(uint64_t)0, ~(uint64_t)0);

#ifdef DDSI_INCLUDE_SECURITY
  /*
   * if there there are security properties check them .
   * if there are no security properties, then merge from security configuration if there is
   */
  /* check for existing security properties (name starts with dds.sec. conform DDS Security spec 7.2.4.1)
   * and return if any is found */
  {
    bool ready_to_load_security = false;
    if (nn_xqos_has_prop(&pp->plist->qos, "dds.sec.", true, false)) {
      char *req[] = {DDS_SEC_PROP_AUTH_IDENTITY_CA,
                     DDS_SEC_PROP_AUTH_PRIV_KEY,
                     DDS_SEC_PROP_AUTH_IDENTITY_CERT,
                     DDS_SEC_PROP_ACCESS_PERMISSIONS_CA,
                     DDS_SEC_PROP_ACCESS_GOVERNANCE,
                     DDS_SEC_PROP_ACCESS_PERMISSIONS,

                     DDS_SEC_PROP_AUTH_LIBRARY_PATH,
                     DDS_SEC_PROP_AUTH_LIBRARY_INIT,
                     DDS_SEC_PROP_AUTH_LIBRARY_FINALIZE,
                     DDS_SEC_PROP_CRYPTO_LIBRARY_PATH,
                     DDS_SEC_PROP_CRYPTO_LIBRARY_INIT,
                     DDS_SEC_PROP_CRYPTO_LIBRARY_FINALIZE,
                     DDS_SEC_PROP_ACCESS_LIBRARY_PATH,
                     DDS_SEC_PROP_ACCESS_LIBRARY_INIT,
                     DDS_SEC_PROP_ACCESS_LIBRARY_FINALIZE};
      GVLOGDISC ("new_participant("
                         PGUIDFMT
                         "): using security settings from QoS\n", PGUID(*ppguid));

      /* check if all required security properties exist in qos */
      for (size_t i = 0; i < sizeof(req) / sizeof(req[0]); i++) {
        if (!nn_xqos_has_prop(&pp->plist->qos, req[i], false, true)) {
          GVERROR ("new_participant("
                           PGUIDFMT
                           "): required security property %s missing in Property QoS\n", PGUID(*ppguid), req[i]);
          ret = DDS_RETCODE_PRECONDITION_NOT_MET;
        }
      }
      if (ret == DDS_RETCODE_OK) {
        ready_to_load_security = true;
      } else {
        goto new_pp_err_secprop;
      }
    } else if (gv->config.omg_security_configuration) {
      /* For security, configuration can be provided through the configuration.
       * However, the specification (and the plugins) expect it to be in the QoS. */
      GVLOGDISC ("new_participant("
                         PGUIDFMT
                         "): using security settings from configuration\n", PGUID(*ppguid));
      nn_xqos_mergein_security_config(&pp->plist->qos, &gv->config.omg_security_configuration->cfg);
      ready_to_load_security = true;
    }

    if( q_omg_is_security_loaded( gv->security_context ) == false ){
      if (ready_to_load_security && q_omg_security_load(gv->security_context, &pp->plist->qos) < 0) {
        GVERROR("Could not load security\n");
        ret = DDS_RETCODE_NOT_ALLOWED_BY_SECURITY;
        goto new_pp_err_secprop;
      }
    } else {
      GVLOGDISC ("new_participant("
                               PGUIDFMT
                               "): security is already loaded for this domain\n", PGUID(*ppguid));
    }

    if (!q_omg_security_check_create_participant (pp, gv->config.domainId))
    {
      ret = DDS_RETCODE_NOT_ALLOWED_BY_SECURITY;
      goto not_allowed;
    }
  }
#endif

  if (gv->logconfig.c.mask & DDS_LC_DISCOVERY)
  {
    GVLOGDISC ("PARTICIPANT "PGUIDFMT" QOS={", PGUID (pp->e.guid));
    ddsi_xqos_log (DDS_LC_DISCOVERY, &gv->logconfig, &pp->plist->qos);
    GVLOGDISC ("}\n");
  }

  if (gv->config.many_sockets_mode == MSM_MANY_UNICAST)
  {
    pp->m_conn = ddsi_factory_create_conn (gv->m_factory, 0, NULL);
    ddsi_conn_locator (pp->m_conn, &pp->m_locator);
  }
  else
  {
    pp->m_conn = NULL;
  }

  ddsrt_fibheap_init (&lease_fhdef_pp, &pp->leaseheap_man);
  ddsrt_atomic_stvoidp (&pp->minl_man, NULL);

  /* Before we create endpoints -- and may call unref_participant if
     things go wrong -- we must initialize all that unref_participant
     depends on. */
  pp->spdp_xevent = NULL;
  pp->pmd_update_xevent = NULL;

  /* Create built-in endpoints (note: these have no GID, and no group GUID). */
  pp->bes = 0;
  subguid.prefix = pp->e.guid.prefix;
  memset (&group_guid, 0, sizeof (group_guid));

  /* SPDP writer */
  /* Note: skip SEDP <=> skip SPDP because of the way ddsi_discovery.c does things
     currently.  */
  if (!(flags & RTPS_PF_NO_BUILTIN_WRITERS))
  {
    subguid.entityid = to_entityid (NN_ENTITYID_SPDP_BUILTIN_PARTICIPANT_WRITER);
    wrinfo = whc_make_wrinfo (NULL, &gv->spdp_endpoint_xqos);
    new_writer_guid (NULL, &subguid, &group_guid, pp, NULL, &gv->spdp_endpoint_xqos, whc_new(gv, wrinfo), NULL, NULL);
    whc_free_wrinfo (wrinfo);
    /* But we need the as_disc address set for SPDP, because we need to
       send it to everyone regardless of the existence of readers. */
    force_as_disc_address(gv, &subguid);
    pp->bes |= NN_DISC_BUILTIN_ENDPOINT_PARTICIPANT_ANNOUNCER;
  }

  /* Make it globally visible, else the endpoint matching won't work. */
  entidx_insert_participant_guid (gv->entity_index, pp);

  /* SEDP writers: */
  wrinfo = whc_make_wrinfo (NULL, &gv->builtin_endpoint_xqos_wr);
  if (!(flags & RTPS_PF_NO_BUILTIN_WRITERS))
  {
    subguid.entityid = to_entityid (NN_ENTITYID_SEDP_BUILTIN_SUBSCRIPTIONS_WRITER);
    new_writer_guid (NULL, &subguid, &group_guid, pp, NULL, &gv->builtin_endpoint_xqos_wr, whc_new(gv, wrinfo), NULL, NULL);
    pp->bes |= NN_DISC_BUILTIN_ENDPOINT_SUBSCRIPTION_ANNOUNCER;

    subguid.entityid = to_entityid (NN_ENTITYID_SEDP_BUILTIN_PUBLICATIONS_WRITER);
    new_writer_guid (NULL, &subguid, &group_guid, pp, NULL, &gv->builtin_endpoint_xqos_wr, whc_new(gv, wrinfo), NULL, NULL);
    pp->bes |= NN_DISC_BUILTIN_ENDPOINT_PUBLICATION_ANNOUNCER;
  }

  if (gv->config.do_topic_discovery)
  {
    /* TODO: make this one configurable, we don't want all participants to publish all topics (or even just those that they use themselves) */
    subguid.entityid = to_entityid (NN_ENTITYID_SEDP_BUILTIN_TOPIC_WRITER);
    new_writer_guid (NULL, &subguid, &group_guid, pp, NULL, &gv->builtin_endpoint_xqos_wr, whc_new(gv, wrinfo), NULL, NULL);
    pp->bes |= NN_DISC_BUILTIN_ENDPOINT_TOPIC_ANNOUNCER;
  }

  /* PMD writer: */
  if (!(flags & RTPS_PF_NO_BUILTIN_WRITERS))
  {
    subguid.entityid = to_entityid (NN_ENTITYID_P2P_BUILTIN_PARTICIPANT_MESSAGE_WRITER);
    new_writer_guid (NULL, &subguid, &group_guid, pp, NULL, &gv->builtin_endpoint_xqos_wr, whc_new(gv, wrinfo), NULL, NULL);
    pp->bes |= NN_BUILTIN_ENDPOINT_PARTICIPANT_MESSAGE_DATA_WRITER;
  }

  whc_free_wrinfo (wrinfo);

  /* SPDP, SEDP, PMD readers: */
  if (!(flags & RTPS_PF_NO_BUILTIN_READERS))
  {
    subguid.entityid = to_entityid (NN_ENTITYID_SPDP_BUILTIN_PARTICIPANT_READER);
    new_reader_guid (NULL, &subguid, &group_guid, pp, NULL, &gv->spdp_endpoint_xqos, NULL, NULL, NULL);
    pp->bes |= NN_DISC_BUILTIN_ENDPOINT_PARTICIPANT_DETECTOR;

    subguid.entityid = to_entityid (NN_ENTITYID_SEDP_BUILTIN_SUBSCRIPTIONS_READER);
    new_reader_guid (NULL, &subguid, &group_guid, pp, NULL, &gv->builtin_endpoint_xqos_rd, NULL, NULL, NULL);
    pp->bes |= NN_DISC_BUILTIN_ENDPOINT_SUBSCRIPTION_DETECTOR;

    subguid.entityid = to_entityid (NN_ENTITYID_SEDP_BUILTIN_PUBLICATIONS_READER);
    new_reader_guid (NULL, &subguid, &group_guid, pp, NULL, &gv->builtin_endpoint_xqos_rd, NULL, NULL, NULL);
    pp->bes |= NN_DISC_BUILTIN_ENDPOINT_PUBLICATION_DETECTOR;

    subguid.entityid = to_entityid (NN_ENTITYID_P2P_BUILTIN_PARTICIPANT_MESSAGE_READER);
    new_reader_guid (NULL, &subguid, &group_guid, pp, NULL, &gv->builtin_endpoint_xqos_rd, NULL, NULL, NULL);
    pp->bes |= NN_BUILTIN_ENDPOINT_PARTICIPANT_MESSAGE_DATA_READER;
  }
<<<<<<< HEAD

#ifdef DDSI_INCLUDE_SECURITY
  if (q_omg_participant_is_secure(pp))
  {
    add_security_builtin_endpoints(pp, &subguid, &group_guid, gv, !(flags & RTPS_PF_NO_BUILTIN_WRITERS), !(flags & RTPS_PF_NO_BUILTIN_READERS));
  }
#endif

#undef LAST_WR_PARAMS
=======
>>>>>>> b84eee5a

  /* If the participant doesn't have the full set of builtin writers
     it depends on the privileged participant, which must exist, hence
     the reference count of the privileged participant is incremented.
     If it is the privileged participant, set the global variable
     pointing to it.
     Except when the participant is only locally available. */
  if (!(flags & RTPS_PF_ONLY_LOCAL)) {
    ddsrt_mutex_lock (&gv->privileged_pp_lock);
    if ((pp->bes & builtin_writers_besmask) != builtin_writers_besmask)
    {
      /* Simply crash when the privileged participant doesn't exist when
         it is needed.  Its existence is a precondition, and this is not
         a public API */
      assert (gv->privileged_pp != NULL);
      ref_participant (gv->privileged_pp, &pp->e.guid);
    }
    if (flags & RTPS_PF_PRIVILEGED_PP)
    {
      /* Crash when two privileged participants are created -- this is
         not a public API. */
      assert (gv->privileged_pp == NULL);
      gv->privileged_pp = pp;
    }
    ddsrt_mutex_unlock (&gv->privileged_pp_lock);
  }

  /* Make it globally visible, then signal receive threads if
     necessary. Must do in this order, or the receive thread won't
     find the new participant */

  if (gv->config.many_sockets_mode == MSM_MANY_UNICAST)
  {
    ddsrt_atomic_fence ();
    ddsrt_atomic_inc32 (&gv->participant_set_generation);
    trigger_recv_threads (gv);
  }

  builtintopic_write (gv->builtin_topic_interface, &pp->e, now(), true);

  /* SPDP periodic broadcast uses the retransmit path, so the initial
     publication must be done differently. Must be later than making
     the participant globally visible, or the SPDP processing won't
     recognise the participant as a local one. */
  if (spdp_write (pp) >= 0)
  {
    /* Once the initial sample has been written, the automatic and
       asynchronous broadcasting required by SPDP can start. Also,
       since we're new alive, PMD updates can now start, too.
       Schedule the first update for 100ms in the future to reduce the
       impact of the first sample getting lost.  Note: these two may
       fire before the calls return.  If the initial sample wasn't
       accepted, all is lost, but we continue nonetheless, even though
       the participant won't be able to discover or be discovered.  */
    pp->spdp_xevent = qxev_spdp (gv->xevents, add_duration_to_mtime (now_mt (), 100 * T_MILLISECOND), &pp->e.guid, NULL);
  }

  {
    nn_mtime_t tsched;
    tsched.v = (pp->lease_duration == T_NEVER) ? T_NEVER : 0;
    pp->pmd_update_xevent = qxev_pmd_update (gv->xevents, tsched, &pp->e.guid);
  }

#ifdef DDSI_INCLUDE_SECURITY
  if (q_omg_participant_is_secure(pp))
  {
    connect_participant_secure (gv, pp);
  }
#endif

  return ret;

#ifdef DDSI_INCLUDE_SECURITY
not_allowed:
new_pp_err_secprop:
  nn_plist_fini (pp->plist);
  ddsrt_free (pp->plist);
  inverse_uint32_set_fini (&pp->avail_entityids.x);
  ddsrt_mutex_destroy (&pp->refc_lock);
  entity_common_fini (&pp->e);
  ddsrt_free (pp);
  ddsrt_mutex_lock (&gv->participant_set_lock);
  gv->nparticipants--;
  ddsrt_mutex_unlock (&gv->participant_set_lock);
#endif
new_pp_err:
  return ret;
}

dds_return_t new_participant (ddsi_guid_t *p_ppguid, struct ddsi_domaingv *gv, unsigned flags, const ddsi_plist_t *plist)
{
  union { uint64_t u64; uint32_t u32[2]; } u;
  u.u32[0] = gv->ppguid_base.prefix.u[1];
  u.u32[1] = gv->ppguid_base.prefix.u[2];
  u.u64 += ddsi_iid_gen ();
  p_ppguid->prefix.u[0] = gv->ppguid_base.prefix.u[0];
  p_ppguid->prefix.u[1] = u.u32[0];
  p_ppguid->prefix.u[2] = u.u32[1];
  p_ppguid->entityid.u = NN_ENTITYID_PARTICIPANT;
  return new_participant_guid (p_ppguid, gv, flags, plist);
}

void update_participant_plist (struct participant *pp, const ddsi_plist_t *plist)
{
  ddsrt_mutex_lock (&pp->e.lock);
  if (update_qos_locked (&pp->e, &pp->plist->qos, &plist->qos, now ()))
    spdp_write (pp);
  ddsrt_mutex_unlock (&pp->e.lock);
}

static void delete_builtin_endpoint (struct ddsi_domaingv *gv, const struct ddsi_guid *ppguid, unsigned entityid)
{
  ddsi_guid_t guid;
  guid.prefix = ppguid->prefix;
  guid.entityid.u = entityid;
  assert (is_builtin_entityid (to_entityid (entityid), NN_VENDORID_ECLIPSE));
  if (is_writer_entityid (to_entityid (entityid)))
    delete_writer_nolinger (gv, &guid);
  else
    (void)delete_reader (gv, &guid);
}

static struct participant *ref_participant (struct participant *pp, const struct ddsi_guid *guid_of_refing_entity)
{
  ddsi_guid_t stguid;
  ddsrt_mutex_lock (&pp->refc_lock);
  if (guid_of_refing_entity && is_builtin_endpoint (guid_of_refing_entity->entityid, NN_VENDORID_ECLIPSE))
    pp->builtin_refc++;
  else
    pp->user_refc++;

  if (guid_of_refing_entity)
    stguid = *guid_of_refing_entity;
  else
    memset (&stguid, 0, sizeof (stguid));
  ELOGDISC (pp, "ref_participant("PGUIDFMT" @ %p <- "PGUIDFMT" @ %p) user %"PRId32" builtin %"PRId32"\n",
            PGUID (pp->e.guid), (void*)pp, PGUID (stguid), (void*)guid_of_refing_entity, pp->user_refc, pp->builtin_refc);
  ddsrt_mutex_unlock (&pp->refc_lock);
  return pp;
}

static void unref_participant (struct participant *pp, const struct ddsi_guid *guid_of_refing_entity)
{
  static const unsigned builtin_endpoints_tab[] = {
    NN_ENTITYID_SPDP_BUILTIN_PARTICIPANT_WRITER,
    NN_ENTITYID_SEDP_BUILTIN_TOPIC_WRITER,
    NN_ENTITYID_SEDP_BUILTIN_PUBLICATIONS_WRITER,
    NN_ENTITYID_SEDP_BUILTIN_SUBSCRIPTIONS_WRITER,
    NN_ENTITYID_P2P_BUILTIN_PARTICIPANT_MESSAGE_WRITER,
    NN_ENTITYID_SPDP_BUILTIN_PARTICIPANT_READER,
    NN_ENTITYID_SEDP_BUILTIN_TOPIC_READER,
    NN_ENTITYID_SEDP_BUILTIN_PUBLICATIONS_READER,
    NN_ENTITYID_SEDP_BUILTIN_SUBSCRIPTIONS_READER,
    NN_ENTITYID_P2P_BUILTIN_PARTICIPANT_MESSAGE_READER,
<<<<<<< HEAD
    /* Security ones: */
    NN_ENTITYID_SEDP_BUILTIN_PUBLICATIONS_SECURE_WRITER,
    NN_ENTITYID_SEDP_BUILTIN_PUBLICATIONS_SECURE_READER,
    NN_ENTITYID_SEDP_BUILTIN_SUBSCRIPTIONS_SECURE_WRITER,
    NN_ENTITYID_SEDP_BUILTIN_SUBSCRIPTIONS_SECURE_READER,
    NN_ENTITYID_P2P_BUILTIN_PARTICIPANT_MESSAGE_SECURE_WRITER,
    NN_ENTITYID_P2P_BUILTIN_PARTICIPANT_MESSAGE_SECURE_READER,
    NN_ENTITYID_P2P_BUILTIN_PARTICIPANT_STATELESS_MESSAGE_WRITER,
    NN_ENTITYID_P2P_BUILTIN_PARTICIPANT_STATELESS_MESSAGE_READER,
    NN_ENTITYID_SPDP_RELIABLE_BUILTIN_PARTICIPANT_SECURE_WRITER,
    NN_ENTITYID_SPDP_RELIABLE_BUILTIN_PARTICIPANT_SECURE_READER,
    NN_ENTITYID_P2P_BUILTIN_PARTICIPANT_VOLATILE_SECURE_WRITER,
    NN_ENTITYID_P2P_BUILTIN_PARTICIPANT_VOLATILE_SECURE_READER,
    /* PrismTech ones: */
    NN_ENTITYID_SEDP_BUILTIN_CM_PARTICIPANT_WRITER,
    NN_ENTITYID_SEDP_BUILTIN_CM_PARTICIPANT_READER,
    NN_ENTITYID_SEDP_BUILTIN_CM_PUBLISHER_WRITER,
    NN_ENTITYID_SEDP_BUILTIN_CM_PUBLISHER_READER,
    NN_ENTITYID_SEDP_BUILTIN_CM_SUBSCRIBER_WRITER,
    NN_ENTITYID_SEDP_BUILTIN_CM_SUBSCRIBER_READER
=======
>>>>>>> b84eee5a
  };
  ddsi_guid_t stguid;

  ddsrt_mutex_lock (&pp->refc_lock);
  if (guid_of_refing_entity && is_builtin_endpoint (guid_of_refing_entity->entityid, NN_VENDORID_ECLIPSE))
    pp->builtin_refc--;
  else
    pp->user_refc--;
  assert (pp->user_refc >= 0);
  assert (pp->builtin_refc >= 0);

  if (guid_of_refing_entity)
    stguid = *guid_of_refing_entity;
  else
    memset (&stguid, 0, sizeof (stguid));
  ELOGDISC (pp, "unref_participant("PGUIDFMT" @ %p <- "PGUIDFMT" @ %p) user %"PRId32" builtin %"PRId32"\n",
            PGUID (pp->e.guid), (void*)pp, PGUID (stguid), (void*)guid_of_refing_entity, pp->user_refc, pp->builtin_refc);

  if (pp->user_refc == 0 && pp->bes != 0 && !pp->builtins_deleted)
  {
    int i;

    /* The builtin ones are never deleted explicitly by the glue code,
       only implicitly by unref_participant, and we need to make sure
       they go at the very end, or else the SEDP disposes and the
       final SPDP message can't be sent.

       If there are no builtins at all, then we must go straight to
       deleting the participant, as unref_participant will never be
       called upon deleting a builtin endpoint.

       First we stop the asynchronous SPDP and PMD publication, then
       we send a dispose+unregister message on SPDP (wonder if I ought
       to send a final PMD one as well), then we kill the readers and
       expect us to finally hit the new_refc == 0 to really free this
       participant.

       The conditional execution of some of this is so we can use
       unref_participant() for some of the error handling in
       new_participant(). Non-existent built-in endpoints can't be
       found in entity_index and are simply ignored. */
    pp->builtins_deleted = 1;
    ddsrt_mutex_unlock (&pp->refc_lock);

    if (pp->spdp_xevent)
      delete_xevent (pp->spdp_xevent);
    if (pp->pmd_update_xevent)
      delete_xevent (pp->pmd_update_xevent);

    /* SPDP relies on the WHC, but dispose-unregister will empty
       it. The event handler verifies the event has already been
       scheduled for deletion when it runs into an empty WHC */
    spdp_dispose_unregister (pp);

    /* If this happens to be the privileged_pp, clear it */
    ddsrt_mutex_lock (&pp->e.gv->privileged_pp_lock);
    if (pp == pp->e.gv->privileged_pp)
      pp->e.gv->privileged_pp = NULL;
    ddsrt_mutex_unlock (&pp->e.gv->privileged_pp_lock);

    for (i = 0; i < (int) (sizeof (builtin_endpoints_tab) / sizeof (builtin_endpoints_tab[0])); i++)
      delete_builtin_endpoint (pp->e.gv, &pp->e.guid, builtin_endpoints_tab[i]);
  }
  else if (pp->user_refc == 0 && pp->builtin_refc == 0)
  {
    ddsrt_mutex_unlock (&pp->refc_lock);

    if (!(pp->e.onlylocal))
    {
      if ((pp->bes & builtin_writers_besmask) != builtin_writers_besmask)
      {
        /* Participant doesn't have a full complement of built-in
           writers, therefore, it relies on gv->privileged_pp, and
           therefore we must decrement the reference count of that one.

           Why read it with the lock held, only to release it and use it
           without any attempt to maintain a consistent state?  We DO
           have a counted reference, so it can't be freed, but there is
           no formal guarantee that the pointer we read is valid unless
           we read it with the lock held.  We can't keep the lock across
           the unref_participant, because we may trigger a clean-up of
           it.  */
        struct participant *ppp;
        ddsrt_mutex_lock (&pp->e.gv->privileged_pp_lock);
        ppp = pp->e.gv->privileged_pp;
        ddsrt_mutex_unlock (&pp->e.gv->privileged_pp_lock);
        assert (ppp != NULL);
        unref_participant (ppp, &pp->e.guid);
      }
    }

    ddsrt_mutex_lock (&pp->e.gv->participant_set_lock);
    assert (pp->e.gv->nparticipants > 0);
    if (--pp->e.gv->nparticipants == 0)
      ddsrt_cond_broadcast (&pp->e.gv->participant_set_cond);
    ddsrt_mutex_unlock (&pp->e.gv->participant_set_lock);
    if (pp->e.gv->config.many_sockets_mode == MSM_MANY_UNICAST)
    {
      ddsrt_atomic_fence_rel ();
      ddsrt_atomic_inc32 (&pp->e.gv->participant_set_generation);

      /* Deleting the socket will usually suffice to wake up the
         receiver threads, but in general, no one cares if it takes a
         while longer for it to wakeup. */
      ddsi_conn_free (pp->m_conn);
    }
    ddsi_plist_fini (pp->plist);
    ddsrt_free (pp->plist);
    ddsrt_mutex_destroy (&pp->refc_lock);
    entity_common_fini (&pp->e);
    remove_deleted_participant_guid (pp->e.gv->deleted_participants, &pp->e.guid, DPG_LOCAL);
    inverse_uint32_set_fini(&pp->avail_entityids.x);
    ddsrt_free (pp);
  }
  else
  {
    ddsrt_mutex_unlock (&pp->refc_lock);
  }
}

static void gc_delete_participant (struct gcreq *gcreq)
{
  struct participant *pp = gcreq->arg;
  ELOGDISC (pp, "gc_delete_participant(%p, "PGUIDFMT")\n", (void *) gcreq, PGUID (pp->e.guid));
  gcreq_free (gcreq);
  unref_participant (pp, NULL);
}

dds_return_t delete_participant (struct ddsi_domaingv *gv, const struct ddsi_guid *ppguid)
{
  struct participant *pp;
  GVLOGDISC ("delete_participant("PGUIDFMT")\n", PGUID (*ppguid));
  if ((pp = entidx_lookup_participant_guid (gv->entity_index, ppguid)) == NULL)
    return DDS_RETCODE_BAD_PARAMETER;
  builtintopic_write (gv->builtin_topic_interface, &pp->e, now(), false);
  remember_deleted_participant_guid (gv->deleted_participants, &pp->e.guid);
#ifdef DDSI_INCLUDE_SECURITY
  disconnect_participant_secure (pp);
#endif
  entidx_remove_participant_guid (gv->entity_index, pp);
  gcreq_participant (pp);
  return 0;
}

struct writer *get_builtin_writer (const struct participant *pp, unsigned entityid)
{
  ddsi_guid_t bwr_guid;
  uint32_t bes_mask = 0;

  if (pp->e.onlylocal) {
      return NULL;
  }

  /* If the participant the required built-in writer, we use it.  We
     check by inspecting the "built-in endpoint set" advertised by the
     participant, which is a constant. */
  switch (entityid)
  {
    case NN_ENTITYID_SPDP_BUILTIN_PARTICIPANT_WRITER:
      bes_mask = NN_DISC_BUILTIN_ENDPOINT_PARTICIPANT_ANNOUNCER;
      break;
    case NN_ENTITYID_SEDP_BUILTIN_SUBSCRIPTIONS_WRITER:
      bes_mask = NN_DISC_BUILTIN_ENDPOINT_SUBSCRIPTION_ANNOUNCER;
      break;
    case NN_ENTITYID_SEDP_BUILTIN_SUBSCRIPTIONS_SECURE_WRITER:
      bes_mask = NN_BUILTIN_ENDPOINT_SUBSCRIPTION_MESSAGE_SECURE_ANNOUNCER;
      break;
    case NN_ENTITYID_SEDP_BUILTIN_PUBLICATIONS_WRITER:
      bes_mask = NN_DISC_BUILTIN_ENDPOINT_PUBLICATION_ANNOUNCER;
      break;
    case NN_ENTITYID_SEDP_BUILTIN_PUBLICATIONS_SECURE_WRITER:
      bes_mask = NN_BUILTIN_ENDPOINT_PUBLICATION_MESSAGE_SECURE_ANNOUNCER;
      break;
    case NN_ENTITYID_P2P_BUILTIN_PARTICIPANT_MESSAGE_WRITER:
      bes_mask = NN_BUILTIN_ENDPOINT_PARTICIPANT_MESSAGE_DATA_WRITER;
      break;
    case NN_ENTITYID_SEDP_BUILTIN_TOPIC_WRITER:
      bes_mask = NN_DISC_BUILTIN_ENDPOINT_TOPIC_ANNOUNCER;
      break;
    case NN_ENTITYID_SPDP_RELIABLE_BUILTIN_PARTICIPANT_SECURE_WRITER:
      bes_mask = NN_DISC_BUILTIN_ENDPOINT_PARTICIPANT_SECURE_ANNOUNCER;
      break;
    case NN_ENTITYID_P2P_BUILTIN_PARTICIPANT_STATELESS_MESSAGE_WRITER:
      bes_mask = NN_BUILTIN_ENDPOINT_PARTICIPANT_STATELESS_MESSAGE_ANNOUNCER;
      break;
    case NN_ENTITYID_P2P_BUILTIN_PARTICIPANT_VOLATILE_SECURE_WRITER:
      bes_mask = NN_BUILTIN_ENDPOINT_PARTICIPANT_VOLATILE_SECURE_ANNOUNCER;
      break;
    case NN_ENTITYID_P2P_BUILTIN_PARTICIPANT_MESSAGE_SECURE_WRITER:
      bes_mask = NN_BUILTIN_ENDPOINT_PARTICIPANT_MESSAGE_SECURE_ANNOUNCER;
      break;
    default:
      DDS_FATAL ("get_builtin_writer called with entityid %x\n", entityid);
      return NULL;
  }

  if (pp->bes & bes_mask)
  {
    /* Participant has this SEDP writer => use it. */
    bwr_guid.prefix = pp->e.guid.prefix;
    bwr_guid.entityid.u = entityid;
  }
  else
  {
    /* Must have a designated participant to use -- that is, before
       any application readers and writers may be created (indeed,
       before any PMD message may go out), one participant must be
       created with the built-in writers, and this participant then
       automatically becomes the designated participant.  Woe betide
       who deletes it early!  Lock's not really needed but provides
       the memory barriers that guarantee visibility of the correct
       value of privileged_pp. */
    ddsrt_mutex_lock (&pp->e.gv->privileged_pp_lock);
    assert (pp->e.gv->privileged_pp != NULL);
    bwr_guid.prefix = pp->e.gv->privileged_pp->e.guid.prefix;
    ddsrt_mutex_unlock (&pp->e.gv->privileged_pp_lock);
    bwr_guid.entityid.u = entityid;
  }

  return entidx_lookup_writer_guid (pp->e.gv->entity_index, &bwr_guid);
}

dds_duration_t pp_get_pmd_interval (struct participant *pp)
{
  struct ldur_fhnode *ldur_node;
  dds_duration_t intv;
  ddsrt_mutex_lock (&pp->e.lock);
  ldur_node = ddsrt_fibheap_min (&ldur_fhdef, &pp->ldur_auto_wr);
  intv = (ldur_node != NULL) ? ldur_node->ldur : T_NEVER;
  if (pp->lease_duration < intv)
    intv = pp->lease_duration;
  ddsrt_mutex_unlock (&pp->e.lock);
  return intv;
}

/* WRITER/READER/PROXY-WRITER/PROXY-READER CONNECTION ---------------

   These are all located in a separate section because they are so
   very similar that co-locating them eases editing and checking. */

struct rebuild_flatten_locs_arg {
  nn_locator_t *locs;
  int idx;
#ifndef NDEBUG
  int size;
#endif
};

static void rebuild_flatten_locs(const nn_locator_t *loc, void *varg)
{
  struct rebuild_flatten_locs_arg *arg = varg;
  assert(arg->idx < arg->size);
  arg->locs[arg->idx++] = *loc;
}

static int rebuild_compare_locs(const void *va, const void *vb)
{
  const nn_locator_t *a = va;
  const nn_locator_t *b = vb;
  if (a->kind != b->kind || a->kind != NN_LOCATOR_KIND_UDPv4MCGEN)
    return compare_locators(a, b);
  else
  {
    nn_locator_t u = *a, v = *b;
    nn_udpv4mcgen_address_t *u1 = (nn_udpv4mcgen_address_t *) u.address;
    nn_udpv4mcgen_address_t *v1 = (nn_udpv4mcgen_address_t *) v.address;
    u1->idx = v1->idx = 0;
    return compare_locators(&u, &v);
  }
}

static struct addrset *rebuild_make_all_addrs (int *nreaders, struct writer *wr)
{
  struct addrset *all_addrs = new_addrset();
  struct entity_index *gh = wr->e.gv->entity_index;
  struct wr_prd_match *m;
  ddsrt_avl_iter_t it;
#ifdef DDSI_INCLUDE_SSM
  if (wr->supports_ssm && wr->ssm_as)
    copy_addrset_into_addrset_mc (wr->e.gv, all_addrs, wr->ssm_as);
#endif
  *nreaders = 0;
  for (m = ddsrt_avl_iter_first (&wr_readers_treedef, &wr->readers, &it); m; m = ddsrt_avl_iter_next (&it))
  {
    struct proxy_reader *prd;
    if ((prd = entidx_lookup_proxy_reader_guid (gh, &m->prd_guid)) == NULL)
      continue;
    (*nreaders)++;
    copy_addrset_into_addrset(wr->e.gv, all_addrs, prd->c.as);
  }
  if (addrset_empty(all_addrs) || *nreaders == 0)
  {
    unref_addrset(all_addrs);
    return NULL;
  }
  else
  {
    return all_addrs;
  }
}

static void rebuild_make_locs(const struct ddsrt_log_cfg *logcfg, int *p_nlocs, nn_locator_t **p_locs, struct addrset *all_addrs)
{
  struct rebuild_flatten_locs_arg flarg;
  int nlocs;
  int i, j;
  nn_locator_t *locs;
  nlocs = (int)addrset_count(all_addrs);
  locs = ddsrt_malloc((size_t)nlocs * sizeof(*locs));
  flarg.locs = locs;
  flarg.idx = 0;
#ifndef NDEBUG
  flarg.size = nlocs;
#endif
  addrset_forall(all_addrs, rebuild_flatten_locs, &flarg);
  assert(flarg.idx == flarg.size);
  qsort(locs, (size_t)nlocs, sizeof(*locs), rebuild_compare_locs);
  /* We want MC gens just once for each IP,BASE,COUNT pair, not once for each node */
  i = 0; j = 1;
  while (j < nlocs)
  {
    if (rebuild_compare_locs(&locs[i], &locs[j]) != 0)
      locs[++i] = locs[j];
    j++;
  }
  nlocs = i+1;
  DDS_CLOG (DDS_LC_DISCOVERY, logcfg, "reduced nlocs=%d\n", nlocs);
  *p_nlocs = nlocs;
  *p_locs = locs;
}

static void rebuild_make_covered(int8_t **covered, const struct writer *wr, int *nreaders, int nlocs, const nn_locator_t *locs)
{
  struct rebuild_flatten_locs_arg flarg;
  struct entity_index *gh = wr->e.gv->entity_index;
  struct wr_prd_match *m;
  ddsrt_avl_iter_t it;
  int rdidx, i, j;
  int8_t *cov = ddsrt_malloc((size_t) *nreaders * (size_t) nlocs * sizeof (*cov));
  for (i = 0; i < *nreaders * nlocs; i++)
    cov[i] = -1;
  rdidx = 0;
  flarg.locs = ddsrt_malloc((size_t) nlocs * sizeof(*flarg.locs));
#ifndef NDEBUG
  flarg.size = nlocs;
#endif
  for (m = ddsrt_avl_iter_first (&wr_readers_treedef, &wr->readers, &it); m; m = ddsrt_avl_iter_next (&it))
  {
    struct proxy_reader *prd;
    struct addrset *ass[] = { NULL, NULL, NULL };
    if ((prd = entidx_lookup_proxy_reader_guid (gh, &m->prd_guid)) == NULL)
      continue;
    ass[0] = prd->c.as;
#ifdef DDSI_INCLUDE_SSM
    if (prd->favours_ssm && wr->supports_ssm)
      ass[1] = wr->ssm_as;
#endif
    for (i = 0; ass[i]; i++)
    {
      flarg.idx = 0;
      addrset_forall(ass[i], rebuild_flatten_locs, &flarg);
      for (j = 0; j < flarg.idx; j++)
      {
        /* all addresses should be in the combined set of addresses -- FIXME: this doesn't hold if the address sets can change */
        const nn_locator_t *l = bsearch(&flarg.locs[j], locs, (size_t) nlocs, sizeof(*locs), rebuild_compare_locs);
        int lidx;
        int8_t x;
        assert(l != NULL);
        lidx = (int) (l - locs);
        if (l->kind != NN_LOCATOR_KIND_UDPv4MCGEN)
          x = 0;
        else
        {
          const nn_udpv4mcgen_address_t *l1 = (const nn_udpv4mcgen_address_t *) flarg.locs[j].address;
          assert(l1->base + l1->idx <= 127);
          x = (int8_t) (l1->base + l1->idx);
        }
        cov[rdidx * nlocs + lidx] = x;
      }
    }
    rdidx++;
  }
  ddsrt_free(flarg.locs);
  *covered = cov;
  *nreaders = rdidx;
}

static void rebuild_make_locs_nrds(int **locs_nrds, int nreaders, int nlocs, const int8_t *covered)
{
  int i, j;
  int *ln = ddsrt_malloc((size_t) nlocs * sizeof(*ln));
  for (i = 0; i < nlocs; i++)
  {
    int n = 0;
    for (j = 0; j < nreaders; j++)
      if (covered[j * nlocs + i] >= 0)
        n++;

    /* The compiler doesn't realize that ln is large enough. */
    DDSRT_WARNING_MSVC_OFF(6386);
    ln[i] = n;
    DDSRT_WARNING_MSVC_ON(6386);
  }
  *locs_nrds = ln;
}

static void rebuild_trace_covered(const struct ddsi_domaingv *gv, int nreaders, int nlocs, const nn_locator_t *locs, const int *locs_nrds, const int8_t *covered)
{
  int i, j;
  for (i = 0; i < nlocs; i++)
  {
    char buf[DDSI_LOCATORSTRLEN];
    ddsi_locator_to_string(buf, sizeof(buf), &locs[i]);
    GVLOGDISC ("  loc %2d = %-30s %2d {", i, buf, locs_nrds[i]);
    for (j = 0; j < nreaders; j++)
      if (covered[j * nlocs + i] >= 0)
        GVLOGDISC (" %d", covered[j * nlocs + i]);
      else
        GVLOGDISC (" .");
    GVLOGDISC (" }\n");
  }
}

static int rebuild_select(const struct ddsi_domaingv *gv, int nlocs, const nn_locator_t *locs, const int *locs_nrds, bool prefer_multicast)
{
  int i, j;
  if (nlocs == 0)
    return -1;
  for (j = 0, i = 1; i < nlocs; i++) {
    if (prefer_multicast && locs_nrds[i] > 0 && ddsi_is_mcaddr(gv, &locs[i]) && !ddsi_is_mcaddr(gv, &locs[j]))
      j = i; /* obviously first step must be to try and avoid unicast if configuration says so */
    else if (locs_nrds[i] > locs_nrds[j])
      j = i; /* better coverage */
    else if (locs_nrds[i] == locs_nrds[j])
    {
      if (locs_nrds[i] == 1 && !ddsi_is_mcaddr(gv, &locs[i]))
        j = i; /* prefer unicast for single nodes */
#if DDSI_INCLUDE_SSM
      else if (ddsi_is_ssm_mcaddr(gv, &locs[i]))
        j = i; /* "reader favours SSM": all else being equal, use SSM */
#endif
    }
  }
  return (locs_nrds[j] > 0) ? j : -1;
}

static void rebuild_add(const struct ddsi_domaingv *gv, struct addrset *newas, int locidx, int nreaders, int nlocs, const nn_locator_t *locs, const int8_t *covered)
{
  char str[DDSI_LOCATORSTRLEN];
  if (locs[locidx].kind != NN_LOCATOR_KIND_UDPv4MCGEN)
  {
    ddsi_locator_to_string(str, sizeof(str), &locs[locidx]);
    GVLOGDISC ("  simple %s\n", str);
    add_to_addrset(gv, newas, &locs[locidx]);
  }
  else /* convert MC gen to the correct multicast address */
  {
    nn_locator_t l = locs[locidx];
    nn_udpv4mcgen_address_t l1;
    uint32_t iph, ipn;
    int i;
    memcpy(&l1, l.address, sizeof(l1));
    l.kind = NN_LOCATOR_KIND_UDPv4;
    memset(l.address, 0, 12);
    iph = ntohl(l1.ipv4.s_addr);
    for(i = 0; i < nreaders; i++)
      if (covered[i * nlocs + locidx] >= 0)
        iph |= 1u << covered[i * nlocs + locidx];
    ipn = htonl(iph);
    memcpy(l.address + 12, &ipn, 4);
    ddsi_locator_to_string(str, sizeof(str), &l);
    GVLOGDISC ("  mcgen %s\n", str);
    add_to_addrset(gv, newas, &l);
  }
}

static void rebuild_drop(int locidx, int nreaders, int nlocs, int *locs_nrds, int8_t *covered)
{
  /* readers covered by this locator no longer matter */
  int i, j;
  for (i = 0; i < nreaders; i++)
  {
    if (covered[i * nlocs + locidx] < 0)
      continue;
    for (j = 0; j < nlocs; j++)
      if (covered[i * nlocs + j] >= 0)
      {
        assert(locs_nrds[j] > 0);
        locs_nrds[j]--;
        covered[i * nlocs + j] = -1;
      }
  }
}

static void rebuild_writer_addrset_setcover(struct addrset *newas, struct writer *wr)
{
  bool prefer_multicast = wr->e.gv->config.prefer_multicast;
  struct addrset *all_addrs;
  int nreaders, nlocs;
  nn_locator_t *locs;
  int *locs_nrds;
  int8_t *covered;
  int best;
  if ((all_addrs = rebuild_make_all_addrs(&nreaders, wr)) == NULL)
    return;
  nn_log_addrset(wr->e.gv, DDS_LC_DISCOVERY, "setcover: all_addrs", all_addrs);
  ELOGDISC (wr, "\n");
  rebuild_make_locs(&wr->e.gv->logconfig, &nlocs, &locs, all_addrs);
  unref_addrset(all_addrs);
  rebuild_make_covered(&covered, wr, &nreaders, nlocs, locs);
  if (nreaders == 0)
    goto done;
  rebuild_make_locs_nrds(&locs_nrds, nreaders, nlocs, covered);
  while ((best = rebuild_select(wr->e.gv, nlocs, locs, locs_nrds, prefer_multicast)) >= 0)
  {
    rebuild_trace_covered(wr->e.gv, nreaders, nlocs, locs, locs_nrds, covered);
    ELOGDISC (wr, "  best = %d\n", best);
    rebuild_add(wr->e.gv, newas, best, nreaders, nlocs, locs, covered);
    rebuild_drop(best, nreaders, nlocs, locs_nrds, covered);
    assert (locs_nrds[best] == 0);
  }
  ddsrt_free(locs_nrds);
 done:
  ddsrt_free(locs);
  ddsrt_free(covered);
}

static void rebuild_writer_addrset (struct writer *wr)
{
  /* FIXME way too inefficient in this form */
  struct addrset *newas = new_addrset ();
  struct addrset *oldas = wr->as;

  /* only one operation at a time */
  ASSERT_MUTEX_HELD (&wr->e.lock);

  /* compute new addrset */
  rebuild_writer_addrset_setcover(newas, wr);

  /* swap in new address set; this simple procedure is ok as long as
     wr->as is never accessed without the wr->e.lock held */
  wr->as = newas;
  unref_addrset (oldas);

  ELOGDISC (wr, "rebuild_writer_addrset("PGUIDFMT"):", PGUID (wr->e.guid));
  nn_log_addrset(wr->e.gv, DDS_LC_DISCOVERY, "", wr->as);
  ELOGDISC (wr, "\n");
}

void rebuild_or_clear_writer_addrsets (struct ddsi_domaingv *gv, int rebuild)
{
  struct entidx_enum_writer est;
  struct writer *wr;
  struct addrset *empty = rebuild ? NULL : new_addrset();
  GVLOGDISC ("rebuild_or_delete_writer_addrsets(%d)\n", rebuild);
  entidx_enum_writer_init (&est, gv->entity_index);
  while ((wr = entidx_enum_writer_next (&est)) != NULL)
  {
    ddsrt_mutex_lock (&wr->e.lock);
    if (wr->e.guid.entityid.u != NN_ENTITYID_SPDP_BUILTIN_PARTICIPANT_WRITER)
    {
      if (rebuild)
        rebuild_writer_addrset(wr);
      else
        addrset_purge(wr->as);
    }
    else
    {
      /* SPDP writers have no matched readers, instead they all use the same address space,
         gv->as_disc. Keep as_disc unchanged, and instead make the participants point to the
         empty one. */
      unref_addrset(wr->as);
      if (rebuild)
        wr->as = ref_addrset(gv->as_disc);
      else
        wr->as = ref_addrset(empty);
    }
    ddsrt_mutex_unlock (&wr->e.lock);
  }
  entidx_enum_writer_fini (&est);
  unref_addrset(empty);
  GVLOGDISC ("rebuild_or_delete_writer_addrsets(%d) done\n", rebuild);
}

static void free_wr_prd_match (struct wr_prd_match *m)
{
  if (m)
  {
    nn_lat_estim_fini (&m->hb_to_ack_latency);
    ddsrt_free (m);
  }
}

static void free_rd_pwr_match (struct ddsi_domaingv *gv, struct rd_pwr_match *m)
{
  if (m)
  {
#ifdef DDSI_INCLUDE_SSM
    if (!is_unspec_locator (&m->ssm_mc_loc))
    {
      assert (ddsi_is_mcaddr (gv, &m->ssm_mc_loc));
      assert (!is_unspec_locator (&m->ssm_src_loc));
      if (ddsi_leave_mc (gv, gv->mship, gv->data_conn_mc, &m->ssm_src_loc, &m->ssm_mc_loc) < 0)
        GVWARNING ("failed to leave network partition ssm group\n");
    }
#else
    (void) gv;
#endif
    ddsrt_free (m);
  }
}

static void free_pwr_rd_match (struct pwr_rd_match *m)
{
  if (m)
  {
    if (m->acknack_xevent)
      delete_xevent (m->acknack_xevent);
    nn_reorder_free (m->u.not_in_sync.reorder);
    ddsrt_free (m);
  }
}

static void free_prd_wr_match (struct prd_wr_match *m)
{
  if (m) ddsrt_free (m);
}

static void free_rd_wr_match (struct rd_wr_match *m)
{
  if (m) ddsrt_free (m);
}

static void free_wr_rd_match (struct wr_rd_match *m)
{
  if (m) ddsrt_free (m);
}

static void writer_get_alive_state_locked (struct writer *wr, struct alive_state *st)
{
  st->alive = wr->alive;
  st->vclock = wr->alive_vclock;
}

static void writer_get_alive_state (struct writer *wr, struct alive_state *st)
{
  ddsrt_mutex_lock (&wr->e.lock);
  writer_get_alive_state_locked (wr, st);
  ddsrt_mutex_unlock (&wr->e.lock);
}

static void proxy_writer_get_alive_state_locked (struct proxy_writer *pwr, struct alive_state *st)
{
  st->alive = pwr->alive;
  st->vclock = pwr->alive_vclock;
}

static void proxy_writer_get_alive_state (struct proxy_writer *pwr, struct alive_state *st)
{
  ddsrt_mutex_lock (&pwr->e.lock);
  proxy_writer_get_alive_state_locked (pwr, st);
  ddsrt_mutex_unlock (&pwr->e.lock);
}

static void writer_drop_connection (const struct ddsi_guid *wr_guid, const struct proxy_reader *prd)
{
  struct writer *wr;
  if ((wr = entidx_lookup_writer_guid (prd->e.gv->entity_index, wr_guid)) != NULL)
  {
    struct whc_node *deferred_free_list = NULL;
    struct wr_prd_match *m;
    ddsrt_mutex_lock (&wr->e.lock);
    if ((m = ddsrt_avl_lookup (&wr_readers_treedef, &wr->readers, &prd->e.guid)) != NULL)
    {
      struct whc_state whcst;
      ddsrt_avl_delete (&wr_readers_treedef, &wr->readers, m);
      rebuild_writer_addrset (wr);
      remove_acked_messages (wr, &whcst, &deferred_free_list);
      wr->num_reliable_readers -= m->is_reliable;
    }
    ddsrt_mutex_unlock (&wr->e.lock);
    if (m != NULL && wr->status_cb)
    {
      status_cb_data_t data;
      data.raw_status_id = (int) DDS_PUBLICATION_MATCHED_STATUS_ID;
      data.add = false;
      data.handle = prd->e.iid;
      (wr->status_cb) (wr->status_cb_entity, &data);
    }
    whc_free_deferred_free_list (wr->whc, deferred_free_list);
    free_wr_prd_match (m);
  }
}

static void writer_drop_local_connection (const struct ddsi_guid *wr_guid, struct reader *rd)
{
  /* Only called by gc_delete_reader, so we actually have a reader pointer */
  struct writer *wr;
  if ((wr = entidx_lookup_writer_guid (rd->e.gv->entity_index, wr_guid)) != NULL)
  {
    struct wr_rd_match *m;

    ddsrt_mutex_lock (&wr->e.lock);
    if ((m = ddsrt_avl_lookup (&wr_local_readers_treedef, &wr->local_readers, &rd->e.guid)) != NULL)
    {
      ddsrt_avl_delete (&wr_local_readers_treedef, &wr->local_readers, m);
      local_reader_ary_remove (&wr->rdary, rd);
    }
    ddsrt_mutex_unlock (&wr->e.lock);
    if (m != NULL && wr->status_cb)
    {
      status_cb_data_t data;
      data.raw_status_id = (int) DDS_PUBLICATION_MATCHED_STATUS_ID;
      data.add = false;
      data.handle = rd->e.iid;
      (wr->status_cb) (wr->status_cb_entity, &data);
    }
    free_wr_rd_match (m);
  }
}

static void reader_update_notify_alive_state_invoke_cb (struct reader *rd, uint64_t iid, bool notify, int delta, const struct alive_state *alive_state)
{
  /* Liveliness changed events can race each other and can, potentially, be delivered
   in a different order. */
  if (notify && rd->status_cb)
  {
    status_cb_data_t data;
    data.handle = iid;
    data.raw_status_id = (int) DDS_LIVELINESS_CHANGED_STATUS_ID;
    if (delta < 0) {
      data.extra = (uint32_t) LIVELINESS_CHANGED_ALIVE_TO_NOT_ALIVE;
      (rd->status_cb) (rd->status_cb_entity, &data);
    } else if (delta > 0) {
      data.extra = (uint32_t) LIVELINESS_CHANGED_NOT_ALIVE_TO_ALIVE;
      (rd->status_cb) (rd->status_cb_entity, &data);
    } else {
      /* Twitch: the resulting (proxy)writer state is unchanged, but there has been
        a transition to another state and back to the current state. So we'll call
        the callback twice in this case. */
      static const enum liveliness_changed_data_extra x[] = {
        LIVELINESS_CHANGED_NOT_ALIVE_TO_ALIVE,
        LIVELINESS_CHANGED_ALIVE_TO_NOT_ALIVE
      };
      data.extra = (uint32_t) x[alive_state->alive];
      (rd->status_cb) (rd->status_cb_entity, &data);
      data.extra = (uint32_t) x[!alive_state->alive];
      (rd->status_cb) (rd->status_cb_entity, &data);
    }
  }
}

static void reader_update_notify_wr_alive_state (struct reader *rd, const struct writer *wr, const struct alive_state *alive_state)
{
  struct rd_wr_match *m;
  bool notify = false;
  int delta = 0; /* -1: alive -> not_alive; 0: unchanged; 1: not_alive -> alive */
  ddsrt_mutex_lock (&rd->e.lock);
  if ((m = ddsrt_avl_lookup (&rd_local_writers_treedef, &rd->local_writers, &wr->e.guid)) != NULL)
  {
    if ((int32_t) (alive_state->vclock - m->wr_alive_vclock) > 0)
    {
      delta = (int) alive_state->alive - (int) m->wr_alive;
      notify = true;
      m->wr_alive = alive_state->alive;
      m->wr_alive_vclock = alive_state->vclock;
    }
  }
  ddsrt_mutex_unlock (&rd->e.lock);

  if (delta < 0 && rd->rhc)
  {
    struct ddsi_writer_info wrinfo;
    ddsi_make_writer_info (&wrinfo, &wr->e, wr->xqos, NN_STATUSINFO_UNREGISTER);
    ddsi_rhc_unregister_wr (rd->rhc, &wrinfo);
  }

  reader_update_notify_alive_state_invoke_cb (rd, wr->e.iid, notify, delta, alive_state);
}

static void reader_update_notify_wr_alive_state_guid (const struct ddsi_guid *rd_guid, const struct writer *wr, const struct alive_state *alive_state)
{
  struct reader *rd;
  if ((rd = entidx_lookup_reader_guid (wr->e.gv->entity_index, rd_guid)) != NULL)
    reader_update_notify_wr_alive_state (rd, wr, alive_state);
}

static void reader_update_notify_pwr_alive_state (struct reader *rd, const struct proxy_writer *pwr, const struct alive_state *alive_state)
{
  struct rd_pwr_match *m;
  bool notify = false;
  int delta = 0; /* -1: alive -> not_alive; 0: unchanged; 1: not_alive -> alive */
  ddsrt_mutex_lock (&rd->e.lock);
  if ((m = ddsrt_avl_lookup (&rd_writers_treedef, &rd->writers, &pwr->e.guid)) != NULL)
  {
    if ((int32_t) (alive_state->vclock - m->pwr_alive_vclock) > 0)
    {
      delta = (int) alive_state->alive - (int) m->pwr_alive;
      notify = true;
      m->pwr_alive = alive_state->alive;
      m->pwr_alive_vclock = alive_state->vclock;
    }
  }
  ddsrt_mutex_unlock (&rd->e.lock);

  if (delta < 0 && rd->rhc)
  {
    struct ddsi_writer_info wrinfo;
    ddsi_make_writer_info (&wrinfo, &pwr->e, pwr->c.xqos, NN_STATUSINFO_UNREGISTER);
    ddsi_rhc_unregister_wr (rd->rhc, &wrinfo);
  }

  reader_update_notify_alive_state_invoke_cb (rd, pwr->e.iid, notify, delta, alive_state);
}

static void reader_update_notify_pwr_alive_state_guid (const struct ddsi_guid *rd_guid, const struct proxy_writer *pwr, const struct alive_state *alive_state)
{
  struct reader *rd;
  if ((rd = entidx_lookup_reader_guid (pwr->e.gv->entity_index, rd_guid)) != NULL)
    reader_update_notify_pwr_alive_state (rd, pwr, alive_state);
}

static void reader_drop_connection (const struct ddsi_guid *rd_guid, const struct proxy_writer *pwr)
{
  struct reader *rd;
  if ((rd = entidx_lookup_reader_guid (pwr->e.gv->entity_index, rd_guid)) != NULL)
  {
    struct rd_pwr_match *m;
    ddsrt_mutex_lock (&rd->e.lock);
    if ((m = ddsrt_avl_lookup (&rd_writers_treedef, &rd->writers, &pwr->e.guid)) != NULL)
      ddsrt_avl_delete (&rd_writers_treedef, &rd->writers, m);
    ddsrt_mutex_unlock (&rd->e.lock);
    if (m != NULL)
    {
      if (rd->rhc)
      {
        struct ddsi_writer_info wrinfo;
        ddsi_make_writer_info (&wrinfo, &pwr->e, pwr->c.xqos, NN_STATUSINFO_UNREGISTER);
        ddsi_rhc_unregister_wr (rd->rhc, &wrinfo);
      }
      if (rd->status_cb)
      {
        status_cb_data_t data;
        data.handle = pwr->e.iid;
        data.add = false;
        data.extra = (uint32_t) (m->pwr_alive ? LIVELINESS_CHANGED_REMOVE_ALIVE : LIVELINESS_CHANGED_REMOVE_NOT_ALIVE);

        data.raw_status_id = (int) DDS_LIVELINESS_CHANGED_STATUS_ID;
        (rd->status_cb) (rd->status_cb_entity, &data);

        data.raw_status_id = (int) DDS_SUBSCRIPTION_MATCHED_STATUS_ID;
        (rd->status_cb) (rd->status_cb_entity, &data);
      }
    }
    free_rd_pwr_match (pwr->e.gv, m);
  }
}

static void reader_drop_local_connection (const struct ddsi_guid *rd_guid, const struct writer *wr)
{
  struct reader *rd;
  if ((rd = entidx_lookup_reader_guid (wr->e.gv->entity_index, rd_guid)) != NULL)
  {
    struct rd_wr_match *m;
    ddsrt_mutex_lock (&rd->e.lock);
    if ((m = ddsrt_avl_lookup (&rd_local_writers_treedef, &rd->local_writers, &wr->e.guid)) != NULL)
      ddsrt_avl_delete (&rd_local_writers_treedef, &rd->local_writers, m);
    ddsrt_mutex_unlock (&rd->e.lock);
    if (m != NULL)
    {
      if (rd->rhc)
      {
        /* FIXME: */
        struct ddsi_writer_info wrinfo;
        ddsi_make_writer_info (&wrinfo, &wr->e, wr->xqos, NN_STATUSINFO_UNREGISTER);
        ddsi_rhc_unregister_wr (rd->rhc, &wrinfo);
      }
      if (rd->status_cb)
      {
        status_cb_data_t data;
        data.handle = wr->e.iid;
        data.add = false;
        data.extra = (uint32_t) (m->wr_alive ? LIVELINESS_CHANGED_REMOVE_ALIVE : LIVELINESS_CHANGED_REMOVE_NOT_ALIVE);

        data.raw_status_id = (int) DDS_LIVELINESS_CHANGED_STATUS_ID;
        (rd->status_cb) (rd->status_cb_entity, &data);

        data.raw_status_id = (int) DDS_SUBSCRIPTION_MATCHED_STATUS_ID;
        (rd->status_cb) (rd->status_cb_entity, &data);
      }
    }
    free_rd_wr_match (m);
  }
}

static void update_reader_init_acknack_count (const ddsrt_log_cfg_t *logcfg, const struct entity_index *entidx, const struct ddsi_guid *rd_guid, nn_count_t count)
{
  struct reader *rd;

  /* Update the initial acknack sequence number for the reader.  See
     also reader_add_connection(). */
  DDS_CLOG (DDS_LC_DISCOVERY, logcfg, "update_reader_init_acknack_count ("PGUIDFMT", %"PRId32"): ", PGUID (*rd_guid), count);
  if ((rd = entidx_lookup_reader_guid (entidx, rd_guid)) != NULL)
  {
    ddsrt_mutex_lock (&rd->e.lock);
    DDS_CLOG (DDS_LC_DISCOVERY, logcfg, "%"PRId32" -> ", rd->init_acknack_count);
    if (count > rd->init_acknack_count)
      rd->init_acknack_count = count;
    DDS_CLOG (DDS_LC_DISCOVERY, logcfg, "%"PRId32"\n", count);
    ddsrt_mutex_unlock (&rd->e.lock);
  }
  else
  {
    DDS_CLOG (DDS_LC_DISCOVERY, logcfg, "reader no longer exists\n");
  }
}

static void proxy_writer_drop_connection (const struct ddsi_guid *pwr_guid, struct reader *rd)
{
  /* Only called by gc_delete_reader, so we actually have a reader pointer */
  struct proxy_writer *pwr;
  if ((pwr = entidx_lookup_proxy_writer_guid (rd->e.gv->entity_index, pwr_guid)) != NULL)
  {
    struct pwr_rd_match *m;

    ddsrt_mutex_lock (&pwr->e.lock);
    if ((m = ddsrt_avl_lookup (&pwr_readers_treedef, &pwr->readers, &rd->e.guid)) != NULL)
    {
      ddsrt_avl_delete (&pwr_readers_treedef, &pwr->readers, m);
      if (m->in_sync != PRMSS_SYNC)
      {
        if (--pwr->n_readers_out_of_sync == 0)
          local_reader_ary_setfastpath_ok (&pwr->rdary, true);
      }
      if (rd->reliable)
        pwr->n_reliable_readers--;
      /* If no reliable readers left, there is no reason to believe the heartbeats will keep
         coming and therefore reset have_seen_heartbeat so the next reader to be created
         doesn't get initialised based on stale data */
      if (pwr->n_reliable_readers == 0)
        pwr->have_seen_heartbeat = 0;
      local_reader_ary_remove (&pwr->rdary, rd);
    }
    ddsrt_mutex_unlock (&pwr->e.lock);
    if (m)
    {
      update_reader_init_acknack_count (&rd->e.gv->logconfig, rd->e.gv->entity_index, &rd->e.guid, m->count);
      if (m->filtered)
        nn_defrag_prune(pwr->defrag, &m->rd_guid.prefix, m->last_seq);
    }
    free_pwr_rd_match (m);
  }
}

static void proxy_reader_drop_connection (const struct ddsi_guid *prd_guid, struct writer *wr)
{
  struct proxy_reader *prd;
  if ((prd = entidx_lookup_proxy_reader_guid (wr->e.gv->entity_index, prd_guid)) != NULL)
  {
    struct prd_wr_match *m;
    ddsrt_mutex_lock (&prd->e.lock);
    m = ddsrt_avl_lookup (&prd_writers_treedef, &prd->writers, &wr->e.guid);
    if (m)
    {
      ddsrt_avl_delete (&prd_writers_treedef, &prd->writers, m);
    }
    ddsrt_mutex_unlock (&prd->e.lock);
    free_prd_wr_match (m);
  }
}

static void writer_add_connection (struct writer *wr, struct proxy_reader *prd)
{
  struct wr_prd_match *m = ddsrt_malloc (sizeof (*m));
  ddsrt_avl_ipath_t path;
  int pretend_everything_acked;
  m->prd_guid = prd->e.guid;
  m->is_reliable = (prd->c.xqos->reliability.kind > DDS_RELIABILITY_BEST_EFFORT);
  m->assumed_in_sync = (wr->e.gv->config.retransmit_merging == REXMIT_MERGE_ALWAYS);
  m->has_replied_to_hb = !m->is_reliable;
  m->all_have_replied_to_hb = 0;
  m->non_responsive_count = 0;
  m->rexmit_requests = 0;
  /* m->demoted: see below */
  ddsrt_mutex_lock (&prd->e.lock);
  if (prd->deleting)
  {
    ELOGDISC (wr, "  writer_add_connection(wr "PGUIDFMT" prd "PGUIDFMT") - prd is being deleted\n",
              PGUID (wr->e.guid), PGUID (prd->e.guid));
    pretend_everything_acked = 1;
  }
  else if (!m->is_reliable)
  {
    /* Pretend a best-effort reader has ack'd everything, even waht is
       still to be published. */
    pretend_everything_acked = 1;
  }
  else
  {
    pretend_everything_acked = 0;
  }
  ddsrt_mutex_unlock (&prd->e.lock);
  m->next_acknack = DDSI_COUNT_MIN;
  m->next_nackfrag = DDSI_COUNT_MIN;
  nn_lat_estim_init (&m->hb_to_ack_latency);
  m->hb_to_ack_latency_tlastlog = now ();
  m->t_acknack_accepted.v = 0;

  ddsrt_mutex_lock (&wr->e.lock);
  if (pretend_everything_acked)
    m->seq = MAX_SEQ_NUMBER;
  else
    m->seq = wr->seq;
  m->last_seq = m->seq;
  if (ddsrt_avl_lookup_ipath (&wr_readers_treedef, &wr->readers, &prd->e.guid, &path))
  {
    ELOGDISC (wr, "  writer_add_connection(wr "PGUIDFMT" prd "PGUIDFMT") - already connected\n",
              PGUID (wr->e.guid), PGUID (prd->e.guid));
    ddsrt_mutex_unlock (&wr->e.lock);
    nn_lat_estim_fini (&m->hb_to_ack_latency);
    ddsrt_free (m);
  }
  else
  {
    ELOGDISC (wr, "  writer_add_connection(wr "PGUIDFMT" prd "PGUIDFMT") - ack seq %"PRId64"\n",
              PGUID (wr->e.guid), PGUID (prd->e.guid), m->seq);
    ddsrt_avl_insert_ipath (&wr_readers_treedef, &wr->readers, m, &path);
    rebuild_writer_addrset (wr);
    wr->num_reliable_readers += m->is_reliable;
    ddsrt_mutex_unlock (&wr->e.lock);

    if (wr->status_cb)
    {
      status_cb_data_t data;
      data.raw_status_id = (int) DDS_PUBLICATION_MATCHED_STATUS_ID;
      data.add = true;
      data.handle = prd->e.iid;
      (wr->status_cb) (wr->status_cb_entity, &data);
    }

    /* If reliable and/or transient-local, we may have data available
       in the WHC, but if all has been acknowledged by the previously
       known proxy readers (or if the is the first proxy reader),
       there is no heartbeat event scheduled.

       A pre-emptive AckNack may be sent, but need not be, and we
       can't be certain it won't have the final flag set. So we must
       ensure a heartbeat is scheduled soon. */
    if (wr->heartbeat_xevent)
    {
      const int64_t delta = 1 * T_MILLISECOND;
      const nn_mtime_t tnext = add_duration_to_mtime (now_mt (), delta);
      ddsrt_mutex_lock (&wr->e.lock);
      /* To make sure that we keep sending heartbeats at a higher rate
         at the start of this discovery, reset the hbs_since_last_write
         count to zero. */
      wr->hbcontrol.hbs_since_last_write = 0;
      if (tnext.v < wr->hbcontrol.tsched.v)
      {
        wr->hbcontrol.tsched = tnext;
        (void) resched_xevent_if_earlier (wr->heartbeat_xevent, tnext);
      }
      ddsrt_mutex_unlock (&wr->e.lock);
    }
  }
}

static void writer_add_local_connection (struct writer *wr, struct reader *rd)
{
  struct wr_rd_match *m = ddsrt_malloc (sizeof (*m));
  ddsrt_avl_ipath_t path;

  ddsrt_mutex_lock (&wr->e.lock);
  if (ddsrt_avl_lookup_ipath (&wr_local_readers_treedef, &wr->local_readers, &rd->e.guid, &path))
  {
    ELOGDISC (wr, "  writer_add_local_connection(wr "PGUIDFMT" rd "PGUIDFMT") - already connected\n",
              PGUID (wr->e.guid), PGUID (rd->e.guid));
    ddsrt_mutex_unlock (&wr->e.lock);
    ddsrt_free (m);
    return;
  }

  ELOGDISC (wr, "  writer_add_local_connection(wr "PGUIDFMT" rd "PGUIDFMT")",
            PGUID (wr->e.guid), PGUID (rd->e.guid));
  m->rd_guid = rd->e.guid;
  ddsrt_avl_insert_ipath (&wr_local_readers_treedef, &wr->local_readers, m, &path);
  local_reader_ary_insert (&wr->rdary, rd);

  /* Store available data into the late joining reader when it is reliable (we don't do
     historical data for best-effort data over the wire, so also not locally).
     FIXME: should limit ourselves to what it is available because of durability history,
     not writer history */
  if (rd->xqos->reliability.kind > DDS_RELIABILITY_BEST_EFFORT && rd->xqos->durability.kind > DDS_DURABILITY_VOLATILE)
  {
    struct ddsi_tkmap *tkmap = rd->e.gv->m_tkmap;
    struct whc_sample_iter it;
    struct whc_borrowed_sample sample;
    whc_sample_iter_init(wr->whc, &it);
    while (whc_sample_iter_borrow_next(&it, &sample))
    {
      struct ddsi_writer_info wrinfo;
      struct ddsi_serdata *payload = sample.serdata;
      /* FIXME: whc has tk reference in its index nodes, which is what we really should be iterating over anyway, and so we don't really have to look them up anymore */
      struct ddsi_tkmap_instance *tk = ddsi_tkmap_lookup_instance_ref (tkmap, payload);
      ddsi_make_writer_info (&wrinfo, &wr->e, wr->xqos, sample.serdata->statusinfo);
      (void) ddsi_rhc_store (rd->rhc, &wrinfo, payload, tk);
      ddsi_tkmap_instance_unref (tkmap, tk);
    }
  }

  ddsrt_mutex_unlock (&wr->e.lock);

  ELOGDISC (wr, "\n");

  if (wr->status_cb)
  {
    status_cb_data_t data;
    data.raw_status_id = (int) DDS_PUBLICATION_MATCHED_STATUS_ID;
    data.add = true;
    data.handle = rd->e.iid;
    (wr->status_cb) (wr->status_cb_entity, &data);
  }
}

static void reader_add_connection (struct reader *rd, struct proxy_writer *pwr, nn_count_t *init_count, const struct alive_state *alive_state)
{
  struct rd_pwr_match *m = ddsrt_malloc (sizeof (*m));
  ddsrt_avl_ipath_t path;

  m->pwr_guid = pwr->e.guid;
  m->pwr_alive = alive_state->alive;
  m->pwr_alive_vclock = alive_state->vclock;

  ddsrt_mutex_lock (&rd->e.lock);

  /* Initial sequence number of acknacks is the highest stored (+ 1,
     done when generating the acknack) -- existing connections may be
     beyond that already, but this guarantees that one particular
     writer will always see monotonically increasing sequence numbers
     from one particular reader.  This is then used for the
     pwr_rd_match initialization */
  ELOGDISC (rd, "  reader "PGUIDFMT" init_acknack_count = %"PRId32"\n",
            PGUID (rd->e.guid), rd->init_acknack_count);
  *init_count = rd->init_acknack_count;

  if (ddsrt_avl_lookup_ipath (&rd_writers_treedef, &rd->writers, &pwr->e.guid, &path))
  {
    ELOGDISC (rd, "  reader_add_connection(pwr "PGUIDFMT" rd "PGUIDFMT") - already connected\n",
              PGUID (pwr->e.guid), PGUID (rd->e.guid));
    ddsrt_mutex_unlock (&rd->e.lock);
    ddsrt_free (m);
  }
  else
  {
    ELOGDISC (rd, "  reader_add_connection(pwr "PGUIDFMT" rd "PGUIDFMT")\n",
              PGUID (pwr->e.guid), PGUID (rd->e.guid));
    ddsrt_avl_insert_ipath (&rd_writers_treedef, &rd->writers, m, &path);
    ddsrt_mutex_unlock (&rd->e.lock);

#ifdef DDSI_INCLUDE_SSM
    if (rd->favours_ssm && pwr->supports_ssm)
    {
      /* pwr->supports_ssm is set if addrset_contains_ssm(pwr->ssm), so
       any_ssm must succeed. */
      if (!addrset_any_uc (pwr->c.as, &m->ssm_src_loc))
        assert (0);
      if (!addrset_any_ssm (rd->e.gv, pwr->c.as, &m->ssm_mc_loc))
        assert (0);
      /* FIXME: for now, assume that the ports match for datasock_mc --
       't would be better to dynamically create and destroy sockets on
       an as needed basis. */
      int ret = ddsi_join_mc (rd->e.gv, rd->e.gv->mship, rd->e.gv->data_conn_mc, &m->ssm_src_loc, &m->ssm_mc_loc);
      if (ret < 0)
        ELOGDISC (rd, "  unable to join\n");
    }
    else
    {
      set_unspec_locator (&m->ssm_src_loc);
      set_unspec_locator (&m->ssm_mc_loc);
    }
#endif

    if (rd->status_cb)
    {
      status_cb_data_t data;
      data.handle = pwr->e.iid;
      data.add = true;
      data.extra = (uint32_t) (alive_state->alive ? LIVELINESS_CHANGED_ADD_ALIVE : LIVELINESS_CHANGED_ADD_NOT_ALIVE);

      data.raw_status_id = (int) DDS_SUBSCRIPTION_MATCHED_STATUS_ID;
      (rd->status_cb) (rd->status_cb_entity, &data);

      data.raw_status_id = (int) DDS_LIVELINESS_CHANGED_STATUS_ID;
      (rd->status_cb) (rd->status_cb_entity, &data);
    }
  }
}

static void reader_add_local_connection (struct reader *rd, struct writer *wr, const struct alive_state *alive_state)
{
  struct rd_wr_match *m = ddsrt_malloc (sizeof (*m));
  ddsrt_avl_ipath_t path;

  m->wr_guid = wr->e.guid;
  m->wr_alive = alive_state->alive;
  m->wr_alive_vclock = alive_state->vclock;

  ddsrt_mutex_lock (&rd->e.lock);

  if (ddsrt_avl_lookup_ipath (&rd_local_writers_treedef, &rd->local_writers, &wr->e.guid, &path))
  {
    ELOGDISC (rd, "  reader_add_local_connection(wr "PGUIDFMT" rd "PGUIDFMT") - already connected\n",
              PGUID (wr->e.guid), PGUID (rd->e.guid));
    ddsrt_mutex_unlock (&rd->e.lock);
    ddsrt_free (m);
  }
  else
  {
    ELOGDISC (rd, "  reader_add_local_connection(wr "PGUIDFMT" rd "PGUIDFMT")\n",
              PGUID (wr->e.guid), PGUID (rd->e.guid));
    ddsrt_avl_insert_ipath (&rd_local_writers_treedef, &rd->local_writers, m, &path);
    ddsrt_mutex_unlock (&rd->e.lock);

    if (rd->status_cb)
    {
      status_cb_data_t data;
      data.handle = wr->e.iid;
      data.add = true;
      data.extra = (uint32_t) (alive_state->alive ? LIVELINESS_CHANGED_ADD_ALIVE : LIVELINESS_CHANGED_ADD_NOT_ALIVE);

      data.raw_status_id = (int) DDS_SUBSCRIPTION_MATCHED_STATUS_ID;
      (rd->status_cb) (rd->status_cb_entity, &data);

      data.raw_status_id = (int) DDS_LIVELINESS_CHANGED_STATUS_ID;
      (rd->status_cb) (rd->status_cb_entity, &data);
    }
  }
}

static void proxy_writer_add_connection (struct proxy_writer *pwr, struct reader *rd, nn_mtime_t tnow, nn_count_t init_count)
{
  struct pwr_rd_match *m = ddsrt_malloc (sizeof (*m));
  ddsrt_avl_ipath_t path;

  ddsrt_mutex_lock (&pwr->e.lock);
  if (ddsrt_avl_lookup_ipath (&pwr_readers_treedef, &pwr->readers, &rd->e.guid, &path))
    goto already_matched;

  assert (rd->topic || is_builtin_endpoint (rd->e.guid.entityid, NN_VENDORID_ECLIPSE));
  if (pwr->ddsi2direct_cb == 0 && rd->ddsi2direct_cb != 0)
  {
    pwr->ddsi2direct_cb = rd->ddsi2direct_cb;
    pwr->ddsi2direct_cbarg = rd->ddsi2direct_cbarg;
  }

  ELOGDISC (pwr, "  proxy_writer_add_connection(pwr "PGUIDFMT" rd "PGUIDFMT")",
            PGUID (pwr->e.guid), PGUID (rd->e.guid));
  m->rd_guid = rd->e.guid;
  m->tcreate = now_mt ();

  /* We track the last heartbeat count value per reader--proxy-writer
     pair, so that we can correctly handle directed heartbeats. The
     only reason to bother is to prevent a directed heartbeat (with
     the FINAL flag clear) from causing AckNacks from all readers
     instead of just the addressed ones.

     If we don't mind those extra AckNacks, we could track the count
     at the proxy-writer and simply treat all incoming heartbeats as
     undirected. */
  m->next_heartbeat = DDSI_COUNT_MIN;
  m->hb_timestamp.v = 0;
  m->t_heartbeat_accepted.v = 0;
  m->t_last_nack.v = 0;
  m->seq_last_nack = 0;
  m->last_seq = 0;
  m->filtered = 0;

  /* These can change as a consequence of handling data and/or
     discovery activities. The safe way of dealing with them is to
     lock the proxy writer */
  if (is_builtin_entityid (rd->e.guid.entityid, NN_VENDORID_ECLIPSE) && !ddsrt_avl_is_empty (&pwr->readers))
  {
    /* builtins really don't care about multiple copies or anything */
    m->in_sync = PRMSS_SYNC;
  }
  else if (!pwr->have_seen_heartbeat || !rd->handle_as_transient_local)
  {
    /* Proxy writer hasn't seen a heartbeat yet: means we have no
       clue from what sequence number to start accepting data, nor
       where historical data ends and live data begins.

       A transient-local reader should always get all historical
       data, and so can always start-out as "out-of-sync".  Cyclone
       refuses to retransmit already ACK'd samples to a Cyclone
       reader, so if the other side is Cyclone, we can always start
       from sequence number 1.

       For non-Cyclone, if the reader is volatile, we have to just
       start from the most recent sample, even though that means
       the first samples written after matching the reader may be
       lost.  The alternative not only gets too much historical data
       but may also result in "sample lost" notifications because the
       writer is (may not be) retaining samples on behalf of this
       reader for the oldest samples and so this reader may end up
       with a partial set of old-ish samples.  Even when both are
       using KEEP_ALL and the connection doesn't fail ... */
    if (rd->handle_as_transient_local)
      m->in_sync = PRMSS_OUT_OF_SYNC;
    else if (vendor_is_eclipse (pwr->c.vendor))
      m->in_sync = PRMSS_OUT_OF_SYNC;
    else
      m->in_sync = PRMSS_SYNC;
    m->u.not_in_sync.end_of_tl_seq = MAX_SEQ_NUMBER;
  }
  else
  {
    /* transient-local reader; range of sequence numbers is already
       known */
    m->in_sync = PRMSS_OUT_OF_SYNC;
    m->u.not_in_sync.end_of_tl_seq = pwr->last_seq;
  }
  if (m->in_sync != PRMSS_SYNC)
  {
    ELOGDISC (pwr, " - out-of-sync");
    pwr->n_readers_out_of_sync++;
    local_reader_ary_setfastpath_ok (&pwr->rdary, false);
  }
  m->count = init_count;
  /* Spec says we may send a pre-emptive AckNack (8.4.2.3.4), hence we
     schedule it for the configured delay * T_MILLISECOND. From then
     on it it'll keep sending pre-emptive ones until the proxy writer
     receives a heartbeat.  (We really only need a pre-emptive AckNack
     per proxy writer, but hopefully it won't make that much of a
     difference in practice.) */
  if (rd->reliable)
  {
    uint32_t secondary_reorder_maxsamples = pwr->e.gv->config.secondary_reorder_maxsamples;

    if (rd->e.guid.entityid.u == NN_ENTITYID_P2P_BUILTIN_PARTICIPANT_VOLATILE_SECURE_READER)
    {
      secondary_reorder_maxsamples = pwr->e.gv->config.primary_reorder_maxsamples;
      m->filtered = 1;
    }
    m->acknack_xevent = qxev_acknack (pwr->evq, add_duration_to_mtime (tnow, pwr->e.gv->config.preemptive_ack_delay), &pwr->e.guid, &rd->e.guid);
    m->u.not_in_sync.reorder =
      nn_reorder_new (&pwr->e.gv->logconfig, NN_REORDER_MODE_NORMAL, secondary_reorder_maxsamples, pwr->e.gv->config.late_ack_mode);
    pwr->n_reliable_readers++;
  }
  else
  {
    m->acknack_xevent = NULL;
    m->u.not_in_sync.reorder =
      nn_reorder_new (&pwr->e.gv->logconfig, NN_REORDER_MODE_MONOTONICALLY_INCREASING, pwr->e.gv->config.secondary_reorder_maxsamples, pwr->e.gv->config.late_ack_mode);
  }

  ddsrt_avl_insert_ipath (&pwr_readers_treedef, &pwr->readers, m, &path);
  local_reader_ary_insert(&pwr->rdary, rd);
  ddsrt_mutex_unlock (&pwr->e.lock);
  qxev_pwr_entityid (pwr, &rd->e.guid);

  ELOGDISC (pwr, "\n");
  return;

already_matched:
  ELOGDISC (pwr, "  proxy_writer_add_connection(pwr "PGUIDFMT" rd "PGUIDFMT") - already connected\n",
            PGUID (pwr->e.guid), PGUID (rd->e.guid));
  ddsrt_mutex_unlock (&pwr->e.lock);
  ddsrt_free (m);
  return;
}




static void proxy_reader_add_connection (struct proxy_reader *prd, struct writer *wr)
{
  struct prd_wr_match *m = ddsrt_malloc (sizeof (*m));
  ddsrt_avl_ipath_t path;

  m->wr_guid = wr->e.guid;
  ddsrt_mutex_lock (&prd->e.lock);
  if (ddsrt_avl_lookup_ipath (&prd_writers_treedef, &prd->writers, &wr->e.guid, &path))
  {
    ELOGDISC (prd, "  proxy_reader_add_connection(wr "PGUIDFMT" prd "PGUIDFMT") - already connected\n",
              PGUID (wr->e.guid), PGUID (prd->e.guid));
    ddsrt_mutex_unlock (&prd->e.lock);
    ddsrt_free (m);
  }
  else
  {
    assert (wr->topic || is_builtin_endpoint (wr->e.guid.entityid, NN_VENDORID_ECLIPSE));
    ELOGDISC (prd, "  proxy_reader_add_connection(wr "PGUIDFMT" prd "PGUIDFMT")\n",
              PGUID (wr->e.guid), PGUID (prd->e.guid));
    ddsrt_avl_insert_ipath (&prd_writers_treedef, &prd->writers, m, &path);
    ddsrt_mutex_unlock (&prd->e.lock);
    qxev_prd_entityid (prd, &wr->e.guid);
  }
}

static ddsi_entityid_t builtin_entityid_match (ddsi_entityid_t x)
{
  ddsi_entityid_t res;
  res.u = 0;
  switch (x.u)
  {
    case NN_ENTITYID_SEDP_BUILTIN_TOPIC_WRITER:
      res.u = NN_ENTITYID_SEDP_BUILTIN_TOPIC_READER;
      break;
    case NN_ENTITYID_SEDP_BUILTIN_TOPIC_READER:
      res.u = NN_ENTITYID_SEDP_BUILTIN_TOPIC_WRITER;
      break;
    case NN_ENTITYID_SEDP_BUILTIN_PUBLICATIONS_WRITER:
      res.u = NN_ENTITYID_SEDP_BUILTIN_PUBLICATIONS_READER;
      break;
    case NN_ENTITYID_SEDP_BUILTIN_PUBLICATIONS_READER:
      res.u = NN_ENTITYID_SEDP_BUILTIN_PUBLICATIONS_WRITER;
      break;
    case NN_ENTITYID_SEDP_BUILTIN_SUBSCRIPTIONS_WRITER:
      res.u = NN_ENTITYID_SEDP_BUILTIN_SUBSCRIPTIONS_READER;
      break;
    case NN_ENTITYID_SEDP_BUILTIN_SUBSCRIPTIONS_READER:
      res.u = NN_ENTITYID_SEDP_BUILTIN_SUBSCRIPTIONS_WRITER;
      break;
    case NN_ENTITYID_P2P_BUILTIN_PARTICIPANT_MESSAGE_WRITER:
      res.u = NN_ENTITYID_P2P_BUILTIN_PARTICIPANT_MESSAGE_READER;
      break;
    case NN_ENTITYID_P2P_BUILTIN_PARTICIPANT_MESSAGE_READER:
      res.u = NN_ENTITYID_P2P_BUILTIN_PARTICIPANT_MESSAGE_WRITER;
      break;

    case NN_ENTITYID_SPDP_BUILTIN_PARTICIPANT_WRITER:
    case NN_ENTITYID_SPDP_BUILTIN_PARTICIPANT_READER:
      /* SPDP is special cased because we don't -- indeed can't --
         match readers with writers, only send to matched readers and
         only accept from matched writers. That way discovery wouldn't
         work at all. No entity with NN_ENTITYID_UNKNOWN exists,
         ever, so this guarantees no connection will be made. */
      res.u = NN_ENTITYID_UNKNOWN;
      break;

<<<<<<< HEAD
    case NN_ENTITYID_SPDP_RELIABLE_BUILTIN_PARTICIPANT_SECURE_WRITER:
      res.u = NN_ENTITYID_SPDP_RELIABLE_BUILTIN_PARTICIPANT_SECURE_READER;
      break;
    case NN_ENTITYID_SPDP_RELIABLE_BUILTIN_PARTICIPANT_SECURE_READER:
      res.u = NN_ENTITYID_SPDP_RELIABLE_BUILTIN_PARTICIPANT_SECURE_WRITER;
      break;

    case NN_ENTITYID_SEDP_BUILTIN_CM_PARTICIPANT_READER:
      res.u = NN_ENTITYID_SEDP_BUILTIN_CM_PARTICIPANT_WRITER;
      break;
    case NN_ENTITYID_SEDP_BUILTIN_CM_PARTICIPANT_WRITER:
      res.u = NN_ENTITYID_SEDP_BUILTIN_CM_PARTICIPANT_READER;
      break;
    case NN_ENTITYID_SEDP_BUILTIN_CM_PUBLISHER_READER:
      res.u = NN_ENTITYID_SEDP_BUILTIN_CM_PUBLISHER_WRITER;
      break;
    case NN_ENTITYID_SEDP_BUILTIN_CM_PUBLISHER_WRITER:
      res.u = NN_ENTITYID_SEDP_BUILTIN_CM_PUBLISHER_READER;
      break;
    case NN_ENTITYID_SEDP_BUILTIN_CM_SUBSCRIBER_READER:
      res.u = NN_ENTITYID_SEDP_BUILTIN_CM_SUBSCRIBER_WRITER;
      break;
    case NN_ENTITYID_SEDP_BUILTIN_CM_SUBSCRIBER_WRITER:
      res.u = NN_ENTITYID_SEDP_BUILTIN_CM_SUBSCRIBER_READER;
      break;
    case NN_ENTITYID_P2P_BUILTIN_PARTICIPANT_STATELESS_MESSAGE_WRITER:
      res.u = NN_ENTITYID_P2P_BUILTIN_PARTICIPANT_STATELESS_MESSAGE_READER;
      break;
    case NN_ENTITYID_P2P_BUILTIN_PARTICIPANT_STATELESS_MESSAGE_READER:
      res.u = NN_ENTITYID_P2P_BUILTIN_PARTICIPANT_STATELESS_MESSAGE_WRITER;
      break;
    case NN_ENTITYID_P2P_BUILTIN_PARTICIPANT_VOLATILE_SECURE_WRITER:
      res.u = NN_ENTITYID_P2P_BUILTIN_PARTICIPANT_VOLATILE_SECURE_READER;
      break;
    case NN_ENTITYID_P2P_BUILTIN_PARTICIPANT_VOLATILE_SECURE_READER:
      res.u = NN_ENTITYID_P2P_BUILTIN_PARTICIPANT_VOLATILE_SECURE_WRITER;
      break;
    case NN_ENTITYID_P2P_BUILTIN_PARTICIPANT_MESSAGE_SECURE_WRITER:
      res.u = NN_ENTITYID_P2P_BUILTIN_PARTICIPANT_MESSAGE_SECURE_READER;
      break;
    case NN_ENTITYID_P2P_BUILTIN_PARTICIPANT_MESSAGE_SECURE_READER:
      res.u = NN_ENTITYID_P2P_BUILTIN_PARTICIPANT_MESSAGE_SECURE_WRITER;
      break;
    case NN_ENTITYID_SEDP_BUILTIN_PUBLICATIONS_SECURE_WRITER:
      res.u = NN_ENTITYID_SEDP_BUILTIN_PUBLICATIONS_SECURE_READER;
      break;
    case NN_ENTITYID_SEDP_BUILTIN_PUBLICATIONS_SECURE_READER:
      res.u = NN_ENTITYID_SEDP_BUILTIN_PUBLICATIONS_SECURE_WRITER;
      break;
    case NN_ENTITYID_SEDP_BUILTIN_SUBSCRIPTIONS_SECURE_WRITER:
      res.u = NN_ENTITYID_SEDP_BUILTIN_SUBSCRIPTIONS_SECURE_READER;
      break;
    case NN_ENTITYID_SEDP_BUILTIN_SUBSCRIPTIONS_SECURE_READER:
      res.u = NN_ENTITYID_SEDP_BUILTIN_SUBSCRIPTIONS_SECURE_WRITER;
      break;

=======
>>>>>>> b84eee5a
    default:
      assert (0);
  }
  return res;
}

static void writer_qos_mismatch (struct writer * wr, dds_qos_policy_id_t reason)
{
  /* When the reason is DDS_INVALID_QOS_POLICY_ID, it means that we compared
   * readers/writers from different topics: ignore that. */
  if (reason != DDS_INVALID_QOS_POLICY_ID && wr->status_cb)
  {
    status_cb_data_t data;
    data.raw_status_id = (int) DDS_OFFERED_INCOMPATIBLE_QOS_STATUS_ID;
    data.extra = reason;
    (wr->status_cb) (wr->status_cb_entity, &data);
  }
}

static void reader_qos_mismatch (struct reader * rd, dds_qos_policy_id_t reason)
{
  /* When the reason is DDS_INVALID_QOS_POLICY_ID, it means that we compared
   * readers/writers from different topics: ignore that. */
  if (reason != DDS_INVALID_QOS_POLICY_ID && rd->status_cb)
  {
    status_cb_data_t data;
    data.raw_status_id = (int) DDS_REQUESTED_INCOMPATIBLE_QOS_STATUS_ID;
    data.extra = reason;
    (rd->status_cb) (rd->status_cb_entity, &data);
  }
}

static bool topickind_qos_match_p_lock (struct entity_common *rd, const dds_qos_t *rdqos, struct entity_common *wr, const dds_qos_t *wrqos, dds_qos_policy_id_t *reason)
{
  assert (is_reader_entityid (rd->guid.entityid));
  assert (is_writer_entityid (wr->guid.entityid));
  if (is_keyed_endpoint_entityid (rd->guid.entityid) != is_keyed_endpoint_entityid (wr->guid.entityid))
  {
    *reason = DDS_INVALID_QOS_POLICY_ID;
    return false;
  }
  ddsrt_mutex_t * const locks[] = { &rd->qos_lock, &wr->qos_lock, &rd->qos_lock };
  const int shift = (uintptr_t) rd > (uintptr_t) wr;
  for (int i = 0; i < 2; i++)
    ddsrt_mutex_lock (locks[i + shift]);
  bool ret = qos_match_p (rdqos, wrqos, reason);
  for (int i = 0; i < 2; i++)
    ddsrt_mutex_unlock (locks[i + shift]);
  return ret;
}

void connect_writer_with_proxy_reader_secure(struct writer *wr, struct proxy_reader *prd, nn_mtime_t tnow)
{
  DDSRT_UNUSED_ARG(tnow);
  proxy_reader_add_connection (prd, wr);
  writer_add_connection (wr, prd);
}

void connect_reader_with_proxy_writer_secure(struct reader *rd, struct proxy_writer *pwr, nn_mtime_t tnow)
{
  nn_count_t init_count;
  struct proxy_writer_alive_state alive_state;

  /* Initialize the reader's tracking information for the writer liveliness state to something
     sensible, but that may be outdated by the time the reader gets added to the writer's list
     of matching readers. */
  proxy_writer_get_alive_state (pwr, &alive_state);
  reader_add_connection (rd, pwr, &init_count,  &alive_state);
  proxy_writer_add_connection (pwr, rd, tnow, init_count);

  /* Once everything is set up: update with the latest state, any updates to the alive state
     happening in parallel will cause this to become a no-op. */
  proxy_writer_get_alive_state (pwr, &alive_state);
  reader_update_notify_pwr_alive_state (rd, pwr, &alive_state);
}

static void connect_writer_with_proxy_reader (struct writer *wr, struct proxy_reader *prd, nn_mtime_t tnow)
{
  const int isb0 = (is_builtin_entityid (wr->e.guid.entityid, NN_VENDORID_ECLIPSE) != 0);
  const int isb1 = (is_builtin_entityid (prd->e.guid.entityid, prd->c.vendor) != 0);
  dds_qos_policy_id_t reason;
  DDSRT_UNUSED_ARG(tnow);
  if (isb0 != isb1)
    return;
  if (wr->e.onlylocal)
    return;
  if (!isb0 && !topickind_qos_match_p_lock (&prd->e, prd->c.xqos, &wr->e, wr->xqos, &reason))
  {
    writer_qos_mismatch (wr, reason);
    return;
  }

  if (!q_omg_security_check_remote_reader_permissions (prd, wr->e.gv->config.domainId, wr->c.pp))
  {
    EELOGDISC (&wr->e, "connect_writer_with_proxy_reader (wr "PGUIDFMT") with (prd "PGUIDFMT") not allowed by security\n",
                   PGUID (wr->e.guid), PGUID (prd->e.guid));
  }
  else if (!q_omg_security_match_remote_reader_enabled (wr, prd))
  {
    EELOGDISC (&wr->e, "connect_writer_with_proxy_reader (wr "PGUIDFMT") with (prd "PGUIDFMT") waiting for approval by security\n",
                     PGUID (wr->e.guid), PGUID (prd->e.guid));
  }
  else
  {
    proxy_reader_add_connection (prd, wr);
    writer_add_connection (wr, prd);
  }
}

static void connect_proxy_writer_with_reader (struct proxy_writer *pwr, struct reader *rd, nn_mtime_t tnow)
{
  const int isb0 = (is_builtin_entityid (pwr->e.guid.entityid, pwr->c.vendor) != 0);
  const int isb1 = (is_builtin_entityid (rd->e.guid.entityid, NN_VENDORID_ECLIPSE) != 0);
  dds_qos_policy_id_t reason;
  nn_count_t init_count;
  struct alive_state alive_state;
  if (isb0 != isb1)
    return;
  if (rd->e.onlylocal)
    return;
  if (!isb0 && !topickind_qos_match_p_lock (&rd->e, rd->xqos, &pwr->e, pwr->c.xqos, &reason))
  {
    reader_qos_mismatch (rd, reason);
    return;
  }

  if (!q_omg_security_check_remote_writer_permissions(pwr, rd->e.gv->config.domainId, rd->c.pp))
  {
    EELOGDISC (&rd->e, "connect_proxy_writer_with_reader (pwr "PGUIDFMT") with (rd "PGUIDFMT") not allowed by security\n",
        PGUID (pwr->e.guid), PGUID (rd->e.guid));
  }
  else if (!q_omg_security_match_remote_writer_enabled(rd, pwr))
  {
    EELOGDISC (&rd->e, "connect_proxy_writer_with_reader (pwr "PGUIDFMT") with  (rd "PGUIDFMT") waiting for approval by security\n",
        PGUID (pwr->e.guid), PGUID (rd->e.guid));
  }
  else
  {
    /* Initialize the reader's tracking information for the writer liveliness state to something
       sensible, but that may be outdated by the time the reader gets added to the writer's list
       of matching readers. */
    proxy_writer_get_alive_state (pwr, &alive_state);
    reader_add_connection (rd, pwr, &init_count, &alive_state);
    proxy_writer_add_connection (pwr, rd, tnow, init_count);

    /* Once everything is set up: update with the latest state, any updates to the alive state
       happening in parallel will cause this to become a no-op. */
    proxy_writer_get_alive_state (pwr, &alive_state);
    reader_update_notify_pwr_alive_state (rd, pwr, &alive_state);
  }
}

static bool ignore_local_p (const ddsi_guid_t *guid1, const ddsi_guid_t *guid2, const struct dds_qos *xqos1, const struct dds_qos *xqos2)
{
  assert (xqos1->present & QP_CYCLONE_IGNORELOCAL);
  assert (xqos2->present & QP_CYCLONE_IGNORELOCAL);
  switch (xqos1->ignorelocal.value)
  {
    case DDS_IGNORELOCAL_NONE:
      break;
    case DDS_IGNORELOCAL_PARTICIPANT:
      return memcmp (&guid1->prefix, &guid2->prefix, sizeof (guid1->prefix)) == 0;
    case DDS_IGNORELOCAL_PROCESS:
      return true;
  }
  switch (xqos2->ignorelocal.value)
  {
    case DDS_IGNORELOCAL_NONE:
      break;
    case DDS_IGNORELOCAL_PARTICIPANT:
      return memcmp (&guid1->prefix, &guid2->prefix, sizeof (guid1->prefix)) == 0;
    case DDS_IGNORELOCAL_PROCESS:
      return true;
  }
  return false;
}

static void connect_writer_with_reader (struct writer *wr, struct reader *rd, nn_mtime_t tnow)
{
  dds_qos_policy_id_t reason;
  struct alive_state alive_state;
  (void)tnow;
  if (!is_local_orphan_endpoint (&wr->e) && (is_builtin_entityid (wr->e.guid.entityid, NN_VENDORID_ECLIPSE) || is_builtin_entityid (rd->e.guid.entityid, NN_VENDORID_ECLIPSE)))
    return;
  if (ignore_local_p (&wr->e.guid, &rd->e.guid, wr->xqos, rd->xqos))
    return;
  if (!topickind_qos_match_p_lock (&rd->e, rd->xqos, &wr->e, wr->xqos, &reason))
  {
    writer_qos_mismatch (wr, reason);
    reader_qos_mismatch (rd, reason);
    return;
  }
  /* Initialze the reader's tracking information for the writer liveliness state to something
     sensible, but that may be outdated by the time the reader gets added to the writer's list
     of matching readers. */
  writer_get_alive_state (wr, &alive_state);
  reader_add_local_connection (rd, wr, &alive_state);
  writer_add_local_connection (wr, rd);

  /* Once everything is set up: update with the latest state, any updates to the alive state
     happening in parallel will cause this to become a no-op. */
  writer_get_alive_state (wr, &alive_state);
  reader_update_notify_wr_alive_state (rd, wr, &alive_state);
}

static void connect_writer_with_proxy_reader_wrapper (struct entity_common *vwr, struct entity_common *vprd, nn_mtime_t tnow)
{
  struct writer *wr = (struct writer *) vwr;
  struct proxy_reader *prd = (struct proxy_reader *) vprd;
  assert (wr->e.kind == EK_WRITER);
  assert (prd->e.kind == EK_PROXY_READER);
  assert (is_builtin_endpoint (wr->e.guid.entityid, NN_VENDORID_ECLIPSE) == is_builtin_endpoint (prd->e.guid.entityid, prd->c.vendor));
  connect_writer_with_proxy_reader (wr, prd, tnow);
}

static void connect_proxy_writer_with_reader_wrapper (struct entity_common *vpwr, struct entity_common *vrd, nn_mtime_t tnow)
{
  struct proxy_writer *pwr = (struct proxy_writer *) vpwr;
  struct reader *rd = (struct reader *) vrd;
  assert (pwr->e.kind == EK_PROXY_WRITER);
  assert (rd->e.kind == EK_READER);
  assert (is_builtin_endpoint (rd->e.guid.entityid, NN_VENDORID_ECLIPSE) == is_builtin_endpoint (pwr->e.guid.entityid, pwr->c.vendor));
  connect_proxy_writer_with_reader (pwr, rd, tnow);
}

static void connect_writer_with_reader_wrapper (struct entity_common *vwr, struct entity_common *vrd, nn_mtime_t tnow)
{
  struct writer *wr = (struct writer *) vwr;
  struct reader *rd = (struct reader *) vrd;
  assert (wr->e.kind == EK_WRITER);
  assert (rd->e.kind == EK_READER);
  assert (!is_builtin_endpoint (wr->e.guid.entityid, NN_VENDORID_ECLIPSE) || is_local_orphan_endpoint (&wr->e));
  assert (!is_builtin_endpoint (rd->e.guid.entityid, NN_VENDORID_ECLIPSE));
  connect_writer_with_reader (wr, rd, tnow);
}

static enum entity_kind generic_do_match_mkind (enum entity_kind kind, bool local)
{
  switch (kind)
  {
    case EK_WRITER: return local ? EK_READER : EK_PROXY_READER;
    case EK_READER: return local ? EK_WRITER : EK_PROXY_WRITER;
    case EK_PROXY_WRITER: assert (!local); return EK_READER;
    case EK_PROXY_READER: assert (!local); return EK_WRITER;
    case EK_PARTICIPANT:
    case EK_PROXY_PARTICIPANT:
      assert(0);
      return EK_WRITER;
  }
  assert(0);
  return EK_WRITER;
}

static void generic_do_match_connect (struct entity_common *e, struct entity_common *em, nn_mtime_t tnow, bool local)
{
  switch (e->kind)
  {
    case EK_WRITER:
      if (local)
        connect_writer_with_reader_wrapper (e, em, tnow);
      else
        connect_writer_with_proxy_reader_wrapper (e, em, tnow);
      break;
    case EK_READER:
      if (local)
        connect_writer_with_reader_wrapper (em, e, tnow);
      else
        connect_proxy_writer_with_reader_wrapper (em, e, tnow);
      break;
    case EK_PROXY_WRITER:
      assert (!local);
      connect_proxy_writer_with_reader_wrapper (e, em, tnow);
      break;
    case EK_PROXY_READER:
      assert (!local);
      connect_writer_with_proxy_reader_wrapper (em, e, tnow);
      break;
    case EK_PARTICIPANT:
    case EK_PROXY_PARTICIPANT:
      assert(0);
  }
}

static const char *entity_topic_name (const struct entity_common *e)
{
  switch (e->kind)
  {
    case EK_WRITER:
      return ((const struct writer *) e)->xqos->topic_name;
    case EK_READER:
      return ((const struct reader *) e)->xqos->topic_name;
    case EK_PROXY_WRITER:
    case EK_PROXY_READER:
      return ((const struct generic_proxy_endpoint *) e)->c.xqos->topic_name;
    case EK_PARTICIPANT:
    case EK_PROXY_PARTICIPANT:
      assert (0);
  }
  return "";
}

static void generic_do_match (struct entity_common *e, nn_mtime_t tnow, bool local)
{
  static const struct { const char *full; const char *full_us; const char *abbrev; } kindstr[] = {
    [EK_WRITER] = { "writer", "writer", "wr" },
    [EK_READER] = { "reader", "reader", "rd" },
    [EK_PROXY_WRITER] = { "proxy writer", "proxy_writer", "pwr" },
    [EK_PROXY_READER] = { "proxy reader", "proxy_reader", "prd" },
    [EK_PARTICIPANT] = { "participant", "participant", "pp" },
    [EK_PROXY_PARTICIPANT] = { "proxy participant", "proxy_participant", "proxypp" }
  };

  enum entity_kind mkind = generic_do_match_mkind (e->kind, local);
  struct entity_index const * const entidx = e->gv->entity_index;
  struct entidx_enum it;
  struct entity_common *em;

  if (!is_builtin_entityid (e->guid.entityid, NN_VENDORID_ECLIPSE) || (local && is_local_orphan_endpoint (e)))
  {
    /* Non-builtins need matching on topics, the local orphan endpoints
       are a bit weird because they reuse the builtin entityids but
       otherwise need to be treated as normal readers */
    struct match_entities_range_key max;
    const char *tp = entity_topic_name (e);
    EELOGDISC (e, "match_%s_with_%ss(%s "PGUIDFMT") scanning all %ss%s%s\n",
               kindstr[e->kind].full_us, kindstr[mkind].full_us,
               kindstr[e->kind].abbrev, PGUID (e->guid),
               kindstr[mkind].abbrev,
               tp ? " of topic " : "", tp ? tp : "");
    /* Note: we visit at least all proxies that existed when we called
       init (with the -- possible -- exception of ones that were
       deleted between our calling init and our reaching it while
       enumerating), but we may visit a single proxy reader multiple
       times. */
    entidx_enum_init_topic (&it, entidx, mkind, tp, &max);
    while ((em = entidx_enum_next_max (&it, &max)) != NULL)
      generic_do_match_connect (e, em, tnow, local);
    entidx_enum_fini (&it);
  }
  else if (!local)
  {
    /* Built-ins have fixed QoS and a known entity id to use, so instead of
       looking for the right topic, just probe the matching GUIDs for all
       (proxy) participants.  Local matching never needs to look at the
       discovery endpoints */
    const ddsi_entityid_t tgt_ent = builtin_entityid_match (e->guid.entityid);
    const bool isproxy = (e->kind == EK_PROXY_WRITER || e->kind == EK_PROXY_READER || e->kind == EK_PROXY_PARTICIPANT);
    enum entity_kind pkind = isproxy ? EK_PARTICIPANT : EK_PROXY_PARTICIPANT;
    EELOGDISC (e, "match_%s_with_%ss(%s "PGUIDFMT") scanning %sparticipants tgt=%"PRIx32"\n",
               kindstr[e->kind].full_us, kindstr[mkind].full_us,
               kindstr[e->kind].abbrev, PGUID (e->guid),
               isproxy ? "" : "proxy ", tgt_ent.u);
    if (tgt_ent.u != NN_ENTITYID_UNKNOWN)
    {
      entidx_enum_init (&it, entidx, pkind);
      while ((em = entidx_enum_next (&it)) != NULL)
      {
        const ddsi_guid_t tgt_guid = { em->guid.prefix, tgt_ent };
        struct entity_common *ep;
        if ((ep = entidx_lookup_guid (entidx, &tgt_guid, mkind)) != NULL)
          generic_do_match_connect (e, ep, tnow, local);
      }
      entidx_enum_fini (&it);
    }
  }
}

static void match_writer_with_proxy_readers (struct writer *wr, nn_mtime_t tnow)
{
  generic_do_match (&wr->e, tnow, false);
}

static void match_writer_with_local_readers (struct writer *wr, nn_mtime_t tnow)
{
  generic_do_match (&wr->e, tnow, true);
}

static void match_reader_with_proxy_writers (struct reader *rd, nn_mtime_t tnow)
{
  generic_do_match (&rd->e, tnow, false);
}

static void match_reader_with_local_writers (struct reader *rd, nn_mtime_t tnow)
{
  generic_do_match (&rd->e, tnow, true);
}

static void match_proxy_writer_with_readers (struct proxy_writer *pwr, nn_mtime_t tnow)
{
  generic_do_match (&pwr->e, tnow, false);
}

static void match_proxy_reader_with_writers (struct proxy_reader *prd, nn_mtime_t tnow)
{
  generic_do_match(&prd->e, tnow, false);
}

#ifdef DDSI_INCLUDE_SECURITY

static void match_volatile_secure_endpoints (struct participant *pp, struct proxy_participant *proxypp)
{
  struct reader *rd;
  struct writer *wr;
  struct proxy_reader *prd;
  struct proxy_writer *pwr;
  ddsi_guid_t guid;
  nn_mtime_t tnow = now_mt ();

  EELOGDISC (&pp->e, "match volatile endpoints (pp "PGUIDFMT") with (proxypp "PGUIDFMT")\n",
             PGUID(pp->e.guid), PGUID(proxypp->e.guid));

  guid = pp->e.guid;
  guid.entityid.u = NN_ENTITYID_P2P_BUILTIN_PARTICIPANT_VOLATILE_SECURE_READER;
  rd = entidx_lookup_reader_guid (pp->e.gv->entity_index, &guid);
  assert(rd);
  guid.entityid.u = NN_ENTITYID_P2P_BUILTIN_PARTICIPANT_VOLATILE_SECURE_WRITER;
  wr = entidx_lookup_writer_guid (pp->e.gv->entity_index, &guid);
  assert(wr);

  guid = proxypp->e.guid;
  guid.entityid.u = NN_ENTITYID_P2P_BUILTIN_PARTICIPANT_VOLATILE_SECURE_READER;
  prd = entidx_lookup_proxy_reader_guid (pp->e.gv->entity_index, &guid);
  assert(rd);
  guid.entityid.u = NN_ENTITYID_P2P_BUILTIN_PARTICIPANT_VOLATILE_SECURE_WRITER;
  pwr = entidx_lookup_proxy_writer_guid (pp->e.gv->entity_index, &guid);
  assert(wr);

  connect_proxy_writer_with_reader_wrapper(&pwr->e, &rd->e, tnow);
  connect_writer_with_proxy_reader_wrapper(&wr->e, &prd->e, tnow);
}

static struct entity_common * get_entity_parent(struct entity_common *e)
{
  switch (e->kind)
  {
  case EK_WRITER:
     return &((struct writer *)e)->c.pp->e;
   case EK_READER:
     return &((struct reader *)e)->c.pp->e;
   case EK_PROXY_WRITER:
     return &((struct proxy_writer *)e)->c.proxypp->e;
   case EK_PROXY_READER:
     return &((struct proxy_reader *)e)->c.proxypp->e;
   case EK_PARTICIPANT:
   case EK_PROXY_PARTICIPANT:
     return NULL;
  }
  return NULL;
}

static void update_proxy_participant_endpoint_matching (struct proxy_participant *proxypp, struct participant *pp)
{
  struct entity_index * const entidx = pp->e.gv->entity_index;
  struct proxy_endpoint_common *cep;
  ddsi_guid_t guid;
  ddsi_entityid_t *endpoint_ids;
  uint32_t num = 0, i;
  nn_mtime_t tnow = now_mt ();

  EELOGDISC (&proxypp->e, "update_proxy_participant_endpoint_matching (proxypp "PGUIDFMT" pp "PGUIDFMT")\n",
             PGUID (proxypp->e.guid), PGUID (pp->e.guid));

  ddsrt_mutex_lock(&proxypp->e.lock);
  endpoint_ids = ddsrt_malloc(proxypp->refc * sizeof(ddsi_entityid_t));
  for (cep = proxypp->endpoints; cep != NULL; cep = cep->next_ep)
  {
    struct entity_common *e = entity_common_from_proxy_endpoint_common (cep);
    endpoint_ids[num++] = e->guid.entityid;
  }
  ddsrt_mutex_unlock(&proxypp->e.lock);

  guid.prefix = proxypp->e.guid.prefix;

  for (i = 0; i < num; i++)
  {
    struct entity_common *e;
    enum entity_kind mkind;

    guid.entityid = endpoint_ids[i];
    if ((e = entidx_lookup_guid_untyped(proxypp->e.gv->entity_index, &guid)) == NULL)
      continue;

    mkind = generic_do_match_mkind (e->kind, false);
    if (!is_builtin_entityid (e->guid.entityid, NN_VENDORID_ECLIPSE))
    {
      struct entidx_enum it;
      struct entity_common *em;
      struct match_entities_range_key max;
      const char *tp = entity_topic_name (e);

      entidx_enum_init_topic_w_prefix (&it, entidx, mkind, tp, &pp->e.guid.prefix, &max);
      while ((em = entidx_enum_next_max (&it, &max)) != NULL)
      {
        if (&pp->e == get_entity_parent(e))
          generic_do_match_connect (e, em, tnow, false);
      }
      entidx_enum_fini (&it);
    }
    else
    {
      const ddsi_entityid_t tgt_ent = builtin_entityid_match (e->guid.entityid);
      const ddsi_guid_t tgt_guid = { pp->e.guid.prefix, tgt_ent };

      if (!is_builtin_volatile_endpoint (tgt_ent))
      {
        struct entity_common *ep;
        if ((ep = entidx_lookup_guid (entidx, &tgt_guid, mkind)) != NULL)
          generic_do_match_connect (e, ep, tnow, false);
      }
    }
  }

  ddsrt_free(endpoint_ids);
}

#endif

/* ENDPOINT --------------------------------------------------------- */

static void new_reader_writer_common (const struct ddsrt_log_cfg *logcfg, const struct ddsi_guid *guid, const struct ddsi_sertopic *topic, const struct dds_qos *xqos)
{
  const char *partition = "(default)";
  const char *partition_suffix = "";
  assert (is_builtin_entityid (guid->entityid, NN_VENDORID_ECLIPSE) ? (topic == NULL) : (topic != NULL));
  if (is_builtin_entityid (guid->entityid, NN_VENDORID_ECLIPSE))
  {
    /* continue printing it as not being in a partition, the actual
       value doesn't matter because it is never matched based on QoS
       settings */
    partition = "(null)";
  }
  else if ((xqos->present & QP_PARTITION) && xqos->partition.n > 0 && strcmp (xqos->partition.strs[0], "") != 0)
  {
    partition = xqos->partition.strs[0];
    if (xqos->partition.n > 1)
      partition_suffix = "+";
  }
  DDS_CLOG (DDS_LC_DISCOVERY, logcfg, "new_%s(guid "PGUIDFMT", %s%s.%s/%s)\n",
            is_writer_entityid (guid->entityid) ? "writer" : "reader",
            PGUID (*guid),
            partition, partition_suffix,
            topic ? topic->name : "(null)",
            topic ? topic->type_name : "(null)");
}

static void endpoint_common_init (struct entity_common *e, struct endpoint_common *c, struct ddsi_domaingv *gv, enum entity_kind kind, const struct ddsi_guid *guid, const struct ddsi_guid *group_guid, struct participant *pp, bool onlylocal)
{
  entity_common_init (e, gv, guid, NULL, kind, now (), NN_VENDORID_ECLIPSE, pp->e.onlylocal || onlylocal);
  c->pp = ref_participant (pp, &e->guid);
  if (group_guid)
    c->group_guid = *group_guid;
  else
    memset (&c->group_guid, 0, sizeof (c->group_guid));
}

static void endpoint_common_fini (struct entity_common *e, struct endpoint_common *c)
{
  if (!is_builtin_entityid(e->guid.entityid, NN_VENDORID_ECLIPSE))
    pp_release_entityid(c->pp, e->guid.entityid);
  if (c->pp)
    unref_participant (c->pp, &e->guid);
  else
  {
    /* only for the (almost pseudo) writers used for generating the built-in topics */
    assert (is_local_orphan_endpoint (e));
  }
  entity_common_fini (e);
}

static int set_topic_type_name (dds_qos_t *xqos, const struct ddsi_sertopic * topic)
{
  if (!(xqos->present & QP_TYPE_NAME) && topic)
  {
    xqos->present |= QP_TYPE_NAME;
    xqos->type_name = ddsrt_strdup (topic->type_name);
  }
  if (!(xqos->present & QP_TOPIC_NAME) && topic)
  {
    xqos->present |= QP_TOPIC_NAME;
    xqos->topic_name = ddsrt_strdup (topic->name);
  }
  return 0;
}

/* WRITER ----------------------------------------------------------- */

#ifdef DDSI_INCLUDE_NETWORK_PARTITIONS
static uint32_t get_partitionid_from_mapping (const struct ddsrt_log_cfg *logcfg, const struct config *config, const char *partition, const char *topic)
{
  struct config_partitionmapping_listelem *pm;
  if ((pm = find_partitionmapping (config, partition, topic)) == NULL)
    return 0;
  else
  {
    DDS_CLOG (DDS_LC_DISCOVERY, logcfg, "matched writer for topic \"%s\" in partition \"%s\" to networkPartition \"%s\"\n", topic, partition, pm->networkPartition);
    return pm->partition->partitionId;
  }
}
#endif /* DDSI_INCLUDE_NETWORK_PARTITIONS */

static void augment_wr_prd_match (void *vnode, const void *vleft, const void *vright)
{
  struct wr_prd_match *n = vnode;
  const struct wr_prd_match *left = vleft;
  const struct wr_prd_match *right = vright;
  seqno_t min_seq, max_seq;
  int have_replied = n->has_replied_to_hb;

  /* note: this means min <= seq, but not min <= max nor seq <= max!
     note: this guarantees max < MAX_SEQ_NUMBER, which by induction
     guarantees {left,right}.max < MAX_SEQ_NUMBER note: this treats a
     reader that has not yet replied to a heartbeat as a demoted
     one */
  min_seq = n->seq;
  max_seq = (n->seq < MAX_SEQ_NUMBER) ? n->seq : 0;

  /* 1. Compute {min,max} & have_replied. */
  if (left)
  {
    if (left->min_seq < min_seq)
      min_seq = left->min_seq;
    if (left->max_seq > max_seq)
      max_seq = left->max_seq;
    have_replied = have_replied && left->all_have_replied_to_hb;
  }
  if (right)
  {
    if (right->min_seq < min_seq)
      min_seq = right->min_seq;
    if (right->max_seq > max_seq)
      max_seq = right->max_seq;
    have_replied = have_replied && right->all_have_replied_to_hb;
  }
  n->min_seq = min_seq;
  n->max_seq = max_seq;
  n->all_have_replied_to_hb = have_replied ? 1 : 0;

  /* 2. Compute num_reliable_readers_where_seq_equals_max */
  if (max_seq == 0)
  {
    /* excludes demoted & best-effort readers; note that max == 0
       cannot happen if {left,right}.max > 0 */
    n->num_reliable_readers_where_seq_equals_max = 0;
  }
  else
  {
    /* if demoted or best-effort, seq != max */
    n->num_reliable_readers_where_seq_equals_max =
      (n->seq == max_seq && n->has_replied_to_hb);
    if (left && left->max_seq == max_seq)
      n->num_reliable_readers_where_seq_equals_max +=
        left->num_reliable_readers_where_seq_equals_max;
    if (right && right->max_seq == max_seq)
      n->num_reliable_readers_where_seq_equals_max +=
        right->num_reliable_readers_where_seq_equals_max;
  }

  /* 3. Compute arbitrary unacked reader */
  /* 3a: maybe this reader is itself a candidate */
  if (n->seq < max_seq)
  {
    /* seq < max cannot be true for a best-effort reader or a demoted */
    n->arbitrary_unacked_reader = n->prd_guid;
  }
  else if (n->is_reliable && (n->seq == MAX_SEQ_NUMBER || !n->has_replied_to_hb))
  {
    /* demoted readers and reliable readers that have not yet replied to a heartbeat are candidates */
    n->arbitrary_unacked_reader = n->prd_guid;
  }
  /* 3b: maybe we can inherit from the children */
  else if (left && left->arbitrary_unacked_reader.entityid.u != NN_ENTITYID_UNKNOWN)
  {
    n->arbitrary_unacked_reader = left->arbitrary_unacked_reader;
  }
  else if (right && right->arbitrary_unacked_reader.entityid.u != NN_ENTITYID_UNKNOWN)
  {
    n->arbitrary_unacked_reader = right->arbitrary_unacked_reader;
  }
  /* 3c: else it may be that we can now determine one of our children
     is actually a candidate */
  else if (left && left->max_seq != 0 && left->max_seq < max_seq)
  {
    n->arbitrary_unacked_reader = left->prd_guid;
  }
  else if (right && right->max_seq != 0 && right->max_seq < max_seq)
  {
    n->arbitrary_unacked_reader = right->prd_guid;
  }
  /* 3d: else no candidate in entire subtree */
  else
  {
    n->arbitrary_unacked_reader.entityid.u = NN_ENTITYID_UNKNOWN;
  }
}

seqno_t writer_max_drop_seq (const struct writer *wr)
{
  const struct wr_prd_match *n;
  if (ddsrt_avl_is_empty (&wr->readers))
    return wr->seq;
  n = ddsrt_avl_root_non_empty (&wr_readers_treedef, &wr->readers);
  return (n->min_seq == MAX_SEQ_NUMBER) ? wr->seq : n->min_seq;
}

int writer_must_have_hb_scheduled (const struct writer *wr, const struct whc_state *whcst)
{
  if (ddsrt_avl_is_empty (&wr->readers) || whcst->max_seq < 0)
  {
    /* Can't transmit a valid heartbeat if there is no data; and it
       wouldn't actually be sent anywhere if there are no readers, so
       there is little point in processing the xevent all the time.

       Note that add_msg_to_whc and add_proxy_reader_to_writer will
       perform a reschedule. 8.4.2.2.3: need not (can't, really!) send
       a heartbeat if no data is available. */
    return 0;
  }
  else if (!((const struct wr_prd_match *) ddsrt_avl_root_non_empty (&wr_readers_treedef, &wr->readers))->all_have_replied_to_hb)
  {
    /* Labouring under the belief that heartbeats must be sent
       regardless of ack state */
    return 1;
  }
  else
  {
    /* DDSI 2.1, section 8.4.2.2.3: need not send heartbeats when all
       messages have been acknowledged.  Slightly different from
       requiring a non-empty whc_seq: if it is transient_local,
       whc_seq usually won't be empty even when all msgs have been
       ack'd. */
    return writer_max_drop_seq (wr) < whcst->max_seq;
  }
}

void writer_set_retransmitting (struct writer *wr)
{
  assert (!wr->retransmitting);
  wr->retransmitting = 1;
  if (wr->e.gv->config.whc_adaptive && wr->whc_high > wr->whc_low)
  {
    uint32_t m = 8 * wr->whc_high / 10;
    wr->whc_high = (m > wr->whc_low) ? m : wr->whc_low;
  }
}

void writer_clear_retransmitting (struct writer *wr)
{
  wr->retransmitting = 0;
  wr->t_whc_high_upd = wr->t_rexmit_end = now_et();
  ddsrt_cond_broadcast (&wr->throttle_cond);
}

unsigned remove_acked_messages (struct writer *wr, struct whc_state *whcst, struct whc_node **deferred_free_list)
{
  unsigned n;
  assert (wr->e.guid.entityid.u != NN_ENTITYID_SPDP_BUILTIN_PARTICIPANT_WRITER);
  ASSERT_MUTEX_HELD (&wr->e.lock);
  n = whc_remove_acked_messages (wr->whc, writer_max_drop_seq (wr), whcst, deferred_free_list);
  /* trigger anyone waiting in throttle_writer() or wait_for_acks() */
  ddsrt_cond_broadcast (&wr->throttle_cond);
  if (wr->retransmitting && whcst->unacked_bytes == 0)
    writer_clear_retransmitting (wr);
  if (wr->state == WRST_LINGERING && whcst->unacked_bytes == 0)
  {
    ELOGDISC (wr, "remove_acked_messages: deleting lingering writer "PGUIDFMT"\n", PGUID (wr->e.guid));
    delete_writer_nolinger_locked (wr);
  }
  return n;
}

static void writer_notify_liveliness_change_may_unlock (struct writer *wr)
{
  struct alive_state alive_state;
  writer_get_alive_state_locked (wr, &alive_state);

  struct ddsi_guid rdguid;
  struct pwr_rd_match *m;
  memset (&rdguid, 0, sizeof (rdguid));
  while (wr->alive_vclock == alive_state.vclock &&
         (m = ddsrt_avl_lookup_succ (&wr_local_readers_treedef, &wr->local_readers, &rdguid)) != NULL)
  {
    rdguid = m->rd_guid;
    ddsrt_mutex_unlock (&wr->e.lock);
    /* unlocking pwr means alive state may have changed already; we break out of the loop once we
       detect this but there for the reader in the current iteration, anything is possible */
    reader_update_notify_wr_alive_state_guid (&rdguid, wr, &alive_state);
    ddsrt_mutex_lock (&wr->e.lock);
  }
}

void writer_set_alive_may_unlock (struct writer *wr, bool notify)
{
  /* Caller has wr->e.lock, so we can safely read wr->alive.  Updating wr->alive requires
     also taking wr->c.pp->e.lock because wr->alive <=> (wr->lease in pp's lease heap). */
  assert (!wr->alive);

  /* check that writer still exists (when deleting it is removed from guid hash) */
  if (entidx_lookup_writer_guid (wr->e.gv->entity_index, &wr->e.guid) == NULL)
  {
    ELOGDISC (wr, "writer_set_alive_may_unlock("PGUIDFMT") - not in entity index, wr deleting\n", PGUID (wr->e.guid));
    return;
  }

  ddsrt_mutex_lock (&wr->c.pp->e.lock);
  wr->alive = true;
  wr->alive_vclock++;
  if (wr->xqos->liveliness.lease_duration != T_NEVER)
  {
    if (wr->xqos->liveliness.kind == DDS_LIVELINESS_MANUAL_BY_PARTICIPANT)
      participant_add_wr_lease_locked (wr->c.pp, wr);
    else if (wr->xqos->liveliness.kind == DDS_LIVELINESS_MANUAL_BY_TOPIC)
      lease_set_expiry (wr->lease, add_duration_to_etime (now_et (), wr->lease->tdur));
  }
  ddsrt_mutex_unlock (&wr->c.pp->e.lock);

  if (notify)
    writer_notify_liveliness_change_may_unlock (wr);
}

static int writer_set_notalive_locked (struct writer *wr, bool notify)
{
  if (!wr->alive)
    return DDS_RETCODE_PRECONDITION_NOT_MET;

  /* To update wr->alive, both wr->e.lock and wr->c.pp->e.lock
     should be taken */
  ddsrt_mutex_lock (&wr->c.pp->e.lock);
  wr->alive = false;
  wr->alive_vclock++;
  if (wr->xqos->liveliness.lease_duration != T_NEVER && wr->xqos->liveliness.kind == DDS_LIVELINESS_MANUAL_BY_PARTICIPANT)
    participant_remove_wr_lease_locked (wr->c.pp, wr);
  ddsrt_mutex_unlock (&wr->c.pp->e.lock);

  if (notify)
  {
    if (wr->status_cb)
    {
      status_cb_data_t data;
      data.handle = wr->e.iid;
      data.raw_status_id = (int) DDS_LIVELINESS_LOST_STATUS_ID;
      (wr->status_cb) (wr->status_cb_entity, &data);
    }
    writer_notify_liveliness_change_may_unlock (wr);
  }
  return DDS_RETCODE_OK;
}

int writer_set_notalive (struct writer *wr, bool notify)
{
  ddsrt_mutex_lock (&wr->e.lock);
  int ret = writer_set_notalive_locked(wr, notify);
  ddsrt_mutex_unlock (&wr->e.lock);
  return ret;
}

static void new_writer_guid_common_init (struct writer *wr, const struct ddsi_sertopic *topic, const struct dds_qos *xqos, struct whc *whc, status_cb_t status_cb, void * status_entity)
{
  ddsrt_cond_init (&wr->throttle_cond);
  wr->seq = 0;
  wr->cs_seq = 0;
  ddsrt_atomic_st64 (&wr->seq_xmit, (uint64_t) 0);
  wr->hbcount = 0;
  wr->state = WRST_OPERATIONAL;
  wr->hbfragcount = 0;
  writer_hbcontrol_init (&wr->hbcontrol);
  wr->throttling = 0;
  wr->retransmitting = 0;
  wr->t_rexmit_end.v = 0;
  wr->t_whc_high_upd.v = 0;
  wr->num_reliable_readers = 0;
  wr->num_acks_received = 0;
  wr->num_nacks_received = 0;
  wr->throttle_count = 0;
  wr->throttle_tracing = 0;
  wr->rexmit_count = 0;
  wr->rexmit_lost_count = 0;
<<<<<<< HEAD
  wr->force_md5_keyhash = 0;
=======
  wr->alive = 1;
  wr->alive_vclock = 0;
>>>>>>> b84eee5a

  wr->status_cb = status_cb;
  wr->status_cb_entity = status_entity;

  /* Copy QoS, merging in defaults */

  wr->xqos = ddsrt_malloc (sizeof (*wr->xqos));
  ddsi_xqos_copy (wr->xqos, xqos);
  ddsi_xqos_mergein_missing (wr->xqos, &wr->e.gv->default_xqos_wr, ~(uint64_t)0);
  assert (wr->xqos->aliased == 0);
  set_topic_type_name (wr->xqos, topic);

  ELOGDISC (wr, "WRITER "PGUIDFMT" QOS={", PGUID (wr->e.guid));
  ddsi_xqos_log (DDS_LC_DISCOVERY, &wr->e.gv->logconfig, wr->xqos);
  ELOGDISC (wr, "}\n");

  assert (wr->xqos->present & QP_RELIABILITY);
  wr->reliable = (wr->xqos->reliability.kind != DDS_RELIABILITY_BEST_EFFORT);
  assert (wr->xqos->present & QP_DURABILITY);
  if (is_builtin_entityid (wr->e.guid.entityid, NN_VENDORID_ECLIPSE) &&
      (wr->e.guid.entityid.u != NN_ENTITYID_P2P_BUILTIN_PARTICIPANT_VOLATILE_SECURE_WRITER))
  {
    assert (wr->xqos->history.kind == DDS_HISTORY_KEEP_LAST);
    assert ((wr->xqos->durability.kind == DDS_DURABILITY_TRANSIENT_LOCAL) ||
            (wr->e.guid.entityid.u == NN_ENTITYID_P2P_BUILTIN_PARTICIPANT_STATELESS_MESSAGE_WRITER));
  }
  wr->handle_as_transient_local = (wr->xqos->durability.kind == DDS_DURABILITY_TRANSIENT_LOCAL);
  wr->include_keyhash =
    wr->e.gv->config.generate_keyhash &&
    ((wr->e.guid.entityid.u & NN_ENTITYID_KIND_MASK) == NN_ENTITYID_KIND_WRITER_WITH_KEY);
  wr->topic = ddsi_sertopic_ref (topic);
  wr->as = new_addrset ();
  wr->as_group = NULL;

#ifdef DDSI_INCLUDE_NETWORK_PARTITIONS
  /* This is an open issue how to encrypt mesages send for various
     partitions that match multiple network partitions.  From a safety
     point of view a wierd configuration. Here we chose the first one
     that we find */
  wr->partition_id = 0;
  for (uint32_t i = 0; i < wr->xqos->partition.n && wr->partition_id == 0; i++)
    wr->partition_id = get_partitionid_from_mapping (&wr->e.gv->logconfig, &wr->e.gv->config, wr->xqos->partition.strs[i], wr->xqos->topic_name);
#endif /* DDSI_INCLUDE_NETWORK_PARTITIONS */

#ifdef DDSI_INCLUDE_SSM
  /* Writer supports SSM if it is mapped to a network partition for
     which the address set includes an SSM address.  If it supports
     SSM, it arbitrarily selects one SSM address from the address set
     to advertise. */
  wr->supports_ssm = 0;
  wr->ssm_as = NULL;
  if (wr->e.gv->config.allowMulticast & AMC_SSM)
  {
    nn_locator_t loc;
    int have_loc = 0;
    if (wr->partition_id == 0)
    {
      if (ddsi_is_ssm_mcaddr (wr->e.gv, &wr->e.gv->loc_default_mc))
      {
        loc = wr->e.gv->loc_default_mc;
        have_loc = 1;
      }
    }
    else
    {
      const struct config_networkpartition_listelem *np = find_networkpartition_by_id (&wr->e.gv->config, wr->partition_id);
      assert (np);
      if (addrset_any_ssm (wr->e.gv, np->as, &loc))
        have_loc = 1;
    }
    if (have_loc)
    {
      wr->supports_ssm = 1;
      wr->ssm_as = new_addrset ();
      add_to_addrset (wr->e.gv, wr->ssm_as, &loc);
      ELOGDISC (wr, "writer "PGUIDFMT": ssm=%d", PGUID (wr->e.guid), wr->supports_ssm);
      nn_log_addrset (wr->e.gv, DDS_LC_DISCOVERY, "", wr->ssm_as);
      ELOGDISC (wr, "\n");
    }
  }
#endif

  /* for non-builtin writers, select the eventqueue based on the channel it is mapped to */

#ifdef DDSI_INCLUDE_NETWORK_CHANNELS
  if (!is_builtin_entityid (wr->e.guid.entityid, ownvendorid))
  {
    struct config_channel_listelem *channel = find_channel (&wr->e.gv->config, wr->xqos->transport_priority);
    ELOGDISC (wr, "writer "PGUIDFMT": transport priority %d => channel '%s' priority %d\n",
              PGUID (wr->e.guid), wr->xqos->transport_priority.value, channel->name, channel->priority);
    wr->evq = channel->evq ? channel->evq : wr->e.gv->xevents;
  }
  else
#endif
  {
    wr->evq = wr->e.gv->xevents;
  }

  /* heartbeat event will be deleted when the handler can't find a
     writer for it in the hash table. T_NEVER => won't ever be
     scheduled, and this can only change by writing data, which won't
     happen until after it becomes visible. */
  if (wr->reliable)
  {
    nn_mtime_t tsched;
    tsched.v = T_NEVER;
    wr->heartbeat_xevent = qxev_heartbeat (wr->evq, tsched, &wr->e.guid);
  }
  else
  {
    wr->heartbeat_xevent = NULL;
  }

  assert (wr->xqos->present & QP_LIVELINESS);
  if (wr->xqos->liveliness.lease_duration != T_NEVER)
  {
    wr->lease_duration = ddsrt_malloc (sizeof(*wr->lease_duration));
    wr->lease_duration->ldur = wr->xqos->liveliness.lease_duration;
  }
  else
  {
    wr->lease_duration = NULL;
  }

  wr->whc = whc;
  if (wr->xqos->history.kind == DDS_HISTORY_KEEP_LAST)
  {
    /* hdepth > 0 => "aggressive keep last", and in that case: why
       bother blocking for a slow receiver when the entire point of
       KEEP_LAST is to keep going (at least in a typical interpretation
       of the spec. */
    wr->whc_low = wr->whc_high = INT32_MAX;
  }
  else
  {
    wr->whc_low = wr->e.gv->config.whc_lowwater_mark;
    wr->whc_high = wr->e.gv->config.whc_init_highwater_mark.value;
  }
  assert (!(wr->e.guid.entityid.u == NN_ENTITYID_P2P_BUILTIN_PARTICIPANT_VOLATILE_SECURE_WRITER)
          ||
           (wr->whc_low == wr->whc_high && wr->whc_low == INT32_MAX));

  /* Connection admin */
  ddsrt_avl_init (&wr_readers_treedef, &wr->readers);
  ddsrt_avl_init (&wr_local_readers_treedef, &wr->local_readers);

  local_reader_ary_init (&wr->rdary);
}

static dds_return_t new_writer_guid (struct writer **wr_out, const struct ddsi_guid *guid, const struct ddsi_guid *group_guid, struct participant *pp, const struct ddsi_sertopic *topic, const struct dds_qos *xqos, struct whc *whc, status_cb_t status_cb, void *status_entity)
{
  struct writer *wr;
  nn_mtime_t tnow = now_mt ();

  assert (is_writer_entityid (guid->entityid));
  assert (entidx_lookup_writer_guid (pp->e.gv->entity_index, guid) == NULL);
  assert (memcmp (&guid->prefix, &pp->e.guid.prefix, sizeof (guid->prefix)) == 0);

  new_reader_writer_common (&pp->e.gv->logconfig, guid, topic, xqos);
  wr = ddsrt_malloc (sizeof (*wr));
  if (wr_out)
    *wr_out = wr;

  /* want a pointer to the participant so that a parallel call to
   delete_participant won't interfere with our ability to address
   the participant */

  const bool onlylocal = topic && builtintopic_is_builtintopic (pp->e.gv->builtin_topic_interface, topic);
  endpoint_common_init (&wr->e, &wr->c, pp->e.gv, EK_WRITER, guid, group_guid, pp, onlylocal);
  new_writer_guid_common_init(wr, topic, xqos, whc, status_cb, status_entity);

  /* entity_index needed for protocol handling, so add it before we send
   out our first message.  Also: needed for matching, and swapping
   the order if hash insert & matching creates a window during which
   neither of two endpoints being created in parallel can discover
   the other. */
  ddsrt_mutex_lock (&wr->e.lock);
  entidx_insert_writer_guid (pp->e.gv->entity_index, wr);
  builtintopic_write (wr->e.gv->builtin_topic_interface, &wr->e, now(), true);
  ddsrt_mutex_unlock (&wr->e.lock);

  /* once it exists, match it with proxy writers and broadcast
   existence (I don't think it matters much what the order of these
   two is, but it seems likely that match-then-broadcast has a
   slightly lower likelihood that a response from a proxy reader
   gets dropped) -- but note that without adding a lock it might be
   deleted while we do so */
  match_writer_with_proxy_readers (wr, tnow);
  match_writer_with_local_readers (wr, tnow);
  sedp_write_writer (wr);

  if (wr->lease_duration != NULL)
  {
    assert (wr->lease_duration->ldur != T_NEVER);
    assert (!is_builtin_entityid (wr->e.guid.entityid, NN_VENDORID_ECLIPSE));
    if (wr->xqos->liveliness.kind == DDS_LIVELINESS_AUTOMATIC)
    {
      /* Store writer lease duration in participant's heap in case of automatic liveliness */
      ddsrt_mutex_lock (&pp->e.lock);
      ddsrt_fibheap_insert (&ldur_fhdef, &pp->ldur_auto_wr, wr->lease_duration);
      ddsrt_mutex_unlock (&pp->e.lock);

      /* Trigger pmd update */
      (void) resched_xevent_if_earlier (pp->pmd_update_xevent, now_mt ());
    }
    else
    {
      nn_etime_t texpire = add_duration_to_etime (now_et (), wr->lease_duration->ldur);
      wr->lease = lease_new (texpire, wr->lease_duration->ldur, &wr->e);
      if (wr->xqos->liveliness.kind == DDS_LIVELINESS_MANUAL_BY_PARTICIPANT)
      {
        ddsrt_mutex_lock (&pp->e.lock);
        participant_add_wr_lease_locked (pp, wr);
        ddsrt_mutex_unlock (&pp->e.lock);
      }
      else
      {
        lease_register (wr->lease);
      }
    }
  }

  return 0;
}

dds_return_t new_writer (struct writer **wr_out, struct ddsi_domaingv *gv, struct ddsi_guid *wrguid, const struct ddsi_guid *group_guid, const struct ddsi_guid *ppguid, const struct ddsi_sertopic *topic, const struct dds_qos *xqos, struct whc * whc, status_cb_t status_cb, void *status_cb_arg)
{
  struct participant *pp;
  dds_return_t rc;
  uint32_t kind;

  if ((pp = entidx_lookup_participant_guid (gv->entity_index, ppguid)) == NULL)
  {
    GVLOGDISC ("new_writer - participant "PGUIDFMT" not found\n", PGUID (*ppguid));
    return DDS_RETCODE_BAD_PARAMETER;
  }

  /* participant can't be freed while we're mucking around cos we are
     awake and do not touch the thread's vtime (entidx_lookup already
     verifies we're awake) */
  wrguid->prefix = pp->e.guid.prefix;
  kind = topic->topickind_no_key ? NN_ENTITYID_KIND_WRITER_NO_KEY : NN_ENTITYID_KIND_WRITER_WITH_KEY;
  if ((rc = pp_allocate_entityid (&wrguid->entityid, kind, pp)) < 0)
    return rc;
  return new_writer_guid (wr_out, wrguid, group_guid, pp, topic, xqos, whc, status_cb, status_cb_arg);
}

struct local_orphan_writer *new_local_orphan_writer (struct ddsi_domaingv *gv, ddsi_entityid_t entityid, struct ddsi_sertopic *topic, const struct dds_qos *xqos, struct whc *whc)
{
  ddsi_guid_t guid;
  struct local_orphan_writer *lowr;
  struct writer *wr;
  nn_mtime_t tnow = now_mt ();

  GVLOGDISC ("new_local_orphan_writer(%s/%s)\n", topic->name, topic->type_name);
  lowr = ddsrt_malloc (sizeof (*lowr));
  wr = &lowr->wr;

  memset (&guid.prefix, 0, sizeof (guid.prefix));
  guid.entityid = entityid;
  entity_common_init (&wr->e, gv, &guid, NULL, EK_WRITER, now (), NN_VENDORID_ECLIPSE, true);
  wr->c.pp = NULL;
  memset (&wr->c.group_guid, 0, sizeof (wr->c.group_guid));
  new_writer_guid_common_init (wr, topic, xqos, whc, 0, NULL);
  entidx_insert_writer_guid (gv->entity_index, wr);
  builtintopic_write (gv->builtin_topic_interface, &wr->e, now(), true);
  match_writer_with_local_readers (wr, tnow);
  return lowr;
}

void update_writer_qos (struct writer *wr, const dds_qos_t *xqos)
{
  ddsrt_mutex_lock (&wr->e.lock);
  if (update_qos_locked (&wr->e, wr->xqos, xqos, now ()))
    sedp_write_writer (wr);
  ddsrt_mutex_unlock (&wr->e.lock);
}

static void gc_delete_writer (struct gcreq *gcreq)
{
  struct writer *wr = gcreq->arg;
  ELOGDISC (wr, "gc_delete_writer(%p, "PGUIDFMT")\n", (void *) gcreq, PGUID (wr->e.guid));
  gcreq_free (gcreq);

  /* We now allow GC while blocked on a full WHC, but we still don't allow deleting a writer while blocked on it. The writer's state must be DELETING by the time we get here, and that means the transmit path is no longer blocked. It doesn't imply that the write thread is no longer in throttle_writer(), just that if it is, it will soon return from there. Therefore, block until it isn't throttling anymore. We can safely lock the writer, as we're on the separate GC thread. */
  assert (wr->state == WRST_DELETING);
  assert (!wr->throttling);

  if (wr->heartbeat_xevent)
  {
    wr->hbcontrol.tsched.v = T_NEVER;
    delete_xevent (wr->heartbeat_xevent);
  }

  /* Tear down connections -- no proxy reader can be adding/removing
      us now, because we can't be found via entity_index anymore.  We
      therefore need not take lock. */

  while (!ddsrt_avl_is_empty (&wr->readers))
  {
    struct wr_prd_match *m = ddsrt_avl_root_non_empty (&wr_readers_treedef, &wr->readers);
    ddsrt_avl_delete (&wr_readers_treedef, &wr->readers, m);
    proxy_reader_drop_connection (&m->prd_guid, wr);
    free_wr_prd_match (m);
  }
  while (!ddsrt_avl_is_empty (&wr->local_readers))
  {
    struct wr_rd_match *m = ddsrt_avl_root_non_empty (&wr_local_readers_treedef, &wr->local_readers);
    ddsrt_avl_delete (&wr_local_readers_treedef, &wr->local_readers, m);
    reader_drop_local_connection (&m->rd_guid, wr);
    free_wr_rd_match (m);
  }
  if (wr->lease_duration != NULL)
  {
    assert (wr->lease_duration->ldur == DDS_DURATION_INVALID);
    ddsrt_free (wr->lease_duration);
    if (wr->xqos->liveliness.kind != DDS_LIVELINESS_AUTOMATIC)
      lease_free (wr->lease);
  }

  /* Do last gasp on SEDP and free writer. */
  if (!is_builtin_entityid (wr->e.guid.entityid, NN_VENDORID_ECLIPSE))
    sedp_dispose_unregister_writer (wr);
  whc_free (wr->whc);
  if (wr->status_cb)
    (wr->status_cb) (wr->status_cb_entity, NULL);

#ifdef DDSI_INCLUDE_SSM
  if (wr->ssm_as)
    unref_addrset (wr->ssm_as);
#endif
  unref_addrset (wr->as); /* must remain until readers gone (rebuilding of addrset) */
  ddsi_xqos_fini (wr->xqos);
  ddsrt_free (wr->xqos);
  local_reader_ary_fini (&wr->rdary);
  ddsrt_cond_destroy (&wr->throttle_cond);

  ddsi_sertopic_unref ((struct ddsi_sertopic *) wr->topic);
  endpoint_common_fini (&wr->e, &wr->c);
  ddsrt_free (wr);
}

static void gc_delete_writer_throttlewait (struct gcreq *gcreq)
{
  struct writer *wr = gcreq->arg;
  ELOGDISC (wr, "gc_delete_writer_throttlewait(%p, "PGUIDFMT")\n", (void *) gcreq, PGUID (wr->e.guid));
  /* We now allow GC while blocked on a full WHC, but we still don't allow deleting a writer while blocked on it. The writer's state must be DELETING by the time we get here, and that means the transmit path is no longer blocked. It doesn't imply that the write thread is no longer in throttle_writer(), just that if it is, it will soon return from there. Therefore, block until it isn't throttling anymore. We can safely lock the writer, as we're on the separate GC thread. */
  assert (wr->state == WRST_DELETING);
  ddsrt_mutex_lock (&wr->e.lock);
  while (wr->throttling)
    ddsrt_cond_wait (&wr->throttle_cond, &wr->e.lock);
  ddsrt_mutex_unlock (&wr->e.lock);
  gcreq_requeue (gcreq, gc_delete_writer);
}

static void writer_set_state (struct writer *wr, enum writer_state newstate)
{
  ASSERT_MUTEX_HELD (&wr->e.lock);
  ELOGDISC (wr, "writer_set_state("PGUIDFMT") state transition %d -> %d\n", PGUID (wr->e.guid), wr->state, newstate);
  assert (newstate > wr->state);
  if (wr->state == WRST_OPERATIONAL)
  {
    /* Unblock all throttled writers (alternative method: clear WHC --
       but with parallel writes and very small limits on the WHC size,
       that doesn't guarantee no-one will block). A truly blocked
       write() is a problem because it prevents the gc thread from
       cleaning up the writer.  (Note: late assignment to wr->state is
       ok, 'tis all protected by the writer lock.) */
    ddsrt_cond_broadcast (&wr->throttle_cond);
  }
  wr->state = newstate;
}

dds_return_t unblock_throttled_writer (struct ddsi_domaingv *gv, const struct ddsi_guid *guid)
{
  struct writer *wr;
  assert (is_writer_entityid (guid->entityid));
  if ((wr = entidx_lookup_writer_guid (gv->entity_index, guid)) == NULL)
  {
    GVLOGDISC ("unblock_throttled_writer(guid "PGUIDFMT") - unknown guid\n", PGUID (*guid));
    return DDS_RETCODE_BAD_PARAMETER;
  }
  GVLOGDISC ("unblock_throttled_writer(guid "PGUIDFMT") ...\n", PGUID (*guid));
  ddsrt_mutex_lock (&wr->e.lock);
  writer_set_state (wr, WRST_INTERRUPT);
  ddsrt_mutex_unlock (&wr->e.lock);
  return 0;
}

dds_return_t writer_wait_for_acks (struct writer *wr, dds_time_t abstimeout)
{
  dds_return_t rc;
  seqno_t ref_seq;
  ddsrt_mutex_lock (&wr->e.lock);
  ref_seq = wr->seq;
  while (wr->state == WRST_OPERATIONAL && ref_seq > writer_max_drop_seq (wr))
    if (!ddsrt_cond_waituntil (&wr->throttle_cond, &wr->e.lock, abstimeout))
      break;
  rc = (ref_seq <= writer_max_drop_seq (wr)) ? DDS_RETCODE_OK : DDS_RETCODE_TIMEOUT;
  ddsrt_mutex_unlock (&wr->e.lock);
  return rc;
}

dds_return_t delete_writer_nolinger_locked (struct writer *wr)
{
  ELOGDISC (wr, "delete_writer_nolinger(guid "PGUIDFMT") ...\n", PGUID (wr->e.guid));
  ASSERT_MUTEX_HELD (&wr->e.lock);
  builtintopic_write (wr->e.gv->builtin_topic_interface, &wr->e, now(), false);
  local_reader_ary_setinvalid (&wr->rdary);
  entidx_remove_writer_guid (wr->e.gv->entity_index, wr);
  writer_set_state (wr, WRST_DELETING);
  if (wr->lease_duration != NULL) {
    wr->lease_duration->ldur = DDS_DURATION_INVALID;
    if (wr->xqos->liveliness.kind == DDS_LIVELINESS_AUTOMATIC)
    {
      ddsrt_mutex_lock (&wr->c.pp->e.lock);
      ddsrt_fibheap_delete (&ldur_fhdef, &wr->c.pp->ldur_auto_wr, wr->lease_duration);
      ddsrt_mutex_unlock (&wr->c.pp->e.lock);
      resched_xevent_if_earlier (wr->c.pp->pmd_update_xevent, now_mt ());
    }
    else
    {
      if (wr->xqos->liveliness.kind == DDS_LIVELINESS_MANUAL_BY_TOPIC)
        lease_unregister (wr->lease);
      if (writer_set_notalive_locked (wr, false) != DDS_RETCODE_OK)
        ELOGDISC (wr, "writer_set_notalive failed for "PGUIDFMT"\n", PGUID (wr->e.guid));
    }
  }
  gcreq_writer (wr);
  return 0;
}

dds_return_t delete_writer_nolinger (struct ddsi_domaingv *gv, const struct ddsi_guid *guid)
{
  struct writer *wr;
  /* We take no care to ensure application writers are not deleted
     while they still have unacknowledged data (unless it takes too
     long), but we don't care about the DDSI built-in writers: we deal
     with that anyway because of the potential for crashes of remote
     DDSI participants. But it would be somewhat more elegant to do it
     differently. */
  assert (is_writer_entityid (guid->entityid));
  if ((wr = entidx_lookup_writer_guid (gv->entity_index, guid)) == NULL)
  {
    GVLOGDISC ("delete_writer_nolinger(guid "PGUIDFMT") - unknown guid\n", PGUID (*guid));
    return DDS_RETCODE_BAD_PARAMETER;
  }
  GVLOGDISC ("delete_writer_nolinger(guid "PGUIDFMT") ...\n", PGUID (*guid));
  ddsrt_mutex_lock (&wr->e.lock);
  delete_writer_nolinger_locked (wr);
  ddsrt_mutex_unlock (&wr->e.lock);
  return 0;
}

void delete_local_orphan_writer (struct local_orphan_writer *lowr)
{
  assert (thread_is_awake ());
  ddsrt_mutex_lock (&lowr->wr.e.lock);
  delete_writer_nolinger_locked (&lowr->wr);
  ddsrt_mutex_unlock (&lowr->wr.e.lock);
}

dds_return_t delete_writer (struct ddsi_domaingv *gv, const struct ddsi_guid *guid)
{
  struct writer *wr;
  struct whc_state whcst;
  if ((wr = entidx_lookup_writer_guid (gv->entity_index, guid)) == NULL)
  {
    GVLOGDISC ("delete_writer(guid "PGUIDFMT") - unknown guid\n", PGUID (*guid));
    return DDS_RETCODE_BAD_PARAMETER;
  }
  GVLOGDISC ("delete_writer(guid "PGUIDFMT") ...\n", PGUID (*guid));
  ddsrt_mutex_lock (&wr->e.lock);

  /* If no unack'ed data, don't waste time or resources (expected to
     be the usual case), do it immediately.  If more data is still
     coming in (which can't really happen at the moment, but might
     again in the future) it'll potentially be discarded.  */
  whc_get_state(wr->whc, &whcst);
  if (whcst.unacked_bytes == 0)
  {
    GVLOGDISC ("delete_writer(guid "PGUIDFMT") - no unack'ed samples\n", PGUID (*guid));
    delete_writer_nolinger_locked (wr);
    ddsrt_mutex_unlock (&wr->e.lock);
  }
  else
  {
    nn_mtime_t tsched;
    int32_t tsec, tusec;
    writer_set_state (wr, WRST_LINGERING);
    ddsrt_mutex_unlock (&wr->e.lock);
    tsched = add_duration_to_mtime (now_mt (), wr->e.gv->config.writer_linger_duration);
    mtime_to_sec_usec (&tsec, &tusec, tsched);
    GVLOGDISC ("delete_writer(guid "PGUIDFMT") - unack'ed samples, will delete when ack'd or at t = %"PRId32".%06"PRId32"\n",
               PGUID (*guid), tsec, tusec);
    qxev_delete_writer (gv->xevents, tsched, &wr->e.guid);
  }
  return 0;
}

/* READER ----------------------------------------------------------- */

#ifdef DDSI_INCLUDE_NETWORK_PARTITIONS
static struct addrset *get_as_from_mapping (const struct ddsi_domaingv *gv, const char *partition, const char *topic)
{
  struct config_partitionmapping_listelem *pm;
  struct addrset *as = new_addrset ();
  if ((pm = find_partitionmapping (&gv->config, partition, topic)) != NULL)
  {
    GVLOGDISC ("matched reader for topic \"%s\" in partition \"%s\" to networkPartition \"%s\"\n",
               topic, partition, pm->networkPartition);
    assert (pm->partition->as);
    copy_addrset_into_addrset (gv, as, pm->partition->as);
  }
  return as;
}

struct join_leave_mcast_helper_arg {
  ddsi_tran_conn_t conn;
  struct ddsi_domaingv *gv;
};

static void join_mcast_helper (const nn_locator_t *n, void *varg)
{
  struct join_leave_mcast_helper_arg *arg = varg;
  struct ddsi_domaingv *gv = arg->gv;
  if (ddsi_is_mcaddr (gv, n))
  {
    if (n->kind != NN_LOCATOR_KIND_UDPv4MCGEN)
    {
      if (ddsi_join_mc (gv, arg->gv->mship, arg->conn, NULL, n) < 0)
      {
        GVWARNING ("failed to join network partition multicast group\n");
      }
    }
    else /* join all addresses that include this node */
    {
      {
        nn_locator_t l = *n;
        nn_udpv4mcgen_address_t l1;
        uint32_t iph;
        memcpy(&l1, l.address, sizeof(l1));
        l.kind = NN_LOCATOR_KIND_UDPv4;
        memset(l.address, 0, 12);
        iph = ntohl(l1.ipv4.s_addr);
        for (uint32_t i = 1; i < ((uint32_t)1 << l1.count); i++)
        {
          uint32_t ipn, iph1 = iph;
          if (i & (1u << l1.idx))
          {
            iph1 |= (i << l1.base);
            ipn = htonl(iph1);
            memcpy(l.address + 12, &ipn, 4);
            if (ddsi_join_mc (gv, gv->mship, arg->conn, NULL, &l) < 0)
            {
              GVWARNING ("failed to join network partition multicast group\n");
            }
          }
        }
      }
    }
  }
}

static void leave_mcast_helper (const nn_locator_t *n, void *varg)
{
  struct join_leave_mcast_helper_arg *arg = varg;
  struct ddsi_domaingv *gv = arg->gv;
  if (ddsi_is_mcaddr (gv, n))
  {
    if (n->kind != NN_LOCATOR_KIND_UDPv4MCGEN)
    {
      if (ddsi_leave_mc (gv, gv->mship, arg->conn, NULL, n) < 0)
      {
        GVWARNING ("failed to leave network partition multicast group\n");
      }
    }
    else /* join all addresses that include this node */
    {
      {
        nn_locator_t l = *n;
        nn_udpv4mcgen_address_t l1;
        uint32_t iph;
        memcpy(&l1, l.address, sizeof(l1));
        l.kind = NN_LOCATOR_KIND_UDPv4;
        memset(l.address, 0, 12);
        iph = ntohl(l1.ipv4.s_addr);
        for (uint32_t i = 1; i < ((uint32_t)1 << l1.count); i++)
        {
          uint32_t ipn, iph1 = iph;
          if (i & (1u << l1.idx))
          {
            iph1 |= (i << l1.base);
            ipn = htonl(iph1);
            memcpy(l.address + 12, &ipn, 4);
            if (ddsi_leave_mc (gv, arg->gv->mship, arg->conn, NULL, &l) < 0)
            {
              GVWARNING ("failed to leave network partition multicast group\n");
            }
          }
        }
      }
    }
  }
}
#endif /* DDSI_INCLUDE_NETWORK_PARTITIONS */

static dds_return_t new_reader_guid
(
  struct reader **rd_out,
  const struct ddsi_guid *guid,
  const struct ddsi_guid *group_guid,
  struct participant *pp,
  const struct ddsi_sertopic *topic,
  const struct dds_qos *xqos,
  struct ddsi_rhc *rhc,
  status_cb_t status_cb,
  void * status_entity
)
{
  /* see new_writer_guid for commenets */

  struct reader *rd;
  nn_mtime_t tnow = now_mt ();

  assert (!is_writer_entityid (guid->entityid));
  assert (entidx_lookup_reader_guid (pp->e.gv->entity_index, guid) == NULL);
  assert (memcmp (&guid->prefix, &pp->e.guid.prefix, sizeof (guid->prefix)) == 0);

  new_reader_writer_common (&pp->e.gv->logconfig, guid, topic, xqos);
  rd = ddsrt_malloc (sizeof (*rd));
  if (rd_out)
    *rd_out = rd;

  const bool onlylocal = topic && builtintopic_is_builtintopic (pp->e.gv->builtin_topic_interface, topic);
  endpoint_common_init (&rd->e, &rd->c, pp->e.gv, EK_READER, guid, group_guid, pp, onlylocal);

  /* Copy QoS, merging in defaults */
  rd->xqos = ddsrt_malloc (sizeof (*rd->xqos));
  ddsi_xqos_copy (rd->xqos, xqos);
  ddsi_xqos_mergein_missing (rd->xqos, &pp->e.gv->default_xqos_rd, ~(uint64_t)0);
  assert (rd->xqos->aliased == 0);
  set_topic_type_name (rd->xqos, topic);

  if (rd->e.gv->logconfig.c.mask & DDS_LC_DISCOVERY)
  {
    ELOGDISC (rd, "READER "PGUIDFMT" QOS={", PGUID (rd->e.guid));
    ddsi_xqos_log (DDS_LC_DISCOVERY, &rd->e.gv->logconfig, rd->xqos);
    ELOGDISC (rd, "}\n");
  }
  assert (rd->xqos->present & QP_RELIABILITY);
  rd->reliable = (rd->xqos->reliability.kind != DDS_RELIABILITY_BEST_EFFORT);
  assert (rd->xqos->present & QP_DURABILITY);
  /* The builtin volatile secure writer applies a filter which is used to send the secure
   * crypto token only to the destination reader for which the crypto tokens are applicable.
   * Thus the builtin volatile secure reader will receive gaps in the sequence numbers of
   * the messages received. Therefore the out-of-order list of the proxy writer cannot be
   * used for this reader and reader specific out-of-order list must be used which is
   * used for handling transient local data.
   */
  rd->handle_as_transient_local = (rd->xqos->durability.kind == DDS_DURABILITY_TRANSIENT_LOCAL) ||
                                  (rd->e.guid.entityid.u == NN_ENTITYID_P2P_BUILTIN_PARTICIPANT_VOLATILE_SECURE_READER);
  rd->topic = ddsi_sertopic_ref (topic);
  rd->ddsi2direct_cb = 0;
  rd->ddsi2direct_cbarg = 0;
  rd->init_acknack_count = 0;
#ifdef DDSI_INCLUDE_SSM
  rd->favours_ssm = 0;
#endif
  if (topic == NULL)
  {
    assert (is_builtin_entityid (rd->e.guid.entityid, NN_VENDORID_ECLIPSE));
  }
  rd->status_cb = status_cb;
  rd->status_cb_entity = status_entity;
  rd->rhc = rhc;
  /* set rhc qos for reader */
  if (rhc)
  {
    ddsi_rhc_set_qos (rd->rhc, rd->xqos);
  }
  assert (rd->xqos->present & QP_LIVELINESS);

#ifdef DDSI_INCLUDE_NETWORK_PARTITIONS
  rd->as = new_addrset ();
  if (pp->e.gv->config.allowMulticast & ~AMC_SPDP)
  {
    /* compile address set from the mapped network partitions */
    for (uint32_t i = 0; i < rd->xqos->partition.n; i++)
    {
      struct addrset *pas = get_as_from_mapping (pp->e.gv, rd->xqos->partition.strs[i], rd->xqos->topic_name);
      if (pas)
      {
#ifdef DDSI_INCLUDE_SSM
        copy_addrset_into_addrset_no_ssm (pp->e.gv, rd->as, pas);
        if (addrset_contains_ssm (pp->e.gv, pas) && rd->e.gv->config.allowMulticast & AMC_SSM)
          rd->favours_ssm = 1;
#else
        copy_addrset_into_addrset (pp->e.gv, rd->as, pas);
#endif
        unref_addrset (pas);
      }
    }
    if (!addrset_empty (rd->as))
    {
      /* Iterate over all udp addresses:
       *   - Set the correct portnumbers
       *   - Join the socket if a multicast address
       */
      struct join_leave_mcast_helper_arg arg;
      arg.conn = pp->e.gv->data_conn_mc;
      arg.gv = pp->e.gv;
      addrset_forall (rd->as, join_mcast_helper, &arg);
      if (pp->e.gv->logconfig.c.mask & DDS_LC_DISCOVERY)
      {
        ELOGDISC (pp, "READER "PGUIDFMT" locators={", PGUID (rd->e.guid));
        nn_log_addrset(pp->e.gv, DDS_LC_DISCOVERY, "", rd->as);
        ELOGDISC (pp, "}\n");
      }
    }
#ifdef DDSI_INCLUDE_SSM
    else
    {
      /* Note: SSM requires NETWORK_PARTITIONS; if network partitions
         do not override the default, we should check whether the
         default is an SSM address. */
      if (ddsi_is_ssm_mcaddr (pp->e.gv, &pp->e.gv->loc_default_mc) && pp->e.gv->config.allowMulticast & AMC_SSM)
        rd->favours_ssm = 1;
    }
#endif
  }
#ifdef DDSI_INCLUDE_SSM
  if (rd->favours_ssm)
    ELOGDISC (pp, "READER "PGUIDFMT" ssm=%d\n", PGUID (rd->e.guid), rd->favours_ssm);
#endif
#endif

  ddsrt_avl_init (&rd_writers_treedef, &rd->writers);
  ddsrt_avl_init (&rd_local_writers_treedef, &rd->local_writers);

  ddsrt_mutex_lock (&rd->e.lock);
  entidx_insert_reader_guid (pp->e.gv->entity_index, rd);
  builtintopic_write (pp->e.gv->builtin_topic_interface, &rd->e, now(), true);
  ddsrt_mutex_unlock (&rd->e.lock);

  match_reader_with_proxy_writers (rd, tnow);
  match_reader_with_local_writers (rd, tnow);
  sedp_write_reader (rd);
  return 0;
}

dds_return_t new_reader
(
  struct reader **rd_out,
  struct ddsi_domaingv *gv,
  struct ddsi_guid *rdguid,
  const struct ddsi_guid *group_guid,
  const struct ddsi_guid *ppguid,
  const struct ddsi_sertopic *topic,
  const struct dds_qos *xqos,
  struct ddsi_rhc * rhc,
  status_cb_t status_cb,
  void * status_cbarg
)
{
  struct participant * pp;
  dds_return_t rc;
  uint32_t kind;

  if ((pp = entidx_lookup_participant_guid (gv->entity_index, ppguid)) == NULL)
  {
    GVLOGDISC ("new_reader - participant "PGUIDFMT" not found\n", PGUID (*ppguid));
    return DDS_RETCODE_BAD_PARAMETER;
  }
  rdguid->prefix = pp->e.guid.prefix;
  kind = topic->topickind_no_key ? NN_ENTITYID_KIND_READER_NO_KEY : NN_ENTITYID_KIND_READER_WITH_KEY;
  if ((rc = pp_allocate_entityid (&rdguid->entityid, kind, pp)) < 0)
    return rc;
  return new_reader_guid (rd_out, rdguid, group_guid, pp, topic, xqos, rhc, status_cb, status_cbarg);
}

static void gc_delete_reader (struct gcreq *gcreq)
{
  /* see gc_delete_writer for comments */
  struct reader *rd = gcreq->arg;
  ELOGDISC (rd, "gc_delete_reader(%p, "PGUIDFMT")\n", (void *) gcreq, PGUID (rd->e.guid));
  gcreq_free (gcreq);

  while (!ddsrt_avl_is_empty (&rd->writers))
  {
    struct rd_pwr_match *m = ddsrt_avl_root_non_empty (&rd_writers_treedef, &rd->writers);
    ddsrt_avl_delete (&rd_writers_treedef, &rd->writers, m);
    proxy_writer_drop_connection (&m->pwr_guid, rd);
    free_rd_pwr_match (rd->e.gv, m);
  }
  while (!ddsrt_avl_is_empty (&rd->local_writers))
  {
    struct rd_wr_match *m = ddsrt_avl_root_non_empty (&rd_local_writers_treedef, &rd->local_writers);
    ddsrt_avl_delete (&rd_local_writers_treedef, &rd->local_writers, m);
    writer_drop_local_connection (&m->wr_guid, rd);
    free_rd_wr_match (m);
  }

  if (!is_builtin_entityid (rd->e.guid.entityid, NN_VENDORID_ECLIPSE))
    sedp_dispose_unregister_reader (rd);
#ifdef DDSI_INCLUDE_NETWORK_PARTITIONS
  {
    struct join_leave_mcast_helper_arg arg;
    arg.conn = rd->e.gv->data_conn_mc;
    arg.gv = rd->e.gv;
    addrset_forall (rd->as, leave_mcast_helper, &arg);
  }
#endif
  if (rd->rhc && is_builtin_entityid (rd->e.guid.entityid, NN_VENDORID_ECLIPSE))
  {
    ddsi_rhc_free (rd->rhc);
  }
  if (rd->status_cb)
  {
    (rd->status_cb) (rd->status_cb_entity, NULL);
  }
  ddsi_sertopic_unref ((struct ddsi_sertopic *) rd->topic);

  ddsi_xqos_fini (rd->xqos);
  ddsrt_free (rd->xqos);
#ifdef DDSI_INCLUDE_NETWORK_PARTITIONS
  unref_addrset (rd->as);
#endif

  endpoint_common_fini (&rd->e, &rd->c);
  ddsrt_free (rd);
}

dds_return_t delete_reader (struct ddsi_domaingv *gv, const struct ddsi_guid *guid)
{
  struct reader *rd;
  assert (!is_writer_entityid (guid->entityid));
  if ((rd = entidx_lookup_reader_guid (gv->entity_index, guid)) == NULL)
  {
    GVLOGDISC ("delete_reader_guid(guid "PGUIDFMT") - unknown guid\n", PGUID (*guid));
    return DDS_RETCODE_BAD_PARAMETER;
  }
  GVLOGDISC ("delete_reader_guid(guid "PGUIDFMT") ...\n", PGUID (*guid));
  builtintopic_write (rd->e.gv->builtin_topic_interface, &rd->e, now(), false);
  entidx_remove_reader_guid (gv->entity_index, rd);
  gcreq_reader (rd);
  return 0;
}

void update_reader_qos (struct reader *rd, const dds_qos_t *xqos)
{
  ddsrt_mutex_lock (&rd->e.lock);
  if (update_qos_locked (&rd->e, rd->xqos, xqos, now ()))
    sedp_write_reader (rd);
  ddsrt_mutex_unlock (&rd->e.lock);
}

/* PROXY-PARTICIPANT ------------------------------------------------ */
static void proxy_participant_replace_minl (struct proxy_participant *proxypp, bool manbypp, struct lease *lnew)
{
  /* By loading/storing the pointer atomically, we ensure we always
     read a valid (or once valid) lease. By delaying freeing the lease
     through the garbage collector, we ensure whatever lease update
     occurs in parallel completes before the memory is released. */
  struct gcreq *gcreq = gcreq_new (proxypp->e.gv->gcreq_queue, gc_participant_lease);
  struct lease *lease_old = ddsrt_atomic_ldvoidp (manbypp ? &proxypp->minl_man : &proxypp->minl_auto);
  lease_unregister (lease_old); /* ensures lease will not expire while it is replaced */
  gcreq->arg = lease_old;
  gcreq_enqueue (gcreq);
  ddsrt_atomic_stvoidp (manbypp ? &proxypp->minl_man : &proxypp->minl_auto, lnew);
}

void proxy_participant_reassign_lease (struct proxy_participant *proxypp, struct lease *newlease)
{
  ddsrt_mutex_lock (&proxypp->e.lock);
  if (proxypp->owns_lease)
  {
    struct lease *minl = ddsrt_fibheap_min (&lease_fhdef_pp, &proxypp->leaseheap_auto);
    ddsrt_fibheap_delete (&lease_fhdef_pp, &proxypp->leaseheap_auto, proxypp->lease);
    if (minl == proxypp->lease)
    {
      if ((minl = ddsrt_fibheap_min (&lease_fhdef_pp, &proxypp->leaseheap_auto)) != NULL)
      {
        dds_duration_t trem = minl->tdur - proxypp->lease->tdur;
        assert (trem >= 0);
        nn_etime_t texp = add_duration_to_etime (now_et(), trem);
        struct lease *lnew = lease_new (texp, minl->tdur, minl->entity);
        proxy_participant_replace_minl (proxypp, false, lnew);
        lease_register (lnew);
      }
      else
      {
        proxy_participant_replace_minl (proxypp, false, NULL);
      }
    }

    /* Lease renewal is done by the receive thread without locking the
      proxy participant (and I'd like to keep it that way), but that
      means we must guarantee that the lease pointer remains valid once
      loaded.

      By loading/storing the pointer atomically, we ensure we always
      read a valid (or once valid) value, by delaying the freeing
      through the garbage collector, we ensure whatever lease update
      occurs in parallel completes before the memory is released.

      The lease_unregister call ensures the lease will never expire
      while we are messing with it. */
    struct gcreq *gcreq = gcreq_new (proxypp->e.gv->gcreq_queue, gc_participant_lease);
    lease_unregister (proxypp->lease);
    gcreq->arg = proxypp->lease;
    gcreq_enqueue (gcreq);
    proxypp->owns_lease = 0;
  }
  proxypp->lease = newlease;

  ddsrt_mutex_unlock (&proxypp->e.lock);
}

struct bestab {
  unsigned besflag;
  unsigned prismtech_besflag;
  unsigned entityid;
};

static void create_proxy_builtin_endpoints(
  struct q_globals *gv,
  const struct bestab *bestab,
  int nbes,
  const struct ddsi_guid *ppguid,
  struct proxy_participant *proxypp,
  nn_wctime_t timestamp,
  dds_qos_t *xqos_wr,
  dds_qos_t *xqos_rd)
{
  nn_plist_t plist_rd, plist_wr;
  int i;
  /* Note: no entity name or group GUID supplied, but that shouldn't
   * matter, as these are internal to DDSI and don't use group
   * coherency
   */
  nn_plist_init_empty (&plist_wr);
  nn_plist_init_empty (&plist_rd);
  nn_xqos_copy (&plist_wr.qos, xqos_wr);
  nn_xqos_copy (&plist_rd.qos, xqos_rd);
  for (i = 0; i < nbes; i++)
  {
    const struct bestab *te = &bestab[i];
    if ((proxypp->bes & te->besflag) || (proxypp->prismtech_bes & te->prismtech_besflag))
    {
      ddsi_guid_t guid1;
      guid1.prefix = proxypp->e.guid.prefix;
      guid1.entityid.u = te->entityid;
      assert (is_builtin_entityid (guid1.entityid, proxypp->vendor));
      if (is_writer_entityid (guid1.entityid))
      {
        new_proxy_writer (gv, ppguid, &guid1, proxypp->as_meta, &plist_wr, gv->builtins_dqueue, gv->xevents, timestamp, 0);
      }
      else
      {
#ifdef DDSI_INCLUDE_SSM
        const int ssm = addrset_contains_ssm (gv, proxypp->as_meta);
#else
        const int ssm = 0;
#endif
        new_proxy_reader (gv, ppguid, &guid1, proxypp->as_meta, &plist_rd, timestamp, 0, ssm);
      }
    }
  }
  nn_plist_fini (&plist_wr);
  nn_plist_fini (&plist_rd);
}


static void add_proxy_builtin_endpoints(
  struct q_globals *gv,
  const struct ddsi_guid *ppguid,
  struct proxy_participant *proxypp,
  nn_wctime_t timestamp)
{
  /* Add proxy endpoints based on the advertised (& possibly augmented
     ...) built-in endpoint set. */
#define PT_TE(ap_, a_, bp_, b_) { 0, NN_##ap_##BUILTIN_ENDPOINT_##a_, NN_ENTITYID_##bp_##_BUILTIN_##b_ }
#define TE(ap_, a_, bp_, b_) { NN_##ap_##BUILTIN_ENDPOINT_##a_, 0, NN_ENTITYID_##bp_##_BUILTIN_##b_ }
#define LTE(a_, bp_, b_) { NN_##BUILTIN_ENDPOINT_##a_, 0, NN_ENTITYID_##bp_##_BUILTIN_##b_ }

  /* 'Default' proxy endpoints. */
  static const struct bestab bestab_default[] = {
#if 0
    /* SPDP gets special treatment => no need for proxy
       writers/readers */
    TE (DISC_, PARTICIPANT_ANNOUNCER, SPDP, PARTICIPANT_WRITER),
#endif
    TE (DISC_, PARTICIPANT_DETECTOR, SPDP, PARTICIPANT_READER),
    TE (DISC_, PUBLICATION_ANNOUNCER, SEDP, PUBLICATIONS_WRITER),
    TE (DISC_, PUBLICATION_DETECTOR, SEDP, PUBLICATIONS_READER),
    TE (DISC_, SUBSCRIPTION_ANNOUNCER, SEDP, SUBSCRIPTIONS_WRITER),
    TE (DISC_, SUBSCRIPTION_DETECTOR, SEDP, SUBSCRIPTIONS_READER),
    LTE (PARTICIPANT_MESSAGE_DATA_WRITER, P2P, PARTICIPANT_MESSAGE_WRITER),
    LTE (PARTICIPANT_MESSAGE_DATA_READER, P2P, PARTICIPANT_MESSAGE_READER),
    TE (DISC_, TOPIC_ANNOUNCER, SEDP, TOPIC_WRITER),
    TE (DISC_, TOPIC_DETECTOR, SEDP, TOPIC_READER),
    PT_TE (DISC_, CM_PARTICIPANT_READER, SEDP, CM_PARTICIPANT_READER),
    PT_TE (DISC_, CM_PARTICIPANT_WRITER, SEDP, CM_PARTICIPANT_WRITER),
    PT_TE (DISC_, CM_PUBLISHER_READER, SEDP, CM_PUBLISHER_READER),
    PT_TE (DISC_, CM_PUBLISHER_WRITER, SEDP, CM_PUBLISHER_WRITER),
    PT_TE (DISC_, CM_SUBSCRIBER_READER, SEDP, CM_SUBSCRIBER_READER),
    PT_TE (DISC_, CM_SUBSCRIBER_WRITER, SEDP, CM_SUBSCRIBER_WRITER)
  };
  create_proxy_builtin_endpoints(gv,
                                 bestab_default,
                                 (int)(sizeof (bestab_default) / sizeof (*bestab_default)),
                                 ppguid,
                                 proxypp,
                                 timestamp,
                                 &gv->builtin_endpoint_xqos_wr,
                                 &gv->builtin_endpoint_xqos_rd);

#ifdef DDSI_INCLUDE_SECURITY
  /* Security 'default' proxy endpoints. */
  static const struct bestab bestab_security[] = {
    LTE (PUBLICATION_MESSAGE_SECURE_ANNOUNCER, SEDP, PUBLICATIONS_SECURE_WRITER),
    LTE (PUBLICATION_MESSAGE_SECURE_DETECTOR, SEDP, PUBLICATIONS_SECURE_READER),
    LTE (SUBSCRIPTION_MESSAGE_SECURE_ANNOUNCER, SEDP, SUBSCRIPTIONS_SECURE_WRITER),
    LTE (SUBSCRIPTION_MESSAGE_SECURE_DETECTOR, SEDP, SUBSCRIPTIONS_SECURE_READER),
    LTE (PARTICIPANT_MESSAGE_SECURE_ANNOUNCER, P2P, PARTICIPANT_MESSAGE_SECURE_WRITER),
    LTE (PARTICIPANT_MESSAGE_SECURE_DETECTOR, P2P, PARTICIPANT_MESSAGE_SECURE_READER),
    TE (DISC_, PARTICIPANT_SECURE_ANNOUNCER, SPDP_RELIABLE, PARTICIPANT_SECURE_WRITER),
    TE (DISC_, PARTICIPANT_SECURE_DETECTOR, SPDP_RELIABLE, PARTICIPANT_SECURE_READER)
  };
  create_proxy_builtin_endpoints(gv,
                                 bestab_security,
                                 (int)(sizeof (bestab_security) / sizeof (*bestab_security)),
                                 ppguid,
                                 proxypp,
                                 timestamp,
                                 &gv->builtin_endpoint_xqos_wr,
                                 &gv->builtin_endpoint_xqos_rd);

  /* Security 'volatile' proxy endpoints. */
  static const struct bestab bestab_volatile[] = {
    LTE (PARTICIPANT_VOLATILE_SECURE_ANNOUNCER, P2P, PARTICIPANT_VOLATILE_SECURE_WRITER),
    LTE (PARTICIPANT_VOLATILE_SECURE_DETECTOR, P2P, PARTICIPANT_VOLATILE_SECURE_READER)
  };
  create_proxy_builtin_endpoints(gv,
                                 bestab_volatile,
                                 (int)(sizeof (bestab_volatile) / sizeof (*bestab_volatile)),
                                 ppguid,
                                 proxypp,
                                 timestamp,
                                 &gv->builtin_volatile_xqos_wr,
                                 &gv->builtin_volatile_xqos_rd);

  /* Security 'stateless' proxy endpoints. */
  static const struct bestab bestab_stateless[] = {
    LTE (PARTICIPANT_STATELESS_MESSAGE_ANNOUNCER, P2P, PARTICIPANT_STATELESS_MESSAGE_WRITER),
    LTE (PARTICIPANT_STATELESS_MESSAGE_DETECTOR, P2P, PARTICIPANT_STATELESS_MESSAGE_READER)
  };
  create_proxy_builtin_endpoints(gv,
                                 bestab_stateless,
                                 (int)(sizeof (bestab_stateless) / sizeof (*bestab_stateless)),
                                 ppguid,
                                 proxypp,
                                 timestamp,
                                 &gv->builtin_stateless_xqos_wr,
                                 &gv->builtin_stateless_xqos_rd);
#endif

  /* Register lease for auto liveliness, but be careful not to accidentally re-register
     DDSI2's lease, as we may have become dependent on DDSI2 any time after
     entidx_insert_proxy_participant_guid even if privileged_pp_guid was NULL originally */
  ddsrt_mutex_lock (&proxypp->e.lock);

  if (proxypp->owns_lease)
    lease_register (ddsrt_atomic_ldvoidp (&proxypp->minl_auto));

  builtintopic_write (gv->builtin_topic_interface, &proxypp->e, timestamp, true);
  ddsrt_mutex_unlock (&proxypp->e.lock);

#undef PT_TE
#undef TE
#undef LTE
}

static void proxy_participant_add_pwr_lease_locked (struct proxy_participant * proxypp, const struct proxy_writer * pwr)
{
  struct lease *minl_prev;
  struct lease *minl_new;
  ddsrt_fibheap_t *lh;
  bool manbypp;

  assert (pwr->lease != NULL);
  manbypp = (pwr->c.xqos->liveliness.kind == DDS_LIVELINESS_MANUAL_BY_PARTICIPANT);
  lh = manbypp ? &proxypp->leaseheap_man : &proxypp->leaseheap_auto;
  minl_prev = ddsrt_fibheap_min (&lease_fhdef_pp, lh);
  ddsrt_fibheap_insert (&lease_fhdef_pp, lh, pwr->lease);
  minl_new = ddsrt_fibheap_min (&lease_fhdef_pp, lh);
  /* if inserted lease is new shortest lease */
  if (proxypp->owns_lease && minl_prev != minl_new)
  {
    nn_etime_t texp = add_duration_to_etime (now_et (), minl_new->tdur);
    struct lease *lnew = lease_new (texp, minl_new->tdur, minl_new->entity);
    if (minl_prev == NULL)
    {
      assert (manbypp);
      assert (ddsrt_atomic_ldvoidp (&proxypp->minl_man) == NULL);
      ddsrt_atomic_stvoidp (&proxypp->minl_man, lnew);
    }
    else
    {
      proxy_participant_replace_minl (proxypp, manbypp, lnew);
    }
    lease_register (lnew);
  }
}

static void proxy_participant_remove_pwr_lease_locked (struct proxy_participant * proxypp, struct proxy_writer * pwr)
{
  struct lease *minl;
  bool manbypp;
  ddsrt_fibheap_t *lh;

  assert (pwr->lease != NULL);
  manbypp = (pwr->c.xqos->liveliness.kind == DDS_LIVELINESS_MANUAL_BY_PARTICIPANT);
  lh = manbypp ? &proxypp->leaseheap_man : &proxypp->leaseheap_auto;
  minl = ddsrt_fibheap_min (&lease_fhdef_pp, lh);
  ddsrt_fibheap_delete (&lease_fhdef_pp, lh, pwr->lease);
  /* if pwr with min lease is removed: update proxypp lease to use new minimal duration */
  if (proxypp->owns_lease && pwr->lease == minl)
  {
    if ((minl = ddsrt_fibheap_min (&lease_fhdef_pp, lh)) != NULL)
    {
      dds_duration_t trem = minl->tdur - pwr->lease->tdur;
      assert (trem >= 0);
      nn_etime_t texp = add_duration_to_etime (now_et(), trem);
      struct lease *lnew = lease_new (texp, minl->tdur, minl->entity);
      proxy_participant_replace_minl (proxypp, manbypp, lnew);
      lease_register (lnew);
    }
    else
    {
      proxy_participant_replace_minl (proxypp, manbypp, NULL);
    }
  }
}

<<<<<<< HEAD
#ifdef DDSI_INCLUDE_SECURITY

void handshake_end_cb
(
  struct q_globals const * const gv,
  struct ddsi_handshake *handshake,
  const struct ddsi_guid *lpguid,
  const struct ddsi_guid *ppguid,
  enum ddsi_handshake_state result)
{
  struct proxy_participant *proxypp;
  struct participant *pp;
  int64_t shared_secret;
  int64_t permissions_hdl;

  assert(handshake);
  assert(lpguid);
  assert(ppguid);

  assert(gv);

  proxypp = entidx_lookup_proxy_participant_guid (gv->entity_index, ppguid);
  if (!proxypp)
    return;

  pp = entidx_lookup_participant_guid (gv->entity_index, lpguid);
  if (!pp)
    return;

  switch(result)
  {
  case STATE_HANDSHAKE_PROCESSED:
    shared_secret = ddsi_handshake_get_shared_secret(handshake);
    DDS_CLOG (DDS_LC_DISCOVERY, &gv->logconfig, "handshake (lguid="PGUIDFMT" rguid="PGUIDFMT") processed\n", PGUID (*lpguid), PGUID (*ppguid));
    permissions_hdl = q_omg_security_check_remote_participant_permissions(gv->config.domainId, pp, proxypp);
    if (permissions_hdl != 0) {
      q_omg_security_register_remote_participant(pp, proxypp, shared_secret, permissions_hdl);
      match_volatile_secure_endpoints(pp, proxypp);
    }
    break;

  case STATE_HANDSHAKE_SEND_TOKENS:
    DDS_CLOG (DDS_LC_DISCOVERY, &gv->logconfig, "handshake (lguid="PGUIDFMT" rguid="PGUIDFMT") send tokens\n", PGUID (*lpguid), PGUID (*ppguid));
    q_omg_security_participant_send_tokens(pp, proxypp);
    break;

  case STATE_HANDSHAKE_OK:
    DDS_CLOG (DDS_LC_DISCOVERY, &gv->logconfig, "handshake (lguid="PGUIDFMT" rguid="PGUIDFMT") succeeded\n", PGUID (*lpguid), PGUID (*ppguid));
    update_proxy_participant_endpoint_matching(proxypp, pp);
    ddsi_handshake_remove(pp, proxypp, handshake);
    break;

  case STATE_HANDSHAKE_TIMED_OUT:
    DDS_CERROR (&gv->logconfig, "handshake (lguid="PGUIDFMT" rguid="PGUIDFMT") failed: (%d) Timed out\n", PGUID (*lpguid), PGUID (*ppguid), (int)result);
    if (q_omg_participant_allow_unauthenticated(pp)) {
      downgrade_to_nonsecure(proxypp);
      update_proxy_participant_endpoint_matching(proxypp, pp);
    }
    ddsi_handshake_remove(pp, proxypp, handshake);
    break;
  case STATE_HANDSHAKE_FAILED:
    DDS_CERROR (&gv->logconfig, "handshake (lguid="PGUIDFMT" rguid="PGUIDFMT") failed: (%d) Failed\n", PGUID (*lpguid), PGUID (*ppguid), (int)result);
    if (q_omg_participant_allow_unauthenticated(pp)) {
      downgrade_to_nonsecure(proxypp);
      update_proxy_participant_endpoint_matching(proxypp, pp);
    }
    ddsi_handshake_remove(pp, proxypp, handshake);
    break;
  default:
    DDS_CERROR (&gv->logconfig, "handshake (lguid="PGUIDFMT" rguid="PGUIDFMT") failed: (%d) Unknown failure\n", PGUID (*lpguid), PGUID (*ppguid), (int)result);
    ddsi_handshake_remove(pp, proxypp, handshake);
    break;
  }
}

static int proxy_participant_check_security_info(struct q_globals *gv, struct proxy_participant *proxypp)
{
  int r = 0;
  struct participant *pp;
  struct entidx_enum_participant est;

  entidx_enum_participant_init (&est, gv->entity_index);
  while (((pp = entidx_enum_participant_next (&est)) != NULL) && (r == 0)) {
    if (q_omg_is_similar_participant_security_info(pp, proxypp)) {
      r = 1;
      break;
    }
  }
  entidx_enum_participant_fini(&est);
  return r;
}


static void proxy_participant_create_handshakes(struct q_globals *gv, struct proxy_participant *proxypp)
{
  struct participant *pp;
  struct entidx_enum_participant est;

  entidx_enum_participant_init (&est, gv->entity_index);
  while (((pp = entidx_enum_participant_next (&est)) != NULL)) {
    if (q_omg_participant_is_secure(pp))
    {
      ddsi_handshake_register(pp, proxypp, handshake_end_cb);
    }
  }
  entidx_enum_participant_fini(&est);
}

#endif

#ifdef DDSI_INCLUDE_SECURITY

static void free_proxy_participant(struct proxy_participant *proxypp)
{
  q_omg_security_deregister_remote_participant(proxypp);
  unref_addrset (proxypp->as_default);
  unref_addrset (proxypp->as_meta);
  nn_plist_fini (proxypp->plist);
  ddsrt_free (proxypp->plist);
  if (proxypp->owns_lease)
  {
    struct lease * minl_auto = ddsrt_atomic_ldvoidp (&proxypp->minl_auto);
    ddsrt_fibheap_delete (&lease_fhdef_proxypp, &proxypp->leaseheap_auto, proxypp->lease);
    assert (ddsrt_fibheap_min (&lease_fhdef_proxypp, &proxypp->leaseheap_auto) == NULL);
    assert (ddsrt_fibheap_min (&lease_fhdef_proxypp, &proxypp->leaseheap_man) == NULL);
    assert (ddsrt_atomic_ldvoidp (&proxypp->minl_man) == NULL);
    assert (!compare_guid (&minl_auto->entity->guid, &proxypp->e.guid));
    lease_unregister (minl_auto);
    lease_free (minl_auto);
    lease_free (proxypp->lease);
  }
  entity_common_fini (&proxypp->e);
  ddsrt_free (proxypp);
}
#endif

void new_proxy_participant
(
  struct q_globals *gv,
  const struct ddsi_guid *ppguid,
  unsigned bes,
  unsigned prismtech_bes,
  const struct ddsi_guid *privileged_pp_guid,
  struct addrset *as_default,
  struct addrset *as_meta,
  const nn_plist_t *plist,
  dds_duration_t tlease_dur,
  nn_vendorid_t vendor,
  unsigned custom_flags,
  nn_wctime_t timestamp,
  seqno_t seq
)
=======
void new_proxy_participant (struct ddsi_domaingv *gv, const struct ddsi_guid *ppguid, uint32_t bes, const struct ddsi_guid *privileged_pp_guid, struct addrset *as_default, struct addrset *as_meta, const ddsi_plist_t *plist, dds_duration_t tlease_dur, nn_vendorid_t vendor, unsigned custom_flags, nn_wctime_t timestamp, seqno_t seq)
>>>>>>> b84eee5a
{
  /* No locking => iff all participants use unique guids, and sedp
     runs on a single thread, it can't go wrong. FIXME, maybe? The
     same holds for the other functions for creating entities. */
  struct proxy_participant *proxypp;
#ifdef DDSI_INCLUDE_SECURITY
  bool secure = false;
#endif

  assert (ppguid->entityid.u == NN_ENTITYID_PARTICIPANT);
  assert (entidx_lookup_proxy_participant_guid (gv->entity_index, ppguid) == NULL);
  assert (privileged_pp_guid == NULL || privileged_pp_guid->entityid.u == NN_ENTITYID_PARTICIPANT);

  prune_deleted_participant_guids (gv->deleted_participants, now_mt ());

  proxypp = ddsrt_malloc (sizeof (*proxypp));

  entity_common_init (&proxypp->e, gv, ppguid, "", EK_PROXY_PARTICIPANT, timestamp, vendor, false);
  proxypp->refc = 1;
  proxypp->lease_expired = 0;
  proxypp->deleting = 0;
  proxypp->vendor = vendor;
  proxypp->bes = bes;
  proxypp->seq = seq;
  if (privileged_pp_guid) {
    proxypp->privileged_pp_guid = *privileged_pp_guid;
  } else {
    memset (&proxypp->privileged_pp_guid.prefix, 0, sizeof (proxypp->privileged_pp_guid.prefix));
    proxypp->privileged_pp_guid.entityid.u = NN_ENTITYID_PARTICIPANT;
  }
  if ((plist->present & PP_PRISMTECH_PARTICIPANT_VERSION_INFO) &&
      (plist->prismtech_participant_version_info.flags & NN_PRISMTECH_FL_DDSI2_PARTICIPANT_FLAG) &&
      (plist->prismtech_participant_version_info.flags & NN_PRISMTECH_FL_PARTICIPANT_IS_DDSI2))
    proxypp->is_ddsi2_pp = 1;
  else
    proxypp->is_ddsi2_pp = 0;
  if ((plist->present & PP_PRISMTECH_PARTICIPANT_VERSION_INFO) &&
      (plist->prismtech_participant_version_info.flags & NN_PRISMTECH_FL_MINIMAL_BES_MODE))
    proxypp->minimal_bes_mode = 1;
  else
    proxypp->minimal_bes_mode = 0;

  {
    struct proxy_participant *privpp;
    privpp = entidx_lookup_proxy_participant_guid (gv->entity_index, &proxypp->privileged_pp_guid);

    ddsrt_fibheap_init (&lease_fhdef_pp, &proxypp->leaseheap_auto);
    ddsrt_fibheap_init (&lease_fhdef_pp, &proxypp->leaseheap_man);
    ddsrt_atomic_stvoidp (&proxypp->minl_man, NULL);

    if (privpp != NULL && privpp->is_ddsi2_pp)
    {
      proxypp->lease = privpp->lease;
      proxypp->owns_lease = 0;
      ddsrt_atomic_stvoidp (&proxypp->minl_auto, NULL);
    }
    else
    {
      /* Lease duration is meaningless when the lease never expires, but when proxy participants are
        created implicitly because of endpoint discovery from a cloud service, we do want the lease to expire
        eventually when the cloud discovery service disappears and never reappears. The normal data path renews
        the lease, so if the lease expiry is changed after the DS disappears but data continues to flow (even if
        it is only a single sample) the proxy participant would immediately go back to a non-expiring lease with
        no further triggers for deleting it. Instead, we take tlease_dur == NEVER as a special value meaning a
        lease that doesn't expire now and that has a "reasonable" lease duration. That way the lease renewal in
        the data path is fine, and we only need to do something special in SEDP handling. */
      nn_etime_t texp = add_duration_to_etime (now_et(), tlease_dur);
      dds_duration_t dur = (tlease_dur == T_NEVER) ? gv->config.lease_duration : tlease_dur;
      proxypp->lease = lease_new (texp, dur, &proxypp->e);
      proxypp->owns_lease = 1;

      /* Add the proxypp lease to heap so that monitoring liveliness will include this lease
         and uses the shortest duration for proxypp and all its pwr's (with automatic liveliness) */
      ddsrt_fibheap_insert (&lease_fhdef_pp, &proxypp->leaseheap_auto, proxypp->lease);

      /* Set the shortest lease for auto liveliness: clone proxypp's lease and store the clone in
         proxypp->minl_auto. As there are no pwr's at this point, the proxy pp's lease is the
         shortest lease. When a pwr with a shorter is added, the lease in minl_auto is replaced
         by the lease from the proxy writer in proxy_participant_add_pwr_lease_locked. This old shortest
         lease is freed, so that's why we need a clone and not the proxypp's lease in the heap.  */
      ddsrt_atomic_stvoidp (&proxypp->minl_auto, (void *) lease_clone (proxypp->lease));
    }
  }

  proxypp->as_default = as_default;
  proxypp->as_meta = as_meta;
  proxypp->endpoints = NULL;
  proxypp->plist = ddsi_plist_dup (plist);
  ddsi_xqos_mergein_missing (&proxypp->plist->qos, &gv->default_plist_pp.qos, ~(uint64_t)0);
  ddsrt_avl_init (&proxypp_groups_treedef, &proxypp->groups);

#ifdef DDSI_INCLUDE_SECURITY
  proxypp->remote_identity_handle = 0;
  proxypp->sec_attr = NULL;
  secure = ((bes & NN_DISC_BUILTIN_ENDPOINT_PARTICIPANT_SECURE_ANNOUNCER) != 0);
  if (!secure)
  {
    /* Make sure we don't create any security builtin endpoint when it's considered unsecure. */
    proxypp->bes &= BES_MASK_NON_SECURITY;
  }
  set_proxy_participant_security_info(proxypp, plist);
#endif

  if (custom_flags & CF_INC_KERNEL_SEQUENCE_NUMBERS)
    proxypp->kernel_sequence_numbers = 1;
  else
    proxypp->kernel_sequence_numbers = 0;
  if (custom_flags & CF_IMPLICITLY_CREATED_PROXYPP)
    proxypp->implicitly_created = 1;
  else
    proxypp->implicitly_created = 0;

  if (custom_flags & CF_PROXYPP_NO_SPDP)
    proxypp->proxypp_have_spdp = 0;
  else
    proxypp->proxypp_have_spdp = 1;

#ifdef DDSI_INCLUDE_SECURITY
  if (secure)
  {
<<<<<<< HEAD
    /* Secure participant detected: start handshake. */
    if ((plist->present & PP_IDENTITY_TOKEN))
=======
#define PT_TE(ap_, a_, bp_, b_) { 0, NN_##ap_##BUILTIN_ENDPOINT_##a_, NN_ENTITYID_##bp_##_BUILTIN_##b_ }
#define TE(ap_, a_, bp_, b_) { NN_##ap_##BUILTIN_ENDPOINT_##a_, 0, NN_ENTITYID_##bp_##_BUILTIN_##b_ }
#define LTE(a_, bp_, b_) { NN_##BUILTIN_ENDPOINT_##a_, 0, NN_ENTITYID_##bp_##_BUILTIN_##b_ }
    static const struct bestab {
      unsigned besflag;
      unsigned prismtech_besflag;
      unsigned entityid;
    } bestab[] = {
#if 0
      /* SPDP gets special treatment => no need for proxy
         writers/readers */
      TE (DISC_, PARTICIPANT_ANNOUNCER, SPDP, PARTICIPANT_WRITER),
#endif
      TE (DISC_, PARTICIPANT_DETECTOR, SPDP, PARTICIPANT_READER),
      TE (DISC_, PUBLICATION_ANNOUNCER, SEDP, PUBLICATIONS_WRITER),
      TE (DISC_, PUBLICATION_DETECTOR, SEDP, PUBLICATIONS_READER),
      TE (DISC_, SUBSCRIPTION_ANNOUNCER, SEDP, SUBSCRIPTIONS_WRITER),
      TE (DISC_, SUBSCRIPTION_DETECTOR, SEDP, SUBSCRIPTIONS_READER),
      LTE (PARTICIPANT_MESSAGE_DATA_WRITER, P2P, PARTICIPANT_MESSAGE_WRITER),
      LTE (PARTICIPANT_MESSAGE_DATA_READER, P2P, PARTICIPANT_MESSAGE_READER),
      TE (DISC_, TOPIC_ANNOUNCER, SEDP, TOPIC_WRITER),
      TE (DISC_, TOPIC_DETECTOR, SEDP, TOPIC_READER)
    };
#undef PT_TE
#undef TE
#undef LTE
    ddsi_plist_t plist_rd, plist_wr;
    int i;
    /* Note: no entity name or group GUID supplied, but that shouldn't
       matter, as these are internal to DDSI and don't use group
       coherency */
    ddsi_plist_init_empty (&plist_wr);
    ddsi_plist_init_empty (&plist_rd);
    ddsi_xqos_copy (&plist_wr.qos, &gv->builtin_endpoint_xqos_wr);
    ddsi_xqos_copy (&plist_rd.qos, &gv->builtin_endpoint_xqos_rd);
    for (i = 0; i < (int) (sizeof (bestab) / sizeof (*bestab)); i++)
>>>>>>> b84eee5a
    {
      /* initialize the security attributes associated with the proxy participant */
      q_omg_security_init_remote_participant(proxypp);

      /* check if the proxy participant has a match with a local participant */
      if (proxy_participant_check_security_info(gv, proxypp))
      {
        /* Proxy participant must be in the hash tables for new_proxy_{writer,reader} to work */
        entidx_insert_proxy_participant_guid (gv->entity_index, proxypp);
        /* Create builtin endpoints, of which a few are used in the handshake. */
        add_proxy_builtin_endpoints(gv, ppguid, proxypp, timestamp);
        /* create authentication handshakes for each local secure participant */
        proxy_participant_create_handshakes(gv, proxypp);
      }
      else
      {
        DDS_CWARNING(&gv->logconfig, "Remote secure participant "PGUIDFMT" not allowed\n", PGUID (*ppguid));
        free_proxy_participant(proxypp);
      }
    }
<<<<<<< HEAD
    else
    {
      /* Do not communicate with un-secure participants. */
      DDS_CWARNING(&gv->logconfig, "Don't communicate with secure participant "PGUIDFMT" which does not provide an identity token\n", PGUID (*ppguid));
      free_proxy_participant(proxypp);
    }
  }
  else
  {
    /* Remote is un-secure. Try the discovery anyway. Maybe there's a local secure
     * participant that allowed communication with remote non-secure ones
     */
    entidx_insert_proxy_participant_guid (gv->entity_index, proxypp);
    add_proxy_builtin_endpoints(gv, ppguid, proxypp, timestamp);
    ELOGDISC (proxypp, "Un-secure participant "PGUIDFMT" tries to connect.\n", PGUID (*ppguid));
  }
#else
  /* Proxy participant must be in the hash tables for new_proxy_{writer,reader} to work */
  entidx_insert_proxy_participant_guid (gv->entity_index, proxypp);
  add_proxy_builtin_endpoints(gv, ppguid, proxypp, timestamp);
#endif
=======
    ddsi_plist_fini (&plist_wr);
    ddsi_plist_fini (&plist_rd);
  }

  /* write DCPSParticipant topic before the lease can expire */
  builtintopic_write (gv->builtin_topic_interface, &proxypp->e, timestamp, true);

  /* Register lease for auto liveliness, but be careful not to accidentally re-register
     DDSI2's lease, as we may have become dependent on DDSI2 any time after
     entidx_insert_proxy_participant_guid even if privileged_pp_guid was NULL originally */
  ddsrt_mutex_lock (&proxypp->e.lock);
  if (proxypp->owns_lease)
    lease_register (ddsrt_atomic_ldvoidp (&proxypp->minl_auto));
  ddsrt_mutex_unlock (&proxypp->e.lock);
>>>>>>> b84eee5a
}

int update_proxy_participant_plist_locked (struct proxy_participant *proxypp, seqno_t seq, const struct ddsi_plist *datap, nn_wctime_t timestamp)
{
  if (seq > proxypp->seq)
  {
    proxypp->seq = seq;

    struct ddsi_domaingv * const gv = proxypp->e.gv;
    const uint64_t pmask = PP_ENTITY_NAME;
    const uint64_t qmask = QP_USER_DATA;
    ddsi_plist_t *new_plist = ddsrt_malloc (sizeof (*new_plist));
    ddsi_plist_init_empty (new_plist);
    ddsi_plist_mergein_missing (new_plist, datap, pmask, qmask);
    ddsi_plist_mergein_missing (new_plist, &gv->default_plist_pp, ~(uint64_t)0, ~(uint64_t)0);
    (void) update_qos_locked (&proxypp->e, &proxypp->plist->qos, &new_plist->qos, timestamp);
    ddsi_plist_fini (new_plist);
    ddsrt_free (new_plist);
    proxypp->proxypp_have_spdp = 1;
  }
  return 0;
}

int update_proxy_participant_plist (struct proxy_participant *proxypp, seqno_t seq, const struct ddsi_plist *datap, nn_wctime_t timestamp)
{
  ddsrt_mutex_lock (&proxypp->e.lock);
  update_proxy_participant_plist_locked (proxypp, seq, datap, timestamp);
  ddsrt_mutex_unlock (&proxypp->e.lock);
  return 0;
}

static int ref_proxy_participant (struct proxy_participant *proxypp, struct proxy_endpoint_common *c)
{
  ddsrt_mutex_lock (&proxypp->e.lock);
  if (proxypp->deleting)
  {
    ddsrt_mutex_unlock (&proxypp->e.lock);
    return DDS_RETCODE_PRECONDITION_NOT_MET;
  }
  c->proxypp = proxypp;
  proxypp->refc++;

  c->next_ep = proxypp->endpoints;
  c->prev_ep = NULL;
  if (c->next_ep)
  {
    c->next_ep->prev_ep = c;
  }
  proxypp->endpoints = c;
  ddsrt_mutex_unlock (&proxypp->e.lock);

  return DDS_RETCODE_OK;
}

static void unref_proxy_participant (struct proxy_participant *proxypp, struct proxy_endpoint_common *c)
{
  uint32_t refc;
  const nn_wctime_t tnow = now();

  ddsrt_mutex_lock (&proxypp->e.lock);
  refc = --proxypp->refc;

  if (c != NULL)
  {
    if (c->next_ep)
      c->next_ep->prev_ep = c->prev_ep;
    if (c->prev_ep)
      c->prev_ep->next_ep = c->next_ep;
    else
      proxypp->endpoints = c->next_ep;
  }

  if (refc == 0)
  {
    assert (proxypp->endpoints == NULL);
    if (proxypp->owns_lease)
    {
      struct lease * minl_auto = ddsrt_atomic_ldvoidp (&proxypp->minl_auto);
      ddsrt_fibheap_delete (&lease_fhdef_pp, &proxypp->leaseheap_auto, proxypp->lease);
      assert (ddsrt_fibheap_min (&lease_fhdef_pp, &proxypp->leaseheap_auto) == NULL);
      assert (ddsrt_fibheap_min (&lease_fhdef_pp, &proxypp->leaseheap_man) == NULL);
      assert (ddsrt_atomic_ldvoidp (&proxypp->minl_man) == NULL);
      assert (!compare_guid (&minl_auto->entity->guid, &proxypp->e.guid));
      lease_unregister (minl_auto);
      lease_free (minl_auto);
      lease_free (proxypp->lease);
    }
    ddsrt_mutex_unlock (&proxypp->e.lock);
    ELOGDISC (proxypp, "unref_proxy_participant("PGUIDFMT"): refc=0, freeing\n", PGUID (proxypp->e.guid));

#ifdef DDSI_INCLUDE_SECURITY
    q_omg_security_deregister_remote_participant(proxypp);
#endif
    unref_addrset (proxypp->as_default);
    unref_addrset (proxypp->as_meta);
    ddsi_plist_fini (proxypp->plist);
    ddsrt_free (proxypp->plist);
    entity_common_fini (&proxypp->e);
    remove_deleted_participant_guid (proxypp->e.gv->deleted_participants, &proxypp->e.guid, DPG_LOCAL | DPG_REMOTE);
    ddsrt_free (proxypp);
  }
  else if (proxypp->endpoints == NULL && proxypp->implicitly_created)
  {
    assert (refc == 1);
    ddsrt_mutex_unlock (&proxypp->e.lock);
    ELOGDISC (proxypp, "unref_proxy_participant("PGUIDFMT"): refc=%u, no endpoints, implicitly created, deleting\n",
              PGUID (proxypp->e.guid), (unsigned) refc);
    delete_proxy_participant_by_guid(proxypp->e.gv, &proxypp->e.guid, tnow, 1);
    /* Deletion is still (and has to be) asynchronous. A parallel endpoint creation may or may not
       succeed, and if it succeeds it will be deleted along with the proxy participant. So "your
       mileage may vary". Also, the proxy participant may be blacklisted for a little ... */
  }
  else
  {
    ddsrt_mutex_unlock (&proxypp->e.lock);
    ELOGDISC (proxypp, "unref_proxy_participant("PGUIDFMT"): refc=%u\n", PGUID (proxypp->e.guid), (unsigned) refc);
  }
}

static void gc_delete_proxy_participant (struct gcreq *gcreq)
{
  struct proxy_participant *proxypp = gcreq->arg;
  ELOGDISC (proxypp, "gc_delete_proxy_participant(%p, "PGUIDFMT")\n", (void *) gcreq, PGUID (proxypp->e.guid));
  gcreq_free (gcreq);
  unref_proxy_participant (proxypp, NULL);
}

static struct entity_common *entity_common_from_proxy_endpoint_common (const struct proxy_endpoint_common *c)
{
  assert (offsetof (struct proxy_writer, e) == 0);
  assert (offsetof (struct proxy_reader, e) == offsetof (struct proxy_writer, e));
  assert (offsetof (struct proxy_reader, c) == offsetof (struct proxy_writer, c));
  assert (c != NULL);
  return (struct entity_common *) ((char *) c - offsetof (struct proxy_writer, c));
}

static void delete_or_detach_dependent_pp (struct proxy_participant *p, struct proxy_participant *proxypp, nn_wctime_t timestamp, int isimplicit)
{
  ddsrt_mutex_lock (&p->e.lock);
  if (memcmp (&p->privileged_pp_guid, &proxypp->e.guid, sizeof (proxypp->e.guid)) != 0)
  {
    /* p not dependent on proxypp */
    ddsrt_mutex_unlock (&p->e.lock);
    return;
  }
  else if (!(vendor_is_cloud(p->vendor) && p->implicitly_created))
  {
    /* DDSI2 minimal participant mode -- but really, anything not discovered via Cloud gets deleted */
    ddsrt_mutex_unlock (&p->e.lock);
    (void) delete_proxy_participant_by_guid (p->e.gv, &p->e.guid, timestamp, isimplicit);
  }
  else
  {
    nn_etime_t texp = add_duration_to_etime (now_et(), p->e.gv->config.ds_grace_period);
    /* Clear dependency (but don't touch entity id, which must be 0x1c1) and set the lease ticking */
    ELOGDISC (p, PGUIDFMT" detach-from-DS "PGUIDFMT"\n", PGUID(p->e.guid), PGUID(proxypp->e.guid));
    memset (&p->privileged_pp_guid.prefix, 0, sizeof (p->privileged_pp_guid.prefix));
    lease_set_expiry (p->lease, texp);
    /* FIXME: replace in p->leaseheap_auto and get new minl_auto */
    ddsrt_mutex_unlock (&p->e.lock);
  }
}

static void delete_ppt (struct proxy_participant *proxypp, nn_wctime_t timestamp, int isimplicit)
{
  ddsi_entityid_t *eps;
  ddsi_guid_t ep_guid;
  uint32_t ep_count = 0;

  /* if any proxy participants depend on this participant, delete them */
  ELOGDISC (proxypp, "delete_ppt("PGUIDFMT") - deleting dependent proxy participants\n", PGUID (proxypp->e.guid));
  {
    struct entidx_enum_proxy_participant est;
    struct proxy_participant *p;
    entidx_enum_proxy_participant_init (&est, proxypp->e.gv->entity_index);
    while ((p = entidx_enum_proxy_participant_next (&est)) != NULL)
      delete_or_detach_dependent_pp(p, proxypp, timestamp, isimplicit);
    entidx_enum_proxy_participant_fini (&est);
  }

  ddsrt_mutex_lock (&proxypp->e.lock);
  proxypp->deleting = 1;
  if (isimplicit)
    proxypp->lease_expired = 1;

  /* Get snapshot of endpoints list so that we can release proxypp->e.lock
     Pwrs/prds may be deleted during the iteration over the entities,
     but resolving the guid will fail for these entities and the our
     call to delete_proxy_writer/reader returns. */
  {
    eps = ddsrt_malloc (proxypp->refc * sizeof(ddsi_entityid_t));
    struct proxy_endpoint_common *cep = proxypp->endpoints;
    while (cep)
    {
      const struct entity_common *entc = entity_common_from_proxy_endpoint_common (cep);
      eps[ep_count++] = entc->guid.entityid;
      cep = cep->next_ep;
    }
  }
  ddsrt_mutex_unlock (&proxypp->e.lock);

  ELOGDISC (proxypp, "delete_ppt("PGUIDFMT") - deleting endpoints\n", PGUID (proxypp->e.guid));
  ep_guid.prefix = proxypp->e.guid.prefix;
  for (uint32_t n = 0; n < ep_count; n++)
  {
    ep_guid.entityid = eps[n];
    if (is_writer_entityid (ep_guid.entityid))
      delete_proxy_writer (proxypp->e.gv, &ep_guid, timestamp, isimplicit);
    else
      delete_proxy_reader (proxypp->e.gv, &ep_guid, timestamp, isimplicit);
  }
  ddsrt_free (eps);
  gcreq_proxy_participant (proxypp);
}

#ifdef DDSI_INCLUDE_SECURITY

struct setab {
  enum entity_kind kind;
  uint32_t id;
};


static void downgrade_to_nonsecure(struct proxy_participant *proxypp)
{
  const nn_wctime_t tnow = now();
  struct ddsi_guid guid;
  static const struct setab setab[] = {
      {EK_PROXY_WRITER, NN_ENTITYID_SEDP_BUILTIN_PUBLICATIONS_SECURE_WRITER},
      {EK_PROXY_READER, NN_ENTITYID_SEDP_BUILTIN_PUBLICATIONS_SECURE_READER},
      {EK_PROXY_WRITER, NN_ENTITYID_SEDP_BUILTIN_SUBSCRIPTIONS_SECURE_WRITER},
      {EK_PROXY_READER, NN_ENTITYID_SEDP_BUILTIN_SUBSCRIPTIONS_SECURE_READER},
      {EK_PROXY_WRITER, NN_ENTITYID_P2P_BUILTIN_PARTICIPANT_STATELESS_MESSAGE_WRITER},
      {EK_PROXY_READER, NN_ENTITYID_P2P_BUILTIN_PARTICIPANT_STATELESS_MESSAGE_READER},
      {EK_PROXY_WRITER, NN_ENTITYID_P2P_BUILTIN_PARTICIPANT_MESSAGE_SECURE_WRITER},
      {EK_PROXY_READER, NN_ENTITYID_P2P_BUILTIN_PARTICIPANT_MESSAGE_SECURE_READER},
      {EK_PROXY_WRITER, NN_ENTITYID_P2P_BUILTIN_PARTICIPANT_VOLATILE_SECURE_WRITER},
      {EK_PROXY_READER, NN_ENTITYID_P2P_BUILTIN_PARTICIPANT_VOLATILE_SECURE_READER},
      {EK_PROXY_WRITER, NN_ENTITYID_SPDP_RELIABLE_BUILTIN_PARTICIPANT_SECURE_WRITER},
      {EK_PROXY_READER, NN_ENTITYID_SPDP_RELIABLE_BUILTIN_PARTICIPANT_SECURE_READER}
  };
  int i;

  DDS_CWARNING (&proxypp->e.gv->logconfig, "downgrade participant "PGUIDFMT" to non-secure\n", PGUID (proxypp->e.guid));

  guid.prefix = proxypp->e.guid.prefix;
  /* Remove security related endpoints. */
  for (i = 0; i < (int)(sizeof(setab)/sizeof(*setab)); i++)
  {
    guid.entityid.u = setab[i].id;
    switch (setab[i].kind)
    {
    case EK_PROXY_READER:
      (void)delete_proxy_reader (proxypp->e.gv, &guid, tnow, 0);
      break;
    case EK_PROXY_WRITER:
      (void)delete_proxy_writer (proxypp->e.gv, &guid, tnow, 0);
      break;
    default:
      assert(0);
    }
  }

  /* Cleanup all kinds of related security information. */
  q_omg_security_deregister_remote_participant(proxypp);
  proxypp->bes &= BES_MASK_NON_SECURITY;
}
#endif


typedef struct proxy_purge_data {
  struct proxy_participant *proxypp;
  const nn_locator_t *loc;
  nn_wctime_t timestamp;
} *proxy_purge_data_t;

static void purge_helper (const nn_locator_t *n, void * varg)
{
  proxy_purge_data_t data = (proxy_purge_data_t) varg;
  if (compare_locators (n, data->loc) == 0)
    delete_proxy_participant_by_guid (data->proxypp->e.gv, &data->proxypp->e.guid, data->timestamp, 1);
}

void purge_proxy_participants (struct ddsi_domaingv *gv, const nn_locator_t *loc, bool delete_from_as_disc)
{
  /* FIXME: check whether addr:port can't be reused for a new connection by the time we get here. */
  /* NOTE: This function exists for the sole purpose of cleaning up after closing a TCP connection in ddsi_tcp_close_conn and the state of the calling thread could be anything at this point. Because of that we do the unspeakable and toggle the thread state conditionally. We can't afford to have it in "asleep", as that causes a race with the garbage collector. */
  struct thread_state1 * const ts1 = lookup_thread_state ();
  struct entidx_enum_proxy_participant est;
  struct proxy_purge_data data;

  thread_state_awake_fixed_domain (ts1);
  data.loc = loc;
  data.timestamp = now();
  entidx_enum_proxy_participant_init (&est, gv->entity_index);
  while ((data.proxypp = entidx_enum_proxy_participant_next (&est)) != NULL)
    addrset_forall (data.proxypp->as_meta, purge_helper, &data);
  entidx_enum_proxy_participant_fini (&est);

  /* Shouldn't try to keep pinging clients once they're gone */
  if (delete_from_as_disc)
    remove_from_addrset (gv, gv->as_disc, loc);

  thread_state_asleep (ts1);
}

int delete_proxy_participant_by_guid (struct ddsi_domaingv *gv, const struct ddsi_guid *guid, nn_wctime_t timestamp, int isimplicit)
{
  struct proxy_participant *ppt;

  GVLOGDISC ("delete_proxy_participant_by_guid("PGUIDFMT") ", PGUID (*guid));
  ddsrt_mutex_lock (&gv->lock);
  ppt = entidx_lookup_proxy_participant_guid (gv->entity_index, guid);
  if (ppt == NULL)
  {
    ddsrt_mutex_unlock (&gv->lock);
    GVLOGDISC ("- unknown\n");
    return DDS_RETCODE_BAD_PARAMETER;
  }
  GVLOGDISC ("- deleting\n");
  builtintopic_write (gv->builtin_topic_interface, &ppt->e, timestamp, false);
  remember_deleted_participant_guid (gv->deleted_participants, &ppt->e.guid);
  entidx_remove_proxy_participant_guid (gv->entity_index, ppt);
  ddsrt_mutex_unlock (&gv->lock);
  delete_ppt (ppt, timestamp, isimplicit);

  return 0;
}

uint64_t get_entity_instance_id (const struct ddsi_domaingv *gv, const struct ddsi_guid *guid)
{
  struct thread_state1 *ts1 = lookup_thread_state ();
  struct entity_common *e;
  uint64_t iid = 0;
  thread_state_awake (ts1, gv);
  if ((e = entidx_lookup_guid_untyped (gv->entity_index, guid)) != NULL)
    iid = e->iid;
  thread_state_asleep (ts1);
  return iid;
}

/* PROXY-ENDPOINT --------------------------------------------------- */

static int proxy_endpoint_common_init (struct entity_common *e, struct proxy_endpoint_common *c, enum entity_kind kind, const struct ddsi_guid *guid, nn_wctime_t tcreate, seqno_t seq, struct proxy_participant *proxypp, struct addrset *as, const ddsi_plist_t *plist)
{
  const char *name;
  int ret;

  if (is_builtin_entityid (guid->entityid, proxypp->vendor))
    assert ((plist->qos.present & (QP_TOPIC_NAME | QP_TYPE_NAME)) == 0);
  else
    assert ((plist->qos.present & (QP_TOPIC_NAME | QP_TYPE_NAME)) == (QP_TOPIC_NAME | QP_TYPE_NAME));

  name = (plist->present & PP_ENTITY_NAME) ? plist->entity_name : "";
  entity_common_init (e, proxypp->e.gv, guid, name, kind, tcreate, proxypp->vendor, false);
  c->xqos = ddsi_xqos_dup (&plist->qos);
  c->as = ref_addrset (as);
  c->vendor = proxypp->vendor;
  c->seq = seq;

  if (plist->present & PP_GROUP_GUID)
    c->group_guid = plist->group_guid;
  else
    memset (&c->group_guid, 0, sizeof (c->group_guid));

#ifdef DDSI_INCLUDE_SECURITY
  c->security_info.security_attributes = 0;
  c->security_info.plugin_security_attributes = 0;
#endif

  if ((ret = ref_proxy_participant (proxypp, c)) != DDS_RETCODE_OK)
  {
    ddsi_xqos_fini (c->xqos);
    ddsrt_free (c->xqos);
    unref_addrset (c->as);
    entity_common_fini (e);
    return ret;
  }

  return DDS_RETCODE_OK;
}

static void proxy_endpoint_common_fini (struct entity_common *e, struct proxy_endpoint_common *c)
{
  unref_proxy_participant (c->proxypp, c);
  ddsi_xqos_fini (c->xqos);
  ddsrt_free (c->xqos);
  unref_addrset (c->as);
  entity_common_fini (e);
}

/* PROXY-WRITER ----------------------------------------------------- */

<<<<<<< HEAD
static enum nn_reorder_mode
get_proxy_writer_reorder_mode(const ddsi_entityid_t pwr_entityid, int isreliable)
{
  if (isreliable)
  {
    return NN_REORDER_MODE_NORMAL;
  }
  if (pwr_entityid.u == NN_ENTITYID_P2P_BUILTIN_PARTICIPANT_STATELESS_MESSAGE_WRITER)
  {
    return NN_REORDER_MODE_ALWAYS_DELIVER;
  }
  return NN_REORDER_MODE_MONOTONICALLY_INCREASING;
}

int new_proxy_writer (struct q_globals *gv, const struct ddsi_guid *ppguid, const struct ddsi_guid *guid, struct addrset *as, const nn_plist_t *plist, struct nn_dqueue *dqueue, struct xeventq *evq, nn_wctime_t timestamp, seqno_t seq)
=======
int new_proxy_writer (struct ddsi_domaingv *gv, const struct ddsi_guid *ppguid, const struct ddsi_guid *guid, struct addrset *as, const ddsi_plist_t *plist, struct nn_dqueue *dqueue, struct xeventq *evq, nn_wctime_t timestamp, seqno_t seq)
>>>>>>> b84eee5a
{
  struct proxy_participant *proxypp;
  struct proxy_writer *pwr;
  int isreliable;
  nn_mtime_t tnow = now_mt ();
  enum nn_reorder_mode reorder_mode;
  int ret;

  assert (is_writer_entityid (guid->entityid));
  assert (entidx_lookup_proxy_writer_guid (gv->entity_index, guid) == NULL);

  if ((proxypp = entidx_lookup_proxy_participant_guid (gv->entity_index, ppguid)) == NULL)
  {
    GVWARNING ("new_proxy_writer("PGUIDFMT"): proxy participant unknown\n", PGUID (*guid));
    return DDS_RETCODE_BAD_PARAMETER;
  }

  pwr = ddsrt_malloc (sizeof (*pwr));
  if ((ret = proxy_endpoint_common_init (&pwr->e, &pwr->c, EK_PROXY_WRITER, guid, timestamp, seq, proxypp, as, plist)) != DDS_RETCODE_OK)
  {
    ddsrt_free (pwr);
    return ret;
  }

  ddsrt_avl_init (&pwr_readers_treedef, &pwr->readers);
  pwr->n_reliable_readers = 0;
  pwr->n_readers_out_of_sync = 0;
  pwr->last_seq = 0;
  pwr->last_fragnum = ~0u;
  pwr->nackfragcount = 0;
  pwr->last_fragnum_reset = 0;
  pwr->alive = 1;
  pwr->alive_vclock = 0;
  pwr->filtered = 0;
  ddsrt_atomic_st32 (&pwr->next_deliv_seq_lowword, 1);
  if (is_builtin_entityid (pwr->e.guid.entityid, pwr->c.vendor)) {
    /* The DDSI built-in proxy writers always deliver
       asynchronously */
    pwr->deliver_synchronously = 0;
  } else if (pwr->c.xqos->latency_budget.duration <= gv->config.synchronous_delivery_latency_bound &&
             pwr->c.xqos->transport_priority.value >= gv->config.synchronous_delivery_priority_threshold) {
    /* Regular proxy-writers with a sufficiently low latency_budget
       and a sufficiently high transport_priority deliver
       synchronously */
    pwr->deliver_synchronously = 1;
  } else {
    pwr->deliver_synchronously = 0;
  }
  /* Pretend we have seen a heartbeat if the proxy writer is a best-effort one */
  isreliable = (pwr->c.xqos->reliability.kind != DDS_RELIABILITY_BEST_EFFORT);
  pwr->have_seen_heartbeat = !isreliable;
  pwr->local_matching_inprogress = 1;
#ifdef DDSI_INCLUDE_SSM
  pwr->supports_ssm = (addrset_contains_ssm (gv, as) && gv->config.allowMulticast & AMC_SSM) ? 1 : 0;
#endif

  assert (pwr->c.xqos->present & QP_LIVELINESS);
  if (pwr->c.xqos->liveliness.lease_duration != T_NEVER)
  {
    nn_etime_t texpire = add_duration_to_etime (now_et (), pwr->c.xqos->liveliness.lease_duration);
    pwr->lease = lease_new (texpire, pwr->c.xqos->liveliness.lease_duration, &pwr->e);
    if (pwr->c.xqos->liveliness.kind != DDS_LIVELINESS_MANUAL_BY_TOPIC)
    {
      ddsrt_mutex_lock (&proxypp->e.lock);
      proxy_participant_add_pwr_lease_locked (proxypp, pwr);
      ddsrt_mutex_unlock (&proxypp->e.lock);
    }
    else
    {
      lease_register (pwr->lease);
    }
  }
  else
  {
    pwr->lease = NULL;
  }

  if (isreliable)
  {
    pwr->defrag = nn_defrag_new (&gv->logconfig, NN_DEFRAG_DROP_LATEST, gv->config.defrag_reliable_maxsamples);
  }
  else
  {
    pwr->defrag = nn_defrag_new (&gv->logconfig, NN_DEFRAG_DROP_OLDEST, gv->config.defrag_unreliable_maxsamples);
  }
  reorder_mode = get_proxy_writer_reorder_mode(pwr->e.guid.entityid, isreliable);
  pwr->reorder = nn_reorder_new (&gv->logconfig, reorder_mode, gv->config.primary_reorder_maxsamples, gv->config.late_ack_mode);

  if (pwr->e.guid.entityid.u == NN_ENTITYID_P2P_BUILTIN_PARTICIPANT_VOLATILE_SECURE_WRITER)
  {
    /* for the builtin_volatile_secure proxy writer which uses a content filter set the next expected
     * sequence number of the reorder administration to the maximum sequence number to ensure that effectively
     * the reorder administration of the builtin_volatile_secure proxy writer is not used and because the corresponding
     * reader is always considered out of sync the reorder administration of the corresponding reader will be used
     * instead.
     */
    nn_reorder_set_next_seq(pwr->reorder, MAX_SEQ_NUMBER);
    pwr->filtered = 1;
  }

  pwr->dqueue = dqueue;
  pwr->evq = evq;
  pwr->ddsi2direct_cb = 0;
  pwr->ddsi2direct_cbarg = 0;
<<<<<<< HEAD

  set_proxy_writer_security_info(pwr, plist);

=======
>>>>>>> b84eee5a
  local_reader_ary_init (&pwr->rdary);

  /* locking the entity prevents matching while the built-in topic hasn't been published yet */
  ddsrt_mutex_lock (&pwr->e.lock);
  entidx_insert_proxy_writer_guid (gv->entity_index, pwr);
  builtintopic_write (gv->builtin_topic_interface, &pwr->e, timestamp, true);
  ddsrt_mutex_unlock (&pwr->e.lock);

  match_proxy_writer_with_readers (pwr, tnow);

  ddsrt_mutex_lock (&pwr->e.lock);
  pwr->local_matching_inprogress = 0;
  ddsrt_mutex_unlock (&pwr->e.lock);

  return 0;
}

void update_proxy_writer (struct proxy_writer *pwr, seqno_t seq, struct addrset *as, const struct dds_qos *xqos, nn_wctime_t timestamp)
{
  struct reader * rd;
  struct pwr_rd_match * m;
  ddsrt_avl_iter_t iter;

  /* Update proxy writer endpoints (from SEDP alive) */

  ddsrt_mutex_lock (&pwr->e.lock);
  if (seq > pwr->c.seq)
  {
    pwr->c.seq = seq;
    if (! addrset_eq_onesidederr (pwr->c.as, as))
    {
#ifdef DDSI_INCLUDE_SSM
      pwr->supports_ssm = (addrset_contains_ssm (pwr->e.gv, as) && pwr->e.gv->config.allowMulticast & AMC_SSM) ? 1 : 0;
#endif
      unref_addrset (pwr->c.as);
      ref_addrset (as);
      pwr->c.as = as;
      m = ddsrt_avl_iter_first (&pwr_readers_treedef, &pwr->readers, &iter);
      while (m)
      {
        rd = entidx_lookup_reader_guid (pwr->e.gv->entity_index, &m->rd_guid);
        if (rd)
        {
          qxev_pwr_entityid (pwr, &rd->e.guid);
        }
        m = ddsrt_avl_iter_next (&iter);
      }
    }

    (void) update_qos_locked (&pwr->e, pwr->c.xqos, xqos, timestamp);
  }
  ddsrt_mutex_unlock (&pwr->e.lock);
}

void update_proxy_reader (struct proxy_reader *prd, seqno_t seq, struct addrset *as, const struct dds_qos *xqos, nn_wctime_t timestamp)
{
  struct prd_wr_match * m;
  ddsi_guid_t wrguid;

  memset (&wrguid, 0, sizeof (wrguid));

  ddsrt_mutex_lock (&prd->e.lock);
  if (seq > prd->c.seq)
  {
    prd->c.seq = seq;
    if (! addrset_eq_onesidederr (prd->c.as, as))
    {
      /* Update proxy reader endpoints (from SEDP alive) */

      unref_addrset (prd->c.as);
      ref_addrset (as);
      prd->c.as = as;

      /* Rebuild writer endpoints */

      while ((m = ddsrt_avl_lookup_succ_eq (&prd_writers_treedef, &prd->writers, &wrguid)) != NULL)
      {
        struct prd_wr_match *next;
        ddsi_guid_t guid_next;
        struct writer * wr;

        wrguid = m->wr_guid;
        next = ddsrt_avl_find_succ (&prd_writers_treedef, &prd->writers, m);
        if (next)
        {
          guid_next = next->wr_guid;
        }
        else
        {
          memset (&guid_next, 0xff, sizeof (guid_next));
          guid_next.entityid.u = (guid_next.entityid.u & ~(unsigned)0xff) | NN_ENTITYID_KIND_WRITER_NO_KEY;
        }

        ddsrt_mutex_unlock (&prd->e.lock);
        wr = entidx_lookup_writer_guid (prd->e.gv->entity_index, &wrguid);
        if (wr)
        {
          ddsrt_mutex_lock (&wr->e.lock);
          rebuild_writer_addrset (wr);
          ddsrt_mutex_unlock (&wr->e.lock);
          qxev_prd_entityid (prd, &wr->e.guid);
        }
        wrguid = guid_next;
        ddsrt_mutex_lock (&prd->e.lock);
      }
    }

    (void) update_qos_locked (&prd->e, prd->c.xqos, xqos, timestamp);
  }
  ddsrt_mutex_unlock (&prd->e.lock);
}

static void gc_delete_proxy_writer (struct gcreq *gcreq)
{
  struct proxy_writer *pwr = gcreq->arg;
  ELOGDISC (pwr, "gc_delete_proxy_writer(%p, "PGUIDFMT")\n", (void *) gcreq, PGUID (pwr->e.guid));
  gcreq_free (gcreq);
  while (!ddsrt_avl_is_empty (&pwr->readers))
  {
    struct pwr_rd_match *m = ddsrt_avl_root_non_empty (&pwr_readers_treedef, &pwr->readers);
    ddsrt_avl_delete (&pwr_readers_treedef, &pwr->readers, m);
    reader_drop_connection (&m->rd_guid, pwr);
    update_reader_init_acknack_count (&pwr->e.gv->logconfig, pwr->e.gv->entity_index, &m->rd_guid, m->count);
    free_pwr_rd_match (m);
  }
  local_reader_ary_fini (&pwr->rdary);
  if (pwr->c.xqos->liveliness.lease_duration != T_NEVER)
    lease_free (pwr->lease);
  proxy_endpoint_common_fini (&pwr->e, &pwr->c);
  nn_defrag_free (pwr->defrag);
  nn_reorder_free (pwr->reorder);
  ddsrt_free (pwr);
}

/* First stage in deleting the proxy writer. In this function the pwr and its member pointers
   will remain valid. The real cleaning-up is done async in gc_delete_proxy_writer. */
int delete_proxy_writer (struct ddsi_domaingv *gv, const struct ddsi_guid *guid, nn_wctime_t timestamp, int isimplicit)
{
  struct proxy_writer *pwr;
  DDSRT_UNUSED_ARG (isimplicit);
  GVLOGDISC ("delete_proxy_writer ("PGUIDFMT") ", PGUID (*guid));

  ddsrt_mutex_lock (&gv->lock);
  if ((pwr = entidx_lookup_proxy_writer_guid (gv->entity_index, guid)) == NULL)
  {
    ddsrt_mutex_unlock (&gv->lock);
    GVLOGDISC ("- unknown\n");
    return DDS_RETCODE_BAD_PARAMETER;
  }

  /* Set "deleting" flag in particular for Lite, to signal to the receive path it can't
     trust rdary[] anymore, which is because removing the proxy writer from the hash
     table will prevent the readers from looking up the proxy writer, and consequently
     from removing themselves from the proxy writer's rdary[]. */
  local_reader_ary_setinvalid (&pwr->rdary);
  GVLOGDISC ("- deleting\n");
  builtintopic_write (gv->builtin_topic_interface, &pwr->e, timestamp, false);
  entidx_remove_proxy_writer_guid (gv->entity_index, pwr);
  ddsrt_mutex_unlock (&gv->lock);
  if (pwr->c.xqos->liveliness.lease_duration != T_NEVER &&
      pwr->c.xqos->liveliness.kind == DDS_LIVELINESS_MANUAL_BY_TOPIC)
    lease_unregister (pwr->lease);
  if (proxy_writer_set_notalive (pwr, false) != DDS_RETCODE_OK)
    GVLOGDISC ("proxy_writer_set_notalive failed for "PGUIDFMT"\n", PGUID(*guid));
  gcreq_proxy_writer (pwr);
  return DDS_RETCODE_OK;
}

static void proxy_writer_notify_liveliness_change_may_unlock (struct proxy_writer *pwr)
{
  struct alive_state alive_state;
  proxy_writer_get_alive_state_locked (pwr, &alive_state);

  struct ddsi_guid rdguid;
  struct pwr_rd_match *m;
  memset (&rdguid, 0, sizeof (rdguid));
  while (pwr->alive_vclock == alive_state.vclock &&
         (m = ddsrt_avl_lookup_succ (&pwr_readers_treedef, &pwr->readers, &rdguid)) != NULL)
  {
    rdguid = m->rd_guid;
    ddsrt_mutex_unlock (&pwr->e.lock);
    /* unlocking pwr means alive state may have changed already; we break out of the loop once we
       detect this but there for the reader in the current iteration, anything is possible */
    reader_update_notify_pwr_alive_state_guid (&rdguid, pwr, &alive_state);
    ddsrt_mutex_lock (&pwr->e.lock);
  }
}

void proxy_writer_set_alive_may_unlock (struct proxy_writer *pwr, bool notify)
{
  /* Caller has pwr->e.lock, so we can safely read pwr->alive.  Updating pwr->alive requires
     also taking pwr->c.proxypp->e.lock because pwr->alive <=> (pwr->lease in proxypp's lease
     heap). */
  assert (!pwr->alive);

  /* check that proxy writer still exists (when deleting it is removed from guid hash) */
  if (entidx_lookup_proxy_writer_guid (pwr->e.gv->entity_index, &pwr->e.guid) == NULL)
  {
    ELOGDISC (pwr, "proxy_writer_set_alive_may_unlock("PGUIDFMT") - not in entity index, pwr deleting\n", PGUID (pwr->e.guid));
    return;
  }

  ddsrt_mutex_lock (&pwr->c.proxypp->e.lock);
  pwr->alive = true;
  pwr->alive_vclock++;
  if (pwr->c.xqos->liveliness.lease_duration != T_NEVER)
  {
    if (pwr->c.xqos->liveliness.kind != DDS_LIVELINESS_MANUAL_BY_TOPIC)
      proxy_participant_add_pwr_lease_locked (pwr->c.proxypp, pwr);
    else
      lease_set_expiry (pwr->lease, add_duration_to_etime (now_et (), pwr->lease->tdur));
  }
  ddsrt_mutex_unlock (&pwr->c.proxypp->e.lock);

  if (notify)
    proxy_writer_notify_liveliness_change_may_unlock (pwr);
}

int proxy_writer_set_notalive (struct proxy_writer *pwr, bool notify)
{
  /* Caller should not have taken pwr->e.lock and pwr->c.proxypp->e.lock;
   * this function takes both locks to update pwr->alive value */
  ddsrt_mutex_lock (&pwr->e.lock);
  if (!pwr->alive)
  {
    ddsrt_mutex_unlock (&pwr->e.lock);
    return DDS_RETCODE_PRECONDITION_NOT_MET;
  }

  ddsrt_mutex_lock (&pwr->c.proxypp->e.lock);
  pwr->alive = false;
  pwr->alive_vclock++;
  if (pwr->c.xqos->liveliness.lease_duration != T_NEVER && pwr->c.xqos->liveliness.kind != DDS_LIVELINESS_MANUAL_BY_TOPIC)
    proxy_participant_remove_pwr_lease_locked (pwr->c.proxypp, pwr);
  ddsrt_mutex_unlock (&pwr->c.proxypp->e.lock);

  if (notify)
    proxy_writer_notify_liveliness_change_may_unlock (pwr);
  ddsrt_mutex_unlock (&pwr->e.lock);
  return DDS_RETCODE_OK;
}

/* PROXY-READER ----------------------------------------------------- */

int new_proxy_reader (struct ddsi_domaingv *gv, const struct ddsi_guid *ppguid, const struct ddsi_guid *guid, struct addrset *as, const ddsi_plist_t *plist, nn_wctime_t timestamp, seqno_t seq
#ifdef DDSI_INCLUDE_SSM
                      , int favours_ssm
#endif
                      )
{
  struct proxy_participant *proxypp;
  struct proxy_reader *prd;
  nn_mtime_t tnow = now_mt ();
  int ret;

  assert (!is_writer_entityid (guid->entityid));
  assert (entidx_lookup_proxy_reader_guid (gv->entity_index, guid) == NULL);

  if ((proxypp = entidx_lookup_proxy_participant_guid (gv->entity_index, ppguid)) == NULL)
  {
    GVWARNING ("new_proxy_reader("PGUIDFMT"): proxy participant unknown\n", PGUID (*guid));
    return DDS_RETCODE_BAD_PARAMETER;
  }

  prd = ddsrt_malloc (sizeof (*prd));
  if ((ret = proxy_endpoint_common_init (&prd->e, &prd->c, EK_PROXY_READER, guid, timestamp, seq, proxypp, as, plist)) != DDS_RETCODE_OK)
  {
    ddsrt_free (prd);
    return ret;
  }

  prd->deleting = 0;
#ifdef DDSI_INCLUDE_SSM
  prd->favours_ssm = (favours_ssm && gv->config.allowMulticast & AMC_SSM) ? 1 : 0;
#endif
  prd->is_fict_trans_reader = 0;

  set_proxy_reader_security_info(prd, plist);

  ddsrt_avl_init (&prd_writers_treedef, &prd->writers);

#ifdef DDSI_INCLUDE_SECURITY
  if (prd->e.guid.entityid.u == NN_ENTITYID_P2P_BUILTIN_PARTICIPANT_VOLATILE_SECURE_READER)
    prd->filter = volatile_secure_data_filter;
  else
    prd->filter = NULL;
#else
  prd->filter = NULL;
#endif

  /* locking the entity prevents matching while the built-in topic hasn't been published yet */
  ddsrt_mutex_lock (&prd->e.lock);
  entidx_insert_proxy_reader_guid (gv->entity_index, prd);
  builtintopic_write (gv->builtin_topic_interface, &prd->e, timestamp, true);
  ddsrt_mutex_unlock (&prd->e.lock);

  match_proxy_reader_with_writers (prd, tnow);
  return DDS_RETCODE_OK;
}

static void proxy_reader_set_delete_and_ack_all_messages (struct proxy_reader *prd)
{
  ddsi_guid_t wrguid;
  struct writer *wr;
  struct prd_wr_match *m;

  memset (&wrguid, 0, sizeof (wrguid));
  ddsrt_mutex_lock (&prd->e.lock);
  prd->deleting = 1;
  while ((m = ddsrt_avl_lookup_succ_eq (&prd_writers_treedef, &prd->writers, &wrguid)) != NULL)
  {
    /* have to be careful walking the tree -- pretty is different, but
       I want to check this before I write a lookup_succ function. */
    struct prd_wr_match *m_a_next;
    ddsi_guid_t wrguid_next;
    wrguid = m->wr_guid;
    if ((m_a_next = ddsrt_avl_find_succ (&prd_writers_treedef, &prd->writers, m)) != NULL)
      wrguid_next = m_a_next->wr_guid;
    else
    {
      memset (&wrguid_next, 0xff, sizeof (wrguid_next));
      wrguid_next.entityid.u = (wrguid_next.entityid.u & ~(unsigned)0xff) | NN_ENTITYID_KIND_WRITER_NO_KEY;
    }

    ddsrt_mutex_unlock (&prd->e.lock);
    if ((wr = entidx_lookup_writer_guid (prd->e.gv->entity_index, &wrguid)) != NULL)
    {
      struct whc_node *deferred_free_list = NULL;
      struct wr_prd_match *m_wr;
      ddsrt_mutex_lock (&wr->e.lock);
      if ((m_wr = ddsrt_avl_lookup (&wr_readers_treedef, &wr->readers, &prd->e.guid)) != NULL)
      {
        struct whc_state whcst;
        m_wr->seq = MAX_SEQ_NUMBER;
        ddsrt_avl_augment_update (&wr_readers_treedef, m_wr);
        (void)remove_acked_messages (wr, &whcst, &deferred_free_list);
        writer_clear_retransmitting (wr);
      }
      ddsrt_mutex_unlock (&wr->e.lock);
      whc_free_deferred_free_list (wr->whc, deferred_free_list);
    }

    wrguid = wrguid_next;
    ddsrt_mutex_lock (&prd->e.lock);
  }
  ddsrt_mutex_unlock (&prd->e.lock);
}

static void gc_delete_proxy_reader (struct gcreq *gcreq)
{
  struct proxy_reader *prd = gcreq->arg;
  ELOGDISC (prd, "gc_delete_proxy_reader(%p, "PGUIDFMT")\n", (void *) gcreq, PGUID (prd->e.guid));
  gcreq_free (gcreq);

  while (!ddsrt_avl_is_empty (&prd->writers))
  {
    struct prd_wr_match *m = ddsrt_avl_root_non_empty (&prd_writers_treedef, &prd->writers);
    ddsrt_avl_delete (&prd_writers_treedef, &prd->writers, m);
    writer_drop_connection (&m->wr_guid, prd);
    free_prd_wr_match (m);
  }

  proxy_endpoint_common_fini (&prd->e, &prd->c);
  ddsrt_free (prd);
}

int delete_proxy_reader (struct ddsi_domaingv *gv, const struct ddsi_guid *guid, nn_wctime_t timestamp, int isimplicit)
{
  struct proxy_reader *prd;
  (void)isimplicit;
  GVLOGDISC ("delete_proxy_reader ("PGUIDFMT") ", PGUID (*guid));
  ddsrt_mutex_lock (&gv->lock);
  if ((prd = entidx_lookup_proxy_reader_guid (gv->entity_index, guid)) == NULL)
  {
    ddsrt_mutex_unlock (&gv->lock);
    GVLOGDISC ("- unknown\n");
    return DDS_RETCODE_BAD_PARAMETER;
  }
  builtintopic_write (gv->builtin_topic_interface, &prd->e, timestamp, false);
  entidx_remove_proxy_reader_guid (gv->entity_index, prd);
  ddsrt_mutex_unlock (&gv->lock);
  GVLOGDISC ("- deleting\n");

  /* If the proxy reader is reliable, pretend it has just acked all
     messages: this allows a throttled writer to once again make
     progress, which in turn is necessary for the garbage collector to
     do its work. */
  proxy_reader_set_delete_and_ack_all_messages (prd);

  gcreq_proxy_reader (prd);
  return 0;
}

/* CONVENIENCE FUNCTIONS FOR SCHEDULING GC WORK --------------------- */

static int gcreq_participant (struct participant *pp)
{
  struct gcreq *gcreq = gcreq_new (pp->e.gv->gcreq_queue, gc_delete_participant);
  gcreq->arg = pp;
  gcreq_enqueue (gcreq);
  return 0;
}

static int gcreq_writer (struct writer *wr)
{
  struct gcreq *gcreq = gcreq_new (wr->e.gv->gcreq_queue, wr->throttling ? gc_delete_writer_throttlewait : gc_delete_writer);
  gcreq->arg = wr;
  gcreq_enqueue (gcreq);
  return 0;
}

static int gcreq_reader (struct reader *rd)
{
  struct gcreq *gcreq = gcreq_new (rd->e.gv->gcreq_queue, gc_delete_reader);
  gcreq->arg = rd;
  gcreq_enqueue (gcreq);
  return 0;
}

static int gcreq_proxy_participant (struct proxy_participant *proxypp)
{
  struct gcreq *gcreq = gcreq_new (proxypp->e.gv->gcreq_queue, gc_delete_proxy_participant);
  gcreq->arg = proxypp;
  gcreq_enqueue (gcreq);
  return 0;
}

static void gc_delete_proxy_writer_dqueue_bubble_cb (struct gcreq *gcreq)
{
  /* delete proxy_writer, phase 3 */
  struct proxy_writer *pwr = gcreq->arg;
  ELOGDISC (pwr, "gc_delete_proxy_writer_dqueue_bubble(%p, "PGUIDFMT")\n", (void *) gcreq, PGUID (pwr->e.guid));
  gcreq_requeue (gcreq, gc_delete_proxy_writer);
}

static void gc_delete_proxy_writer_dqueue (struct gcreq *gcreq)
{
  /* delete proxy_writer, phase 2 */
  struct proxy_writer *pwr = gcreq->arg;
  struct nn_dqueue *dqueue = pwr->dqueue;
  ELOGDISC (pwr, "gc_delete_proxy_writer_dqueue(%p, "PGUIDFMT")\n", (void *) gcreq, PGUID (pwr->e.guid));
  nn_dqueue_enqueue_callback (dqueue, (void (*) (void *)) gc_delete_proxy_writer_dqueue_bubble_cb, gcreq);
}

static int gcreq_proxy_writer (struct proxy_writer *pwr)
{
  struct gcreq *gcreq = gcreq_new (pwr->e.gv->gcreq_queue, gc_delete_proxy_writer_dqueue);
  gcreq->arg = pwr;
  gcreq_enqueue (gcreq);
  return 0;
}

static int gcreq_proxy_reader (struct proxy_reader *prd)
{
  struct gcreq *gcreq = gcreq_new (prd->e.gv->gcreq_queue, gc_delete_proxy_reader);
  gcreq->arg = prd;
  gcreq_enqueue (gcreq);
  return 0;
}<|MERGE_RESOLUTION|>--- conflicted
+++ resolved
@@ -26,17 +26,13 @@
 #include "dds/ddsi/q_time.h"
 #include "dds/ddsi/q_misc.h"
 #include "dds/ddsi/q_log.h"
+#include "dds/ddsi/q_bswap.h"
 #include "dds/ddsrt/avl.h"
 #include "dds/ddsi/ddsi_plist.h"
 #include "dds/ddsi/q_lease.h"
 #include "dds/ddsi/q_qosmatch.h"
 #include "dds/ddsi/ddsi_entity_index.h"
-<<<<<<< HEAD
-#include "dds/ddsi/q_globals.h"
-#include "dds/ddsi/q_bswap.h"
-=======
 #include "dds/ddsi/ddsi_domaingv.h"
->>>>>>> b84eee5a
 #include "dds/ddsi/q_addrset.h"
 #include "dds/ddsi/q_xevent.h" /* qxev_spdp, &c. */
 #include "dds/ddsi/q_ddsi_discovery.h" /* spdp_write, &c. */
@@ -115,7 +111,7 @@
 #ifdef DDSI_INCLUDE_SECURITY
 static const unsigned BES_MASK_NON_SECURITY = 0xf000ffff;
 
-static void handshake_end_cb(struct q_globals const * const gv, struct ddsi_handshake *handshake, const struct ddsi_guid *lpguid, const struct ddsi_guid *ppguid, enum ddsi_handshake_state result);
+static void handshake_end_cb(struct ddsi_domaingv const * const gv, struct ddsi_handshake *handshake, const struct ddsi_guid *lpguid, const struct ddsi_guid *ppguid, enum ddsi_handshake_state result);
 static void downgrade_to_nonsecure(struct proxy_participant *proxypp);
 #endif
 
@@ -543,8 +539,7 @@
   ddsrt_mutex_unlock (&pp->e.lock);
 }
 
-<<<<<<< HEAD
-static void force_as_disc_address(struct q_globals *gv, const ddsi_guid_t *subguid)
+static void force_as_disc_address(struct ddsi_domaingv *gv, const ddsi_guid_t *subguid)
 {
   struct writer *wr = entidx_lookup_writer_guid (gv->entity_index, subguid);
   assert (wr != NULL);
@@ -557,36 +552,48 @@
 }
 
 #ifdef DDSI_INCLUDE_SECURITY
-static void add_security_builtin_endpoints(struct participant *pp, ddsi_guid_t *subguid, const ddsi_guid_t *group_guid, struct q_globals *gv, bool add_writers, bool add_readers)
+static void add_security_builtin_endpoints(struct participant *pp, ddsi_guid_t *subguid, const ddsi_guid_t *group_guid, struct ddsi_domaingv *gv, bool add_writers, bool add_readers)
 {
   if (add_writers)
   {
+    struct whc_writer_info *wrinfo;
+
     subguid->entityid = to_entityid (NN_ENTITYID_SPDP_RELIABLE_BUILTIN_PARTICIPANT_SECURE_WRITER);
-    new_writer_guid (NULL, subguid, group_guid, pp, NULL, &gv->builtin_endpoint_xqos_wr, whc_new(gv, 1, 1, 1), NULL, NULL);
+    wrinfo = whc_make_wrinfo (NULL, &gv->builtin_endpoint_xqos_wr);
+    new_writer_guid (NULL, subguid, group_guid, pp, NULL, &gv->builtin_endpoint_xqos_wr, whc_new(gv, wrinfo), NULL, NULL);
+    whc_free_wrinfo (wrinfo);
     /* But we need the as_disc address set for SPDP, because we need to
        send it to everyone regardless of the existence of readers. */
     force_as_disc_address(gv, subguid);
     pp->bes |= NN_DISC_BUILTIN_ENDPOINT_PARTICIPANT_SECURE_ANNOUNCER;
 
     subguid->entityid = to_entityid (NN_ENTITYID_P2P_BUILTIN_PARTICIPANT_STATELESS_MESSAGE_WRITER);
-    new_writer_guid (NULL, subguid, group_guid, pp, NULL, &gv->builtin_stateless_xqos_wr, whc_new(gv, 0, 1, 1), NULL, NULL);
+    wrinfo = whc_make_wrinfo (NULL, &gv->builtin_stateless_xqos_wr);
+    new_writer_guid (NULL, subguid, group_guid, pp, NULL, &gv->builtin_stateless_xqos_wr, whc_new(gv, wrinfo), NULL, NULL);
+    whc_free_wrinfo (wrinfo);
     pp->bes |= NN_BUILTIN_ENDPOINT_PARTICIPANT_STATELESS_MESSAGE_ANNOUNCER;
 
     subguid->entityid = to_entityid (NN_ENTITYID_P2P_BUILTIN_PARTICIPANT_VOLATILE_SECURE_WRITER);
-    new_writer_guid (NULL, subguid, group_guid, pp, NULL, &gv->builtin_volatile_xqos_wr, whc_new(gv, 0, 0, 0), NULL, NULL);
+    wrinfo = whc_make_wrinfo (NULL, &gv->builtin_volatile_xqos_wr);
+    new_writer_guid (NULL, subguid, group_guid, pp, NULL, &gv->builtin_volatile_xqos_wr, whc_new(gv, wrinfo), NULL, NULL);
+    whc_free_wrinfo (wrinfo);
     pp->bes |= NN_BUILTIN_ENDPOINT_PARTICIPANT_VOLATILE_SECURE_ANNOUNCER;
 
+    wrinfo = whc_make_wrinfo (NULL, &gv->builtin_endpoint_xqos_wr);
+
     subguid->entityid = to_entityid (NN_ENTITYID_P2P_BUILTIN_PARTICIPANT_MESSAGE_SECURE_WRITER);
-    new_writer_guid (NULL, subguid, group_guid, pp, NULL, &gv->builtin_endpoint_xqos_wr, whc_new(gv, 1, 1, 1), NULL, NULL);
+    new_writer_guid (NULL, subguid, group_guid, pp, NULL, &gv->builtin_endpoint_xqos_wr, whc_new(gv, wrinfo), NULL, NULL);
     pp->bes |= NN_BUILTIN_ENDPOINT_PARTICIPANT_MESSAGE_SECURE_ANNOUNCER;
 
     subguid->entityid = to_entityid (NN_ENTITYID_SEDP_BUILTIN_PUBLICATIONS_SECURE_WRITER);
-    new_writer_guid (NULL, subguid, group_guid, pp, NULL, &gv->builtin_endpoint_xqos_wr, whc_new(gv, 1, 1, 1), NULL, NULL);
+    new_writer_guid (NULL, subguid, group_guid, pp, NULL, &gv->builtin_endpoint_xqos_wr, whc_new(gv, wrinfo), NULL, NULL);
     pp->bes |= NN_BUILTIN_ENDPOINT_PUBLICATION_MESSAGE_SECURE_ANNOUNCER;
 
     subguid->entityid = to_entityid (NN_ENTITYID_SEDP_BUILTIN_SUBSCRIPTIONS_SECURE_WRITER);
-    new_writer_guid (NULL, subguid, group_guid, pp, NULL, &gv->builtin_endpoint_xqos_wr, whc_new(gv, 1, 1, 1), NULL, NULL);
+    new_writer_guid (NULL, subguid, group_guid, pp, NULL, &gv->builtin_endpoint_xqos_wr, whc_new(gv, wrinfo), NULL, NULL);
     pp->bes |= NN_BUILTIN_ENDPOINT_SUBSCRIPTION_MESSAGE_SECURE_ANNOUNCER;
+
+    whc_free_wrinfo (wrinfo);
   }
 
   if (add_readers)
@@ -625,7 +632,7 @@
 
 #ifdef DDSI_INCLUDE_SECURITY
 
-static void connect_participant_secure(struct q_globals *gv, struct participant *pp)
+static void connect_participant_secure(struct ddsi_domaingv *gv, struct participant *pp)
 {
   struct proxy_participant *proxypp;
   struct entidx_enum_proxy_participant it;
@@ -649,7 +656,7 @@
 {
   struct proxy_participant *proxypp;
   struct entidx_enum_proxy_participant it;
-  struct q_globals * const gv = pp->e.gv;
+  struct ddsi_domaingv * const gv = pp->e.gv;
 
   if (q_omg_participant_is_secure(pp))
   {
@@ -663,12 +670,6 @@
 }
 #endif
 
-dds_return_t new_participant_guid (const ddsi_guid_t *ppguid, struct q_globals *gv, unsigned flags, const nn_plist_t *plist)
-{
-  struct participant *pp;
-  ddsi_guid_t subguid, group_guid;
-  dds_return_t ret = DDS_RETCODE_OK;
-=======
 static void gc_participant_lease (struct gcreq *gcreq)
 {
   lease_free (gcreq->arg);
@@ -749,7 +750,7 @@
   struct participant *pp;
   ddsi_guid_t subguid, group_guid;
   struct whc_writer_info *wrinfo;
->>>>>>> b84eee5a
+  dds_return_t ret = DDS_RETCODE_OK;
 
   /* no reserved bits may be set */
   assert ((flags & ~(RTPS_PF_NO_BUILTIN_READERS | RTPS_PF_NO_BUILTIN_WRITERS | RTPS_PF_PRIVILEGED_PP | RTPS_PF_IS_DDSI2_PP | RTPS_PF_ONLY_LOCAL)) == 0);
@@ -815,7 +816,7 @@
    * and return if any is found */
   {
     bool ready_to_load_security = false;
-    if (nn_xqos_has_prop(&pp->plist->qos, "dds.sec.", true, false)) {
+    if (ddsi_xqos_has_prop(&pp->plist->qos, "dds.sec.", true, false)) {
       char *req[] = {DDS_SEC_PROP_AUTH_IDENTITY_CA,
                      DDS_SEC_PROP_AUTH_PRIV_KEY,
                      DDS_SEC_PROP_AUTH_IDENTITY_CERT,
@@ -838,7 +839,7 @@
 
       /* check if all required security properties exist in qos */
       for (size_t i = 0; i < sizeof(req) / sizeof(req[0]); i++) {
-        if (!nn_xqos_has_prop(&pp->plist->qos, req[i], false, true)) {
+        if (!ddsi_xqos_has_prop(&pp->plist->qos, req[i], false, true)) {
           GVERROR ("new_participant("
                            PGUIDFMT
                            "): required security property %s missing in Property QoS\n", PGUID(*ppguid), req[i]);
@@ -856,7 +857,7 @@
       GVLOGDISC ("new_participant("
                          PGUIDFMT
                          "): using security settings from configuration\n", PGUID(*ppguid));
-      nn_xqos_mergein_security_config(&pp->plist->qos, &gv->config.omg_security_configuration->cfg);
+      ddsi_xqos_mergein_security_config(&pp->plist->qos, &gv->config.omg_security_configuration->cfg);
       ready_to_load_security = true;
     }
 
@@ -979,7 +980,6 @@
     new_reader_guid (NULL, &subguid, &group_guid, pp, NULL, &gv->builtin_endpoint_xqos_rd, NULL, NULL, NULL);
     pp->bes |= NN_BUILTIN_ENDPOINT_PARTICIPANT_MESSAGE_DATA_READER;
   }
-<<<<<<< HEAD
 
 #ifdef DDSI_INCLUDE_SECURITY
   if (q_omg_participant_is_secure(pp))
@@ -987,10 +987,6 @@
     add_security_builtin_endpoints(pp, &subguid, &group_guid, gv, !(flags & RTPS_PF_NO_BUILTIN_WRITERS), !(flags & RTPS_PF_NO_BUILTIN_READERS));
   }
 #endif
-
-#undef LAST_WR_PARAMS
-=======
->>>>>>> b84eee5a
 
   /* If the participant doesn't have the full set of builtin writers
      it depends on the privileged participant, which must exist, hence
@@ -1060,13 +1056,12 @@
     connect_participant_secure (gv, pp);
   }
 #endif
-
   return ret;
 
 #ifdef DDSI_INCLUDE_SECURITY
 not_allowed:
 new_pp_err_secprop:
-  nn_plist_fini (pp->plist);
+  ddsi_plist_fini (pp->plist);
   ddsrt_free (pp->plist);
   inverse_uint32_set_fini (&pp->avail_entityids.x);
   ddsrt_mutex_destroy (&pp->refc_lock);
@@ -1145,7 +1140,6 @@
     NN_ENTITYID_SEDP_BUILTIN_PUBLICATIONS_READER,
     NN_ENTITYID_SEDP_BUILTIN_SUBSCRIPTIONS_READER,
     NN_ENTITYID_P2P_BUILTIN_PARTICIPANT_MESSAGE_READER,
-<<<<<<< HEAD
     /* Security ones: */
     NN_ENTITYID_SEDP_BUILTIN_PUBLICATIONS_SECURE_WRITER,
     NN_ENTITYID_SEDP_BUILTIN_PUBLICATIONS_SECURE_READER,
@@ -1159,15 +1153,6 @@
     NN_ENTITYID_SPDP_RELIABLE_BUILTIN_PARTICIPANT_SECURE_READER,
     NN_ENTITYID_P2P_BUILTIN_PARTICIPANT_VOLATILE_SECURE_WRITER,
     NN_ENTITYID_P2P_BUILTIN_PARTICIPANT_VOLATILE_SECURE_READER,
-    /* PrismTech ones: */
-    NN_ENTITYID_SEDP_BUILTIN_CM_PARTICIPANT_WRITER,
-    NN_ENTITYID_SEDP_BUILTIN_CM_PARTICIPANT_READER,
-    NN_ENTITYID_SEDP_BUILTIN_CM_PUBLISHER_WRITER,
-    NN_ENTITYID_SEDP_BUILTIN_CM_PUBLISHER_READER,
-    NN_ENTITYID_SEDP_BUILTIN_CM_SUBSCRIBER_WRITER,
-    NN_ENTITYID_SEDP_BUILTIN_CM_SUBSCRIBER_READER
-=======
->>>>>>> b84eee5a
   };
   ddsi_guid_t stguid;
 
@@ -2608,7 +2593,6 @@
       res.u = NN_ENTITYID_UNKNOWN;
       break;
 
-<<<<<<< HEAD
     case NN_ENTITYID_SPDP_RELIABLE_BUILTIN_PARTICIPANT_SECURE_WRITER:
       res.u = NN_ENTITYID_SPDP_RELIABLE_BUILTIN_PARTICIPANT_SECURE_READER;
       break;
@@ -2616,24 +2600,6 @@
       res.u = NN_ENTITYID_SPDP_RELIABLE_BUILTIN_PARTICIPANT_SECURE_WRITER;
       break;
 
-    case NN_ENTITYID_SEDP_BUILTIN_CM_PARTICIPANT_READER:
-      res.u = NN_ENTITYID_SEDP_BUILTIN_CM_PARTICIPANT_WRITER;
-      break;
-    case NN_ENTITYID_SEDP_BUILTIN_CM_PARTICIPANT_WRITER:
-      res.u = NN_ENTITYID_SEDP_BUILTIN_CM_PARTICIPANT_READER;
-      break;
-    case NN_ENTITYID_SEDP_BUILTIN_CM_PUBLISHER_READER:
-      res.u = NN_ENTITYID_SEDP_BUILTIN_CM_PUBLISHER_WRITER;
-      break;
-    case NN_ENTITYID_SEDP_BUILTIN_CM_PUBLISHER_WRITER:
-      res.u = NN_ENTITYID_SEDP_BUILTIN_CM_PUBLISHER_READER;
-      break;
-    case NN_ENTITYID_SEDP_BUILTIN_CM_SUBSCRIBER_READER:
-      res.u = NN_ENTITYID_SEDP_BUILTIN_CM_SUBSCRIBER_WRITER;
-      break;
-    case NN_ENTITYID_SEDP_BUILTIN_CM_SUBSCRIBER_WRITER:
-      res.u = NN_ENTITYID_SEDP_BUILTIN_CM_SUBSCRIBER_READER;
-      break;
     case NN_ENTITYID_P2P_BUILTIN_PARTICIPANT_STATELESS_MESSAGE_WRITER:
       res.u = NN_ENTITYID_P2P_BUILTIN_PARTICIPANT_STATELESS_MESSAGE_READER;
       break;
@@ -2665,8 +2631,6 @@
       res.u = NN_ENTITYID_SEDP_BUILTIN_SUBSCRIPTIONS_SECURE_WRITER;
       break;
 
-=======
->>>>>>> b84eee5a
     default:
       assert (0);
   }
@@ -2728,7 +2692,7 @@
 void connect_reader_with_proxy_writer_secure(struct reader *rd, struct proxy_writer *pwr, nn_mtime_t tnow)
 {
   nn_count_t init_count;
-  struct proxy_writer_alive_state alive_state;
+  struct alive_state alive_state;
 
   /* Initialize the reader's tracking information for the writer liveliness state to something
      sensible, but that may be outdated by the time the reader gets added to the writer's list
@@ -3543,12 +3507,9 @@
   wr->throttle_tracing = 0;
   wr->rexmit_count = 0;
   wr->rexmit_lost_count = 0;
-<<<<<<< HEAD
   wr->force_md5_keyhash = 0;
-=======
   wr->alive = 1;
   wr->alive_vclock = 0;
->>>>>>> b84eee5a
 
   wr->status_cb = status_cb;
   wr->status_cb_entity = status_entity;
@@ -4475,7 +4436,7 @@
 };
 
 static void create_proxy_builtin_endpoints(
-  struct q_globals *gv,
+  struct ddsi_domaingv *gv,
   const struct bestab *bestab,
   int nbes,
   const struct ddsi_guid *ppguid,
@@ -4484,16 +4445,16 @@
   dds_qos_t *xqos_wr,
   dds_qos_t *xqos_rd)
 {
-  nn_plist_t plist_rd, plist_wr;
+  ddsi_plist_t plist_rd, plist_wr;
   int i;
   /* Note: no entity name or group GUID supplied, but that shouldn't
    * matter, as these are internal to DDSI and don't use group
    * coherency
    */
-  nn_plist_init_empty (&plist_wr);
-  nn_plist_init_empty (&plist_rd);
-  nn_xqos_copy (&plist_wr.qos, xqos_wr);
-  nn_xqos_copy (&plist_rd.qos, xqos_rd);
+  ddsi_plist_init_empty (&plist_wr);
+  ddsi_plist_init_empty (&plist_rd);
+  ddsi_xqos_copy (&plist_wr.qos, xqos_wr);
+  ddsi_xqos_copy (&plist_rd.qos, xqos_rd);
   for (i = 0; i < nbes; i++)
   {
     const struct bestab *te = &bestab[i];
@@ -4518,13 +4479,13 @@
       }
     }
   }
-  nn_plist_fini (&plist_wr);
-  nn_plist_fini (&plist_rd);
+  ddsi_plist_fini (&plist_wr);
+  ddsi_plist_fini (&plist_rd);
 }
 
 
 static void add_proxy_builtin_endpoints(
-  struct q_globals *gv,
+  struct ddsi_domaingv *gv,
   const struct ddsi_guid *ppguid,
   struct proxy_participant *proxypp,
   nn_wctime_t timestamp)
@@ -4551,12 +4512,6 @@
     LTE (PARTICIPANT_MESSAGE_DATA_READER, P2P, PARTICIPANT_MESSAGE_READER),
     TE (DISC_, TOPIC_ANNOUNCER, SEDP, TOPIC_WRITER),
     TE (DISC_, TOPIC_DETECTOR, SEDP, TOPIC_READER),
-    PT_TE (DISC_, CM_PARTICIPANT_READER, SEDP, CM_PARTICIPANT_READER),
-    PT_TE (DISC_, CM_PARTICIPANT_WRITER, SEDP, CM_PARTICIPANT_WRITER),
-    PT_TE (DISC_, CM_PUBLISHER_READER, SEDP, CM_PUBLISHER_READER),
-    PT_TE (DISC_, CM_PUBLISHER_WRITER, SEDP, CM_PUBLISHER_WRITER),
-    PT_TE (DISC_, CM_SUBSCRIBER_READER, SEDP, CM_SUBSCRIBER_READER),
-    PT_TE (DISC_, CM_SUBSCRIBER_WRITER, SEDP, CM_SUBSCRIBER_WRITER)
   };
   create_proxy_builtin_endpoints(gv,
                                  bestab_default,
@@ -4617,15 +4572,15 @@
                                  &gv->builtin_stateless_xqos_rd);
 #endif
 
+  /* write DCPSParticipant topic before the lease can expire */
+  builtintopic_write (gv->builtin_topic_interface, &proxypp->e, timestamp, true);
+
   /* Register lease for auto liveliness, but be careful not to accidentally re-register
      DDSI2's lease, as we may have become dependent on DDSI2 any time after
      entidx_insert_proxy_participant_guid even if privileged_pp_guid was NULL originally */
   ddsrt_mutex_lock (&proxypp->e.lock);
-
   if (proxypp->owns_lease)
     lease_register (ddsrt_atomic_ldvoidp (&proxypp->minl_auto));
-
-  builtintopic_write (gv->builtin_topic_interface, &proxypp->e, timestamp, true);
   ddsrt_mutex_unlock (&proxypp->e.lock);
 
 #undef PT_TE
@@ -4695,12 +4650,11 @@
   }
 }
 
-<<<<<<< HEAD
 #ifdef DDSI_INCLUDE_SECURITY
 
 void handshake_end_cb
 (
-  struct q_globals const * const gv,
+  struct ddsi_domaingv const * const gv,
   struct ddsi_handshake *handshake,
   const struct ddsi_guid *lpguid,
   const struct ddsi_guid *ppguid,
@@ -4771,7 +4725,7 @@
   }
 }
 
-static int proxy_participant_check_security_info(struct q_globals *gv, struct proxy_participant *proxypp)
+static int proxy_participant_check_security_info(struct ddsi_domaingv *gv, struct proxy_participant *proxypp)
 {
   int r = 0;
   struct participant *pp;
@@ -4789,7 +4743,7 @@
 }
 
 
-static void proxy_participant_create_handshakes(struct q_globals *gv, struct proxy_participant *proxypp)
+static void proxy_participant_create_handshakes(struct ddsi_domaingv *gv, struct proxy_participant *proxypp)
 {
   struct participant *pp;
   struct entidx_enum_participant est;
@@ -4806,51 +4760,32 @@
 
 #endif
 
-#ifdef DDSI_INCLUDE_SECURITY
-
 static void free_proxy_participant(struct proxy_participant *proxypp)
 {
-  q_omg_security_deregister_remote_participant(proxypp);
-  unref_addrset (proxypp->as_default);
-  unref_addrset (proxypp->as_meta);
-  nn_plist_fini (proxypp->plist);
-  ddsrt_free (proxypp->plist);
   if (proxypp->owns_lease)
   {
     struct lease * minl_auto = ddsrt_atomic_ldvoidp (&proxypp->minl_auto);
-    ddsrt_fibheap_delete (&lease_fhdef_proxypp, &proxypp->leaseheap_auto, proxypp->lease);
-    assert (ddsrt_fibheap_min (&lease_fhdef_proxypp, &proxypp->leaseheap_auto) == NULL);
-    assert (ddsrt_fibheap_min (&lease_fhdef_proxypp, &proxypp->leaseheap_man) == NULL);
+    ddsrt_fibheap_delete (&lease_fhdef_pp, &proxypp->leaseheap_auto, proxypp->lease);
+    assert (ddsrt_fibheap_min (&lease_fhdef_pp, &proxypp->leaseheap_auto) == NULL);
+    assert (ddsrt_fibheap_min (&lease_fhdef_pp, &proxypp->leaseheap_man) == NULL);
     assert (ddsrt_atomic_ldvoidp (&proxypp->minl_man) == NULL);
     assert (!compare_guid (&minl_auto->entity->guid, &proxypp->e.guid));
     lease_unregister (minl_auto);
     lease_free (minl_auto);
     lease_free (proxypp->lease);
   }
+#ifdef DDSI_INCLUDE_SECURITY
+  q_omg_security_deregister_remote_participant(proxypp);
+#endif
+  unref_addrset (proxypp->as_default);
+  unref_addrset (proxypp->as_meta);
+  ddsi_plist_fini (proxypp->plist);
+  ddsrt_free (proxypp->plist);
   entity_common_fini (&proxypp->e);
   ddsrt_free (proxypp);
 }
-#endif
-
-void new_proxy_participant
-(
-  struct q_globals *gv,
-  const struct ddsi_guid *ppguid,
-  unsigned bes,
-  unsigned prismtech_bes,
-  const struct ddsi_guid *privileged_pp_guid,
-  struct addrset *as_default,
-  struct addrset *as_meta,
-  const nn_plist_t *plist,
-  dds_duration_t tlease_dur,
-  nn_vendorid_t vendor,
-  unsigned custom_flags,
-  nn_wctime_t timestamp,
-  seqno_t seq
-)
-=======
+
 void new_proxy_participant (struct ddsi_domaingv *gv, const struct ddsi_guid *ppguid, uint32_t bes, const struct ddsi_guid *privileged_pp_guid, struct addrset *as_default, struct addrset *as_meta, const ddsi_plist_t *plist, dds_duration_t tlease_dur, nn_vendorid_t vendor, unsigned custom_flags, nn_wctime_t timestamp, seqno_t seq)
->>>>>>> b84eee5a
 {
   /* No locking => iff all participants use unique guids, and sedp
      runs on a single thread, it can't go wrong. FIXME, maybe? The
@@ -4971,47 +4906,8 @@
 #ifdef DDSI_INCLUDE_SECURITY
   if (secure)
   {
-<<<<<<< HEAD
     /* Secure participant detected: start handshake. */
     if ((plist->present & PP_IDENTITY_TOKEN))
-=======
-#define PT_TE(ap_, a_, bp_, b_) { 0, NN_##ap_##BUILTIN_ENDPOINT_##a_, NN_ENTITYID_##bp_##_BUILTIN_##b_ }
-#define TE(ap_, a_, bp_, b_) { NN_##ap_##BUILTIN_ENDPOINT_##a_, 0, NN_ENTITYID_##bp_##_BUILTIN_##b_ }
-#define LTE(a_, bp_, b_) { NN_##BUILTIN_ENDPOINT_##a_, 0, NN_ENTITYID_##bp_##_BUILTIN_##b_ }
-    static const struct bestab {
-      unsigned besflag;
-      unsigned prismtech_besflag;
-      unsigned entityid;
-    } bestab[] = {
-#if 0
-      /* SPDP gets special treatment => no need for proxy
-         writers/readers */
-      TE (DISC_, PARTICIPANT_ANNOUNCER, SPDP, PARTICIPANT_WRITER),
-#endif
-      TE (DISC_, PARTICIPANT_DETECTOR, SPDP, PARTICIPANT_READER),
-      TE (DISC_, PUBLICATION_ANNOUNCER, SEDP, PUBLICATIONS_WRITER),
-      TE (DISC_, PUBLICATION_DETECTOR, SEDP, PUBLICATIONS_READER),
-      TE (DISC_, SUBSCRIPTION_ANNOUNCER, SEDP, SUBSCRIPTIONS_WRITER),
-      TE (DISC_, SUBSCRIPTION_DETECTOR, SEDP, SUBSCRIPTIONS_READER),
-      LTE (PARTICIPANT_MESSAGE_DATA_WRITER, P2P, PARTICIPANT_MESSAGE_WRITER),
-      LTE (PARTICIPANT_MESSAGE_DATA_READER, P2P, PARTICIPANT_MESSAGE_READER),
-      TE (DISC_, TOPIC_ANNOUNCER, SEDP, TOPIC_WRITER),
-      TE (DISC_, TOPIC_DETECTOR, SEDP, TOPIC_READER)
-    };
-#undef PT_TE
-#undef TE
-#undef LTE
-    ddsi_plist_t plist_rd, plist_wr;
-    int i;
-    /* Note: no entity name or group GUID supplied, but that shouldn't
-       matter, as these are internal to DDSI and don't use group
-       coherency */
-    ddsi_plist_init_empty (&plist_wr);
-    ddsi_plist_init_empty (&plist_rd);
-    ddsi_xqos_copy (&plist_wr.qos, &gv->builtin_endpoint_xqos_wr);
-    ddsi_xqos_copy (&plist_rd.qos, &gv->builtin_endpoint_xqos_rd);
-    for (i = 0; i < (int) (sizeof (bestab) / sizeof (*bestab)); i++)
->>>>>>> b84eee5a
     {
       /* initialize the security attributes associated with the proxy participant */
       q_omg_security_init_remote_participant(proxypp);
@@ -5032,7 +4928,6 @@
         free_proxy_participant(proxypp);
       }
     }
-<<<<<<< HEAD
     else
     {
       /* Do not communicate with un-secure participants. */
@@ -5054,22 +4949,6 @@
   entidx_insert_proxy_participant_guid (gv->entity_index, proxypp);
   add_proxy_builtin_endpoints(gv, ppguid, proxypp, timestamp);
 #endif
-=======
-    ddsi_plist_fini (&plist_wr);
-    ddsi_plist_fini (&plist_rd);
-  }
-
-  /* write DCPSParticipant topic before the lease can expire */
-  builtintopic_write (gv->builtin_topic_interface, &proxypp->e, timestamp, true);
-
-  /* Register lease for auto liveliness, but be careful not to accidentally re-register
-     DDSI2's lease, as we may have become dependent on DDSI2 any time after
-     entidx_insert_proxy_participant_guid even if privileged_pp_guid was NULL originally */
-  ddsrt_mutex_lock (&proxypp->e.lock);
-  if (proxypp->owns_lease)
-    lease_register (ddsrt_atomic_ldvoidp (&proxypp->minl_auto));
-  ddsrt_mutex_unlock (&proxypp->e.lock);
->>>>>>> b84eee5a
 }
 
 int update_proxy_participant_plist_locked (struct proxy_participant *proxypp, seqno_t seq, const struct ddsi_plist *datap, nn_wctime_t timestamp)
@@ -5144,32 +5023,13 @@
 
   if (refc == 0)
   {
+    struct ddsi_domaingv * const gv = proxypp->e.gv;
+    const ddsi_guid_t pp_guid = proxypp->e.guid;
     assert (proxypp->endpoints == NULL);
-    if (proxypp->owns_lease)
-    {
-      struct lease * minl_auto = ddsrt_atomic_ldvoidp (&proxypp->minl_auto);
-      ddsrt_fibheap_delete (&lease_fhdef_pp, &proxypp->leaseheap_auto, proxypp->lease);
-      assert (ddsrt_fibheap_min (&lease_fhdef_pp, &proxypp->leaseheap_auto) == NULL);
-      assert (ddsrt_fibheap_min (&lease_fhdef_pp, &proxypp->leaseheap_man) == NULL);
-      assert (ddsrt_atomic_ldvoidp (&proxypp->minl_man) == NULL);
-      assert (!compare_guid (&minl_auto->entity->guid, &proxypp->e.guid));
-      lease_unregister (minl_auto);
-      lease_free (minl_auto);
-      lease_free (proxypp->lease);
-    }
     ddsrt_mutex_unlock (&proxypp->e.lock);
     ELOGDISC (proxypp, "unref_proxy_participant("PGUIDFMT"): refc=0, freeing\n", PGUID (proxypp->e.guid));
-
-#ifdef DDSI_INCLUDE_SECURITY
-    q_omg_security_deregister_remote_participant(proxypp);
-#endif
-    unref_addrset (proxypp->as_default);
-    unref_addrset (proxypp->as_meta);
-    ddsi_plist_fini (proxypp->plist);
-    ddsrt_free (proxypp->plist);
-    entity_common_fini (&proxypp->e);
-    remove_deleted_participant_guid (proxypp->e.gv->deleted_participants, &proxypp->e.guid, DPG_LOCAL | DPG_REMOTE);
-    ddsrt_free (proxypp);
+    free_proxy_participant (proxypp);
+    remove_deleted_participant_guid (gv->deleted_participants, &pp_guid, DPG_LOCAL | DPG_REMOTE);
   }
   else if (proxypp->endpoints == NULL && proxypp->implicitly_created)
   {
@@ -5463,7 +5323,6 @@
 
 /* PROXY-WRITER ----------------------------------------------------- */
 
-<<<<<<< HEAD
 static enum nn_reorder_mode
 get_proxy_writer_reorder_mode(const ddsi_entityid_t pwr_entityid, int isreliable)
 {
@@ -5478,10 +5337,7 @@
   return NN_REORDER_MODE_MONOTONICALLY_INCREASING;
 }
 
-int new_proxy_writer (struct q_globals *gv, const struct ddsi_guid *ppguid, const struct ddsi_guid *guid, struct addrset *as, const nn_plist_t *plist, struct nn_dqueue *dqueue, struct xeventq *evq, nn_wctime_t timestamp, seqno_t seq)
-=======
 int new_proxy_writer (struct ddsi_domaingv *gv, const struct ddsi_guid *ppguid, const struct ddsi_guid *guid, struct addrset *as, const ddsi_plist_t *plist, struct nn_dqueue *dqueue, struct xeventq *evq, nn_wctime_t timestamp, seqno_t seq)
->>>>>>> b84eee5a
 {
   struct proxy_participant *proxypp;
   struct proxy_writer *pwr;
@@ -5586,12 +5442,9 @@
   pwr->evq = evq;
   pwr->ddsi2direct_cb = 0;
   pwr->ddsi2direct_cbarg = 0;
-<<<<<<< HEAD
 
   set_proxy_writer_security_info(pwr, plist);
 
-=======
->>>>>>> b84eee5a
   local_reader_ary_init (&pwr->rdary);
 
   /* locking the entity prevents matching while the built-in topic hasn't been published yet */
