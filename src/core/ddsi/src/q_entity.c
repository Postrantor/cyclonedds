/*
 * Copyright(c) 2006 to 2018 ADLINK Technology Limited and others
 *
 * This program and the accompanying materials are made available under the
 * terms of the Eclipse Public License v. 2.0 which is available at
 * http://www.eclipse.org/legal/epl-2.0, or the Eclipse Distribution License
 * v. 1.0 which is available at
 * http://www.eclipse.org/org/documents/edl-v10.php.
 *
 * SPDX-License-Identifier: EPL-2.0 OR BSD-3-Clause
 */
#include <assert.h>
#include <string.h>
#include <stddef.h>

#include "dds/ddsrt/fibheap.h"
#include "dds/ddsrt/heap.h"
#include "dds/ddsrt/log.h"
#include "dds/ddsrt/sockets.h"
#include "dds/ddsrt/string.h"
#include "dds/ddsrt/sync.h"
#include "dds/ddsrt/misc.h"

#include "dds/ddsi/q_entity.h"
#include "dds/ddsi/q_config.h"
#include "dds/ddsi/q_misc.h"
#include "dds/ddsi/q_log.h"
#include "dds/ddsi/q_bswap.h"
#include "dds/ddsrt/avl.h"
#include "dds/ddsi/ddsi_plist.h"
#include "dds/ddsi/q_lease.h"
#include "dds/ddsi/q_qosmatch.h"
#include "dds/ddsi/ddsi_entity_index.h"
#include "dds/ddsi/ddsi_domaingv.h"
#include "dds/ddsi/q_addrset.h"
#include "dds/ddsi/q_xevent.h" /* qxev_spdp, &c. */
#include "dds/ddsi/q_ddsi_discovery.h" /* spdp_write, &c. */
#include "dds/ddsi/q_gc.h"
#include "dds/ddsi/q_radmin.h"
#include "dds/ddsi/q_protocol.h" /* NN_ENTITYID_... */
#include "dds/ddsi/q_unused.h"
#include "dds/ddsi/ddsi_serdata_default.h"
#include "dds/ddsi/ddsi_mcgroup.h"
#include "dds/ddsi/q_receive.h"
#include "dds/ddsi/ddsi_udp.h" /* nn_mc4gen_address_t */
#include "dds/ddsi/ddsi_rhc.h"

#include "dds/ddsi/sysdeps.h"
#include "dds__whc.h"
#include "dds/ddsi/ddsi_iid.h"
#include "dds/ddsi/ddsi_tkmap.h"
#include "dds/ddsi/ddsi_security_omg.h"

#ifdef DDSI_INCLUDE_SECURITY
#include "dds/ddsi/ddsi_security_msg.h"
#endif

struct deleted_participant {
  ddsrt_avl_node_t avlnode;
  ddsi_guid_t guid;
  unsigned for_what;
  ddsrt_mtime_t t_prune;
};

struct deleted_participants_admin {
  ddsrt_mutex_t deleted_participants_lock;
  ddsrt_avl_tree_t deleted_participants;
  const ddsrt_log_cfg_t *logcfg;
  int64_t delay;
};

struct alive_state {
  bool alive;
  uint32_t vclock;
};

static int compare_guid (const void *va, const void *vb);
static void augment_wr_prd_match (void *vnode, const void *vleft, const void *vright);

const ddsrt_avl_treedef_t wr_readers_treedef =
  DDSRT_AVL_TREEDEF_INITIALIZER (offsetof (struct wr_prd_match, avlnode), offsetof (struct wr_prd_match, prd_guid), compare_guid, augment_wr_prd_match);
const ddsrt_avl_treedef_t wr_local_readers_treedef =
  DDSRT_AVL_TREEDEF_INITIALIZER (offsetof (struct wr_rd_match, avlnode), offsetof (struct wr_rd_match, rd_guid), compare_guid, 0);
const ddsrt_avl_treedef_t rd_writers_treedef =
  DDSRT_AVL_TREEDEF_INITIALIZER (offsetof (struct rd_pwr_match, avlnode), offsetof (struct rd_pwr_match, pwr_guid), compare_guid, 0);
const ddsrt_avl_treedef_t rd_local_writers_treedef =
  DDSRT_AVL_TREEDEF_INITIALIZER (offsetof (struct rd_wr_match, avlnode), offsetof (struct rd_wr_match, wr_guid), compare_guid, 0);
const ddsrt_avl_treedef_t pwr_readers_treedef =
  DDSRT_AVL_TREEDEF_INITIALIZER (offsetof (struct pwr_rd_match, avlnode), offsetof (struct pwr_rd_match, rd_guid), compare_guid, 0);
const ddsrt_avl_treedef_t prd_writers_treedef =
  DDSRT_AVL_TREEDEF_INITIALIZER (offsetof (struct prd_wr_match, avlnode), offsetof (struct prd_wr_match, wr_guid), compare_guid, 0);
const ddsrt_avl_treedef_t deleted_participants_treedef =
  DDSRT_AVL_TREEDEF_INITIALIZER (offsetof (struct deleted_participant, avlnode), offsetof (struct deleted_participant, guid), compare_guid, 0);
const ddsrt_avl_treedef_t proxypp_groups_treedef =
  DDSRT_AVL_TREEDEF_INITIALIZER (offsetof (struct proxy_group, avlnode), offsetof (struct proxy_group, guid), compare_guid, 0);

static const unsigned builtin_writers_besmask =
  NN_DISC_BUILTIN_ENDPOINT_PARTICIPANT_ANNOUNCER |
  NN_DISC_BUILTIN_ENDPOINT_SUBSCRIPTION_ANNOUNCER |
  NN_DISC_BUILTIN_ENDPOINT_PUBLICATION_ANNOUNCER |
  NN_BUILTIN_ENDPOINT_PARTICIPANT_MESSAGE_DATA_WRITER;


static dds_return_t new_writer_guid (struct writer **wr_out, const struct ddsi_guid *guid, const struct ddsi_guid *group_guid, struct participant *pp, const struct ddsi_sertopic *topic, const struct dds_qos *xqos, struct whc *whc, status_cb_t status_cb, void *status_cbarg);
static dds_return_t new_reader_guid (struct reader **rd_out, const struct ddsi_guid *guid, const struct ddsi_guid *group_guid, struct participant *pp, const struct ddsi_sertopic *topic, const struct dds_qos *xqos, struct ddsi_rhc *rhc, status_cb_t status_cb, void *status_cbarg);
static struct participant *ref_participant (struct participant *pp, const struct ddsi_guid *guid_of_refing_entity);
static void unref_participant (struct participant *pp, const struct ddsi_guid *guid_of_refing_entity);
static struct entity_common *entity_common_from_proxy_endpoint_common (const struct proxy_endpoint_common *c);

#ifdef DDSI_INCLUDE_SECURITY
static void handshake_end_cb(struct ddsi_handshake *handshake, struct participant *pp, struct proxy_participant *proxypp, enum ddsi_handshake_state result);
static void downgrade_to_nonsecure(struct proxy_participant *proxypp);
#endif

static int gcreq_participant (struct participant *pp);
static int gcreq_writer (struct writer *wr);
static int gcreq_reader (struct reader *rd);
static int gcreq_proxy_participant (struct proxy_participant *proxypp);
static int gcreq_proxy_writer (struct proxy_writer *pwr);
static int gcreq_proxy_reader (struct proxy_reader *prd);

extern inline bool builtintopic_is_visible (const struct ddsi_builtin_topic_interface *btif, const struct ddsi_guid *guid, nn_vendorid_t vendorid);
extern inline bool builtintopic_is_builtintopic (const struct ddsi_builtin_topic_interface *btif, const struct ddsi_sertopic *topic);
extern inline struct ddsi_tkmap_instance *builtintopic_get_tkmap_entry (const struct ddsi_builtin_topic_interface *btif, const struct ddsi_guid *guid);
extern inline void builtintopic_write (const struct ddsi_builtin_topic_interface *btif, const struct entity_common *e, ddsrt_wctime_t timestamp, bool alive);

extern inline seqno_t writer_read_seq_xmit (const struct writer *wr);
extern inline void writer_update_seq_xmit (struct writer *wr, seqno_t nv);

static int compare_guid (const void *va, const void *vb)
{
  return memcmp (va, vb, sizeof (ddsi_guid_t));
}

bool is_null_guid (const ddsi_guid_t *guid)
{
  return guid->prefix.u[0] == 0 && guid->prefix.u[1] == 0 && guid->prefix.u[2] == 0 && guid->entityid.u == 0;
}

ddsi_entityid_t to_entityid (unsigned u)
{
  ddsi_entityid_t e;
  e.u = u;
  return e;
}

int is_writer_entityid (ddsi_entityid_t id)
{
  switch (id.u & NN_ENTITYID_KIND_MASK)
  {
    case NN_ENTITYID_KIND_WRITER_WITH_KEY:
    case NN_ENTITYID_KIND_WRITER_NO_KEY:
      return 1;
    default:
      return 0;
  }
}

int is_reader_entityid (ddsi_entityid_t id)
{
  switch (id.u & NN_ENTITYID_KIND_MASK)
  {
    case NN_ENTITYID_KIND_READER_WITH_KEY:
    case NN_ENTITYID_KIND_READER_NO_KEY:
      return 1;
    default:
      return 0;
  }
}

int is_keyed_endpoint_entityid (ddsi_entityid_t id)
{
  switch (id.u & NN_ENTITYID_KIND_MASK)
  {
    case NN_ENTITYID_KIND_READER_WITH_KEY:
    case NN_ENTITYID_KIND_WRITER_WITH_KEY:
      return 1;
    case NN_ENTITYID_KIND_READER_NO_KEY:
    case NN_ENTITYID_KIND_WRITER_NO_KEY:
      return 0;
    default:
      return 0;
  }
}

int is_builtin_entityid (ddsi_entityid_t id, nn_vendorid_t vendorid)
{
  if ((id.u & NN_ENTITYID_SOURCE_MASK) == NN_ENTITYID_SOURCE_BUILTIN)
    return 1;
  else if ((id.u & NN_ENTITYID_SOURCE_MASK) != NN_ENTITYID_SOURCE_VENDOR)
    return 0;
  else if (!vendor_is_eclipse_or_adlink (vendorid))
    return 0;
  else
  {
    /* Currently only SOURCE_VENDOR entities are for CM "topics". */
    return 1;
  }
}

int is_builtin_endpoint (ddsi_entityid_t id, nn_vendorid_t vendorid)
{
  return is_builtin_entityid (id, vendorid) && id.u != NN_ENTITYID_PARTICIPANT;
}

#ifdef DDSI_INCLUDE_SECURITY

static int is_builtin_volatile_endpoint (ddsi_entityid_t id)
{
  switch (id.u) {
  case NN_ENTITYID_P2P_BUILTIN_PARTICIPANT_VOLATILE_SECURE_WRITER:
  case NN_ENTITYID_P2P_BUILTIN_PARTICIPANT_VOLATILE_SECURE_READER:
    return 1;
  default:
    break;
  }
  return 0;
}
#else

static int is_builtin_volatile_endpoint (ddsi_entityid_t id)
{
  DDSRT_UNUSED_ARG(id);
  return 0;
}

#endif

bool is_local_orphan_endpoint (const struct entity_common *e)
{
  return (e->guid.prefix.u[0] == 0 && e->guid.prefix.u[1] == 0 && e->guid.prefix.u[2] == 0 &&
          is_builtin_endpoint (e->guid.entityid, NN_VENDORID_ECLIPSE));
}

static int compare_ldur (const void *va, const void *vb)
{
  const struct ldur_fhnode *a = va;
  const struct ldur_fhnode *b = vb;
  return (a->ldur == b->ldur) ? 0 : (a->ldur < b->ldur) ? -1 : 1;
}

/* used in participant for keeping writer liveliness renewal */
const ddsrt_fibheap_def_t ldur_fhdef = DDSRT_FIBHEAPDEF_INITIALIZER(offsetof (struct ldur_fhnode, heapnode), compare_ldur);
/* used in (proxy)participant for writer liveliness monitoring */
const ddsrt_fibheap_def_t lease_fhdef_pp = DDSRT_FIBHEAPDEF_INITIALIZER(offsetof (struct lease, pp_heapnode), compare_lease_tdur);

static void entity_common_init (struct entity_common *e, struct ddsi_domaingv *gv, const struct ddsi_guid *guid, const char *name, enum entity_kind kind, ddsrt_wctime_t tcreate, nn_vendorid_t vendorid, bool onlylocal)
{
  e->guid = *guid;
  e->kind = kind;
  e->tupdate = tcreate;
  e->name = ddsrt_strdup (name ? name : "");
  e->onlylocal = onlylocal;
  e->gv = gv;
  ddsrt_mutex_init (&e->lock);
  ddsrt_mutex_init (&e->qos_lock);
  if (builtintopic_is_visible (gv->builtin_topic_interface, guid, vendorid))
  {
    e->tk = builtintopic_get_tkmap_entry (gv->builtin_topic_interface, guid);
    e->iid = e->tk->m_iid;
  }
  else
  {
    e->tk = NULL;
    e->iid = ddsi_iid_gen ();
  }
}

static void entity_common_fini (struct entity_common *e)
{
  if (e->tk)
    ddsi_tkmap_instance_unref (e->gv->m_tkmap, e->tk);
  ddsrt_free (e->name);
  ddsrt_mutex_destroy (&e->qos_lock);
  ddsrt_mutex_destroy (&e->lock);
}

static void local_reader_ary_init (struct local_reader_ary *x)
{
  ddsrt_mutex_init (&x->rdary_lock);
  x->valid = 1;
  x->fastpath_ok = 1;
  x->n_readers = 0;
  x->rdary = ddsrt_malloc (sizeof (*x->rdary));
  x->rdary[0] = NULL;
}

static void local_reader_ary_fini (struct local_reader_ary *x)
{
  ddsrt_free (x->rdary);
  ddsrt_mutex_destroy (&x->rdary_lock);
}

static void local_reader_ary_insert (struct local_reader_ary *x, struct reader *rd)
{
  ddsrt_mutex_lock (&x->rdary_lock);
  x->rdary = ddsrt_realloc (x->rdary, (x->n_readers + 2) * sizeof (*x->rdary));
  if (x->n_readers <= 1 || rd->topic == x->rdary[x->n_readers - 1]->topic)
  {
    /* if the first or second reader, or if the topic is the same as that of
       the last one in the list simply appending the new will maintain order */
    x->rdary[x->n_readers] = rd;
  }
  else
  {
    uint32_t i;
    for (i = 0; i < x->n_readers; i++)
      if (x->rdary[i]->topic == rd->topic)
        break;
    if (i < x->n_readers)
    {
      /* shift any with the same topic plus whichever follow to make room */
      memmove (&x->rdary[i + 1], &x->rdary[i], (x->n_readers - i) * sizeof (x->rdary[i]));
    }
    x->rdary[i] = rd;
  }
  x->rdary[x->n_readers + 1] = NULL;
  x->n_readers++;
  ddsrt_mutex_unlock (&x->rdary_lock);
}

static void local_reader_ary_remove (struct local_reader_ary *x, struct reader *rd)
{
  uint32_t i;
  ddsrt_mutex_lock (&x->rdary_lock);
  for (i = 0; i < x->n_readers; i++)
    if (x->rdary[i] == rd)
      break;
  assert (i < x->n_readers);
  if (i + 1 < x->n_readers)
  {
    /* dropping the final one never requires any fixups; dropping one that has
       the same topic as the last is as simple as moving the last one in the
       removed one's location; else shift all following readers to keep it
       grouped by topic */
    if (rd->topic == x->rdary[x->n_readers - 1]->topic)
      x->rdary[i] = x->rdary[x->n_readers - 1];
    else
      memmove (&x->rdary[i], &x->rdary[i + 1], (x->n_readers - i - 1) * sizeof (x->rdary[i]));
  }
  x->n_readers--;
  x->rdary[x->n_readers] = NULL;
  x->rdary = ddsrt_realloc (x->rdary, (x->n_readers + 1) * sizeof (*x->rdary));
  ddsrt_mutex_unlock (&x->rdary_lock);
}

void local_reader_ary_setfastpath_ok (struct local_reader_ary *x, bool fastpath_ok)
{
  ddsrt_mutex_lock (&x->rdary_lock);
  if (x->valid)
    x->fastpath_ok = fastpath_ok;
  ddsrt_mutex_unlock (&x->rdary_lock);
}

static void local_reader_ary_setinvalid (struct local_reader_ary *x)
{
  ddsrt_mutex_lock (&x->rdary_lock);
  x->valid = 0;
  x->fastpath_ok = 0;
  ddsrt_mutex_unlock (&x->rdary_lock);
}

nn_vendorid_t get_entity_vendorid (const struct entity_common *e)
{
  switch (e->kind)
  {
    case EK_PARTICIPANT:
    case EK_READER:
    case EK_WRITER:
      return NN_VENDORID_ECLIPSE;
    case EK_PROXY_PARTICIPANT:
      return ((const struct proxy_participant *) e)->vendor;
    case EK_PROXY_READER:
      return ((const struct proxy_reader *) e)->c.vendor;
    case EK_PROXY_WRITER:
      return ((const struct proxy_writer *) e)->c.vendor;
  }
  assert (0);
  return NN_VENDORID_UNKNOWN;
}

void ddsi_make_writer_info(struct ddsi_writer_info *wrinfo, const struct entity_common *e, const struct dds_qos *xqos, uint32_t statusinfo)
{
#ifndef DDSI_INCLUDE_LIFESPAN
  DDSRT_UNUSED_ARG (statusinfo);
#endif
  wrinfo->guid = e->guid;
  wrinfo->ownership_strength = xqos->ownership_strength.value;
  wrinfo->auto_dispose = xqos->writer_data_lifecycle.autodispose_unregistered_instances;
  wrinfo->iid = e->iid;
#ifdef DDSI_INCLUDE_LIFESPAN
  if (xqos->lifespan.duration != DDS_INFINITY && (statusinfo & (NN_STATUSINFO_UNREGISTER | NN_STATUSINFO_DISPOSE)) == 0)
    wrinfo->lifespan_exp = ddsrt_mtime_add_duration(ddsrt_time_monotonic(), xqos->lifespan.duration);
  else
    wrinfo->lifespan_exp = DDSRT_MTIME_NEVER;
#endif
}

/* DELETED PARTICIPANTS --------------------------------------------- */

struct deleted_participants_admin *deleted_participants_admin_new (const ddsrt_log_cfg_t *logcfg, int64_t delay)
{
  struct deleted_participants_admin *admin = ddsrt_malloc (sizeof (*admin));
  ddsrt_mutex_init (&admin->deleted_participants_lock);
  ddsrt_avl_init (&deleted_participants_treedef, &admin->deleted_participants);
  admin->logcfg = logcfg;
  admin->delay = delay;
  return admin;
}

void deleted_participants_admin_free (struct deleted_participants_admin *admin)
{
  ddsrt_avl_free (&deleted_participants_treedef, &admin->deleted_participants, ddsrt_free);
  ddsrt_mutex_destroy (&admin->deleted_participants_lock);
  ddsrt_free (admin);
}

static void prune_deleted_participant_guids_unlocked (struct deleted_participants_admin *admin, ddsrt_mtime_t tnow)
{
  /* Could do a better job of finding prunable ones efficiently under
     all circumstances, but I expect the tree to be very small at all
     times, so a full scan is fine, too ... */
  struct deleted_participant *dpp;
  dpp = ddsrt_avl_find_min (&deleted_participants_treedef, &admin->deleted_participants);
  while (dpp)
  {
    struct deleted_participant *dpp1 = ddsrt_avl_find_succ (&deleted_participants_treedef, &admin->deleted_participants, dpp);
    if (dpp->t_prune.v < tnow.v)
    {
      DDS_CLOG (DDS_LC_DISCOVERY, admin->logcfg, "prune_deleted_participant_guid("PGUIDFMT")\n", PGUID (dpp->guid));
      ddsrt_avl_delete (&deleted_participants_treedef, &admin->deleted_participants, dpp);
      ddsrt_free (dpp);
    }
    dpp = dpp1;
  }
}

static void prune_deleted_participant_guids (struct deleted_participants_admin *admin, ddsrt_mtime_t tnow)
{
  ddsrt_mutex_lock (&admin->deleted_participants_lock);
  prune_deleted_participant_guids_unlocked (admin, tnow);
  ddsrt_mutex_unlock (&admin->deleted_participants_lock);
}

static void remember_deleted_participant_guid (struct deleted_participants_admin *admin, const struct ddsi_guid *guid)
{
  struct deleted_participant *n;
  ddsrt_avl_ipath_t path;
  ddsrt_mutex_lock (&admin->deleted_participants_lock);
  if (ddsrt_avl_lookup_ipath (&deleted_participants_treedef, &admin->deleted_participants, guid, &path) == NULL)
  {
    if ((n = ddsrt_malloc (sizeof (*n))) != NULL)
    {
      n->guid = *guid;
      n->t_prune = DDSRT_MTIME_NEVER;
      n->for_what = DPG_LOCAL | DPG_REMOTE;
      ddsrt_avl_insert_ipath (&deleted_participants_treedef, &admin->deleted_participants, n, &path);
    }
  }
  ddsrt_mutex_unlock (&admin->deleted_participants_lock);
}

int is_deleted_participant_guid (struct deleted_participants_admin *admin, const struct ddsi_guid *guid, unsigned for_what)
{
  struct deleted_participant *n;
  int known;
  ddsrt_mutex_lock (&admin->deleted_participants_lock);
  prune_deleted_participant_guids_unlocked (admin, ddsrt_time_monotonic ());
  if ((n = ddsrt_avl_lookup (&deleted_participants_treedef, &admin->deleted_participants, guid)) == NULL)
    known = 0;
  else
    known = ((n->for_what & for_what) != 0);
  ddsrt_mutex_unlock (&admin->deleted_participants_lock);
  return known;
}

static void remove_deleted_participant_guid (struct deleted_participants_admin *admin, const struct ddsi_guid *guid, unsigned for_what)
{
  struct deleted_participant *n;
  DDS_CLOG (DDS_LC_DISCOVERY, admin->logcfg, "remove_deleted_participant_guid("PGUIDFMT" for_what=%x)\n", PGUID (*guid), for_what);
  ddsrt_mutex_lock (&admin->deleted_participants_lock);
  if ((n = ddsrt_avl_lookup (&deleted_participants_treedef, &admin->deleted_participants, guid)) != NULL)
    n->t_prune = ddsrt_mtime_add_duration (ddsrt_time_monotonic (), admin->delay);
  ddsrt_mutex_unlock (&admin->deleted_participants_lock);
}

/* PARTICIPANT ------------------------------------------------------ */
static bool update_qos_locked (struct entity_common *e, dds_qos_t *ent_qos, const dds_qos_t *xqos, ddsrt_wctime_t timestamp)
{
  uint64_t mask;

  mask = ddsi_xqos_delta (ent_qos, xqos, QP_CHANGEABLE_MASK & ~(QP_RXO_MASK | QP_PARTITION)) & xqos->present;
#if 0
  int a = (ent_qos->present & QP_TOPIC_DATA) ? (int) ent_qos->topic_data.length : 6;
  int b = (xqos->present & QP_TOPIC_DATA) ? (int) xqos->topic_data.length : 6;
  char *astr = (ent_qos->present & QP_TOPIC_DATA) ? (char *) ent_qos->topic_data.value : "(null)";
  char *bstr = (xqos->present & QP_TOPIC_DATA) ? (char *) xqos->topic_data.value : "(null)";
  printf ("%d: "PGUIDFMT" ent_qos %d \"%*.*s\" xqos %d \"%*.*s\" => mask %d\n",
          (int) getpid (), PGUID (e->guid),
          !!(ent_qos->present & QP_TOPIC_DATA), a, a, astr,
          !!(xqos->present & QP_TOPIC_DATA), b, b, bstr,
          !!(mask & QP_TOPIC_DATA));
#endif
  EELOGDISC (e, "update_qos_locked "PGUIDFMT" delta=%"PRIu64" QOS={", PGUID(e->guid), mask);
  ddsi_xqos_log (DDS_LC_DISCOVERY, &e->gv->logconfig, xqos);
  EELOGDISC (e, "}\n");

  if (mask == 0)
    /* no change, or an as-yet unsupported one */
    return false;

  ddsrt_mutex_lock (&e->qos_lock);
  ddsi_xqos_fini_mask (ent_qos, mask);
  ddsi_xqos_mergein_missing (ent_qos, xqos, mask);
  ddsrt_mutex_unlock (&e->qos_lock);
  builtintopic_write (e->gv->builtin_topic_interface, e, timestamp, true);
  return true;
}

static dds_return_t pp_allocate_entityid(ddsi_entityid_t *id, uint32_t kind, struct participant *pp)
{
  uint32_t id1;
  int ret = 0;
  ddsrt_mutex_lock (&pp->e.lock);
  if (inverse_uint32_set_alloc(&id1, &pp->avail_entityids.x))
  {
    *id = to_entityid (id1 * NN_ENTITYID_ALLOCSTEP + kind);
    ret = 0;
  }
  else
  {
    DDS_CERROR (&pp->e.gv->logconfig, "pp_allocate_entityid("PGUIDFMT"): all ids in use\n", PGUID(pp->e.guid));
    ret = DDS_RETCODE_OUT_OF_RESOURCES;
  }
  ddsrt_mutex_unlock (&pp->e.lock);
  return ret;
}

static void pp_release_entityid(struct participant *pp, ddsi_entityid_t id)
{
  ddsrt_mutex_lock (&pp->e.lock);
  inverse_uint32_set_free(&pp->avail_entityids.x, id.u / NN_ENTITYID_ALLOCSTEP);
  ddsrt_mutex_unlock (&pp->e.lock);
}

static void force_as_disc_address(struct ddsi_domaingv *gv, const ddsi_guid_t *subguid)
{
  struct writer *wr = entidx_lookup_writer_guid (gv->entity_index, subguid);
  assert (wr != NULL);
  ddsrt_mutex_lock (&wr->e.lock);
  unref_addrset (wr->as);
  unref_addrset (wr->as_group);
  wr->as = ref_addrset (gv->as_disc);
  wr->as_group = ref_addrset (gv->as_disc_group);
  ddsrt_mutex_unlock (&wr->e.lock);
}

#ifdef DDSI_INCLUDE_SECURITY
static void add_security_builtin_endpoints(struct participant *pp, ddsi_guid_t *subguid, const ddsi_guid_t *group_guid, struct ddsi_domaingv *gv, bool add_writers, bool add_readers)
{
  if (add_writers)
  {
    struct whc_writer_info *wrinfo;

    subguid->entityid = to_entityid (NN_ENTITYID_SPDP_RELIABLE_BUILTIN_PARTICIPANT_SECURE_WRITER);
    wrinfo = whc_make_wrinfo (NULL, &gv->builtin_endpoint_xqos_wr);
    new_writer_guid (NULL, subguid, group_guid, pp, NULL, &gv->builtin_endpoint_xqos_wr, whc_new(gv, wrinfo), NULL, NULL);
    whc_free_wrinfo (wrinfo);
    /* But we need the as_disc address set for SPDP, because we need to
       send it to everyone regardless of the existence of readers. */
    force_as_disc_address(gv, subguid);
    pp->bes |= NN_DISC_BUILTIN_ENDPOINT_PARTICIPANT_SECURE_ANNOUNCER;

    subguid->entityid = to_entityid (NN_ENTITYID_P2P_BUILTIN_PARTICIPANT_STATELESS_MESSAGE_WRITER);
    wrinfo = whc_make_wrinfo (NULL, &gv->builtin_stateless_xqos_wr);
    new_writer_guid (NULL, subguid, group_guid, pp, NULL, &gv->builtin_stateless_xqos_wr, whc_new(gv, wrinfo), NULL, NULL);
    whc_free_wrinfo (wrinfo);
    pp->bes |= NN_BUILTIN_ENDPOINT_PARTICIPANT_STATELESS_MESSAGE_ANNOUNCER;

    subguid->entityid = to_entityid (NN_ENTITYID_P2P_BUILTIN_PARTICIPANT_VOLATILE_SECURE_WRITER);
    wrinfo = whc_make_wrinfo (NULL, &gv->builtin_volatile_xqos_wr);
    new_writer_guid (NULL, subguid, group_guid, pp, NULL, &gv->builtin_volatile_xqos_wr, whc_new(gv, wrinfo), NULL, NULL);
    whc_free_wrinfo (wrinfo);
    pp->bes |= NN_BUILTIN_ENDPOINT_PARTICIPANT_VOLATILE_SECURE_ANNOUNCER;

    wrinfo = whc_make_wrinfo (NULL, &gv->builtin_endpoint_xqos_wr);

    subguid->entityid = to_entityid (NN_ENTITYID_P2P_BUILTIN_PARTICIPANT_MESSAGE_SECURE_WRITER);
    new_writer_guid (NULL, subguid, group_guid, pp, NULL, &gv->builtin_endpoint_xqos_wr, whc_new(gv, wrinfo), NULL, NULL);
    pp->bes |= NN_BUILTIN_ENDPOINT_PARTICIPANT_MESSAGE_SECURE_ANNOUNCER;

    subguid->entityid = to_entityid (NN_ENTITYID_SEDP_BUILTIN_PUBLICATIONS_SECURE_WRITER);
    new_writer_guid (NULL, subguid, group_guid, pp, NULL, &gv->builtin_endpoint_xqos_wr, whc_new(gv, wrinfo), NULL, NULL);
    pp->bes |= NN_BUILTIN_ENDPOINT_PUBLICATION_MESSAGE_SECURE_ANNOUNCER;

    subguid->entityid = to_entityid (NN_ENTITYID_SEDP_BUILTIN_SUBSCRIPTIONS_SECURE_WRITER);
    new_writer_guid (NULL, subguid, group_guid, pp, NULL, &gv->builtin_endpoint_xqos_wr, whc_new(gv, wrinfo), NULL, NULL);
    pp->bes |= NN_BUILTIN_ENDPOINT_SUBSCRIPTION_MESSAGE_SECURE_ANNOUNCER;

    whc_free_wrinfo (wrinfo);
  }

  if (add_readers)
  {
    subguid->entityid = to_entityid (NN_ENTITYID_SEDP_BUILTIN_SUBSCRIPTIONS_SECURE_READER);
    new_reader_guid (NULL, subguid, group_guid, pp, NULL, &gv->builtin_endpoint_xqos_rd, NULL, NULL, NULL);
    pp->bes |= NN_BUILTIN_ENDPOINT_SUBSCRIPTION_MESSAGE_SECURE_DETECTOR;

    subguid->entityid = to_entityid (NN_ENTITYID_SEDP_BUILTIN_PUBLICATIONS_SECURE_READER);
    new_reader_guid (NULL, subguid, group_guid, pp, NULL, &gv->builtin_endpoint_xqos_rd, NULL, NULL, NULL);
    pp->bes |= NN_BUILTIN_ENDPOINT_PUBLICATION_MESSAGE_SECURE_DETECTOR;
  }

  /*
   * When security is enabled configure the associated necessary builtin readers independent of the
   * besmode flag setting, because all participant do require authentication.
   */
  subguid->entityid = to_entityid (NN_ENTITYID_SPDP_RELIABLE_BUILTIN_PARTICIPANT_SECURE_READER);
  new_reader_guid (NULL, subguid, group_guid, pp, NULL, &gv->builtin_endpoint_xqos_rd, NULL, NULL, NULL);
  pp->bes |= NN_DISC_BUILTIN_ENDPOINT_PARTICIPANT_SECURE_DETECTOR;

  subguid->entityid = to_entityid (NN_ENTITYID_P2P_BUILTIN_PARTICIPANT_VOLATILE_SECURE_READER);
  new_reader_guid (NULL, subguid, group_guid, pp, NULL, &gv->builtin_volatile_xqos_rd, NULL, NULL, NULL);
  pp->bes |= NN_BUILTIN_ENDPOINT_PARTICIPANT_VOLATILE_SECURE_DETECTOR;

  subguid->entityid = to_entityid (NN_ENTITYID_P2P_BUILTIN_PARTICIPANT_STATELESS_MESSAGE_READER);
  new_reader_guid (NULL, subguid, group_guid, pp, NULL, &gv->builtin_stateless_xqos_rd, NULL, NULL, NULL);
  pp->bes |= NN_BUILTIN_ENDPOINT_PARTICIPANT_STATELESS_MESSAGE_DETECTOR;

  subguid->entityid = to_entityid (NN_ENTITYID_P2P_BUILTIN_PARTICIPANT_MESSAGE_SECURE_READER);
  new_reader_guid (NULL, subguid, group_guid, pp, NULL, &gv->builtin_endpoint_xqos_rd, NULL, NULL, NULL);
  pp->bes |= NN_BUILTIN_ENDPOINT_PARTICIPANT_MESSAGE_SECURE_DETECTOR;
}
#endif


#ifdef DDSI_INCLUDE_SECURITY

static void connect_participant_secure(struct ddsi_domaingv *gv, struct participant *pp)
{
  struct proxy_participant *proxypp;
  struct entidx_enum_proxy_participant it;

  if (q_omg_participant_is_secure(pp))
  {
    q_omg_security_participant_set_initialized(pp);

    entidx_enum_proxy_participant_init (&it, gv->entity_index);
    while ((proxypp = entidx_enum_proxy_participant_next (&it)) != NULL)
    {
      /* Do not start handshaking when security info doesn't match. */
      if (q_omg_security_remote_participant_is_initialized(proxypp) && q_omg_is_similar_participant_security_info(pp, proxypp))
        ddsi_handshake_register(pp, proxypp, handshake_end_cb);
    }
    entidx_enum_proxy_participant_fini (&it);
  }
}

static void disconnect_participant_secure(struct participant *pp)
{
  struct proxy_participant *proxypp;
  struct entidx_enum_proxy_participant it;
  struct ddsi_domaingv * const gv = pp->e.gv;

  if (q_omg_participant_is_secure(pp))
  {
    entidx_enum_proxy_participant_init (&it, gv->entity_index);
    while ((proxypp = entidx_enum_proxy_participant_next (&it)) != NULL)
    {
      ddsi_handshake_remove(pp, proxypp);
    }
    entidx_enum_proxy_participant_fini (&it);
  }
}
#endif

static void gc_participant_lease (struct gcreq *gcreq)
{
  lease_free (gcreq->arg);
  gcreq_free (gcreq);
}

static void participant_replace_minl (struct participant *pp, struct lease *lnew)
{
  /* By loading/storing the pointer atomically, we ensure we always
     read a valid (or once valid) lease. By delaying freeing the lease
     through the garbage collector, we ensure whatever lease update
     occurs in parallel completes before the memory is released. */
  struct gcreq *gcreq = gcreq_new (pp->e.gv->gcreq_queue, gc_participant_lease);
  struct lease *lease_old = ddsrt_atomic_ldvoidp (&pp->minl_man);
  assert (lease_old != NULL);
  lease_unregister (lease_old); /* ensures lease will not expire while it is replaced */
  gcreq->arg = lease_old;
  gcreq_enqueue (gcreq);
  ddsrt_atomic_stvoidp (&pp->minl_man, lnew);
}

static void participant_add_wr_lease_locked (struct participant * pp, const struct writer * wr)
{
  struct lease *minl_prev;
  struct lease *minl_new;

  assert (wr->lease != NULL);
  minl_prev = ddsrt_fibheap_min (&lease_fhdef_pp, &pp->leaseheap_man);
  ddsrt_fibheap_insert (&lease_fhdef_pp, &pp->leaseheap_man, wr->lease);
  minl_new = ddsrt_fibheap_min (&lease_fhdef_pp, &pp->leaseheap_man);
  /* if inserted lease is new shortest lease */
  if (minl_prev != minl_new)
  {
    ddsrt_etime_t texp = ddsrt_etime_add_duration (ddsrt_time_elapsed (), minl_new->tdur);
    struct lease *lnew = lease_new (texp, minl_new->tdur, minl_new->entity);
    if (minl_prev == NULL)
    {
      assert (ddsrt_atomic_ldvoidp (&pp->minl_man) == NULL);
      ddsrt_atomic_stvoidp (&pp->minl_man, lnew);
    }
    else
    {
      participant_replace_minl (pp, lnew);
    }
    lease_register (lnew);
  }
}

static void participant_remove_wr_lease_locked (struct participant * pp, struct writer * wr)
{
  struct lease *minl;

  assert (wr->lease != NULL);
  assert (wr->xqos->liveliness.kind == DDS_LIVELINESS_MANUAL_BY_PARTICIPANT);
  minl = ddsrt_fibheap_min (&lease_fhdef_pp, &pp->leaseheap_man);
  ddsrt_fibheap_delete (&lease_fhdef_pp, &pp->leaseheap_man, wr->lease);
  /* if writer with min lease is removed: update participant lease to use new minimal duration */
  if (wr->lease == minl)
  {
    if ((minl = ddsrt_fibheap_min (&lease_fhdef_pp, &pp->leaseheap_man)) != NULL)
    {
      dds_duration_t trem = minl->tdur - wr->lease->tdur;
      assert (trem >= 0);
      ddsrt_etime_t texp = ddsrt_etime_add_duration (ddsrt_time_elapsed(), trem);
      struct lease *lnew = lease_new (texp, minl->tdur, minl->entity);
      participant_replace_minl (pp, lnew);
      lease_register (lnew);
    }
    else
    {
      participant_replace_minl (pp, NULL);
    }
  }
}

dds_return_t new_participant_guid (ddsi_guid_t *ppguid, struct ddsi_domaingv *gv, unsigned flags, const ddsi_plist_t *plist)
{
  struct participant *pp;
  ddsi_guid_t subguid, group_guid;
  struct whc_writer_info *wrinfo;
<<<<<<< HEAD
  dds_return_t ret = DDS_RETCODE_OK;
=======
  ddsi_tran_conn_t ppconn;
>>>>>>> f139dbcd

  /* no reserved bits may be set */
  assert ((flags & ~(RTPS_PF_NO_BUILTIN_READERS | RTPS_PF_NO_BUILTIN_WRITERS | RTPS_PF_PRIVILEGED_PP | RTPS_PF_IS_DDSI2_PP | RTPS_PF_ONLY_LOCAL)) == 0);
  /* privileged participant MUST have builtin readers and writers */
  assert (!(flags & RTPS_PF_PRIVILEGED_PP) || (flags & (RTPS_PF_NO_BUILTIN_READERS | RTPS_PF_NO_BUILTIN_WRITERS)) == 0);

  prune_deleted_participant_guids (gv->deleted_participants, ddsrt_time_monotonic ());

  /* FIXME: FULL LOCKING AROUND NEW_XXX FUNCTIONS, JUST SO EXISTENCE TESTS ARE PRECISE */

  /* Participant may not exist yet, but this test is imprecise: if it
     used to exist, but is currently being deleted and we're trying to
     recreate it. */
  if (entidx_lookup_participant_guid (gv->entity_index, ppguid) != NULL)
    return DDS_RETCODE_PRECONDITION_NOT_MET;

  if (gv->config.many_sockets_mode != MSM_MANY_UNICAST)
    ppconn = NULL;
  else
  {
    const ddsi_tran_qos_t qos = { .m_purpose = DDSI_TRAN_QOS_RECV_UC, .m_diffserv = 0 };
    if (ddsi_factory_create_conn (&ppconn, gv->m_factory, 0, &qos) != DDS_RETCODE_OK)
    {
      GVERROR ("new_participant("PGUIDFMT", %x) failed: could not create network endpoint\n", PGUID (*ppguid), flags);
      return DDS_RETCODE_OUT_OF_RESOURCES;
    }
  }

  if (gv->config.max_participants == 0)
  {
    ddsrt_mutex_lock (&gv->participant_set_lock);
    ++gv->nparticipants;
    ddsrt_mutex_unlock (&gv->participant_set_lock);
  }
  else
  {
    ddsrt_mutex_lock (&gv->participant_set_lock);
    if (gv->nparticipants < gv->config.max_participants)
    {
      ++gv->nparticipants;
      ddsrt_mutex_unlock (&gv->participant_set_lock);
    }
    else
    {
      ddsrt_mutex_unlock (&gv->participant_set_lock);
      GVERROR ("new_participant("PGUIDFMT", %x) failed: max participants reached\n", PGUID (*ppguid), flags);
<<<<<<< HEAD
      ret = DDS_RETCODE_OUT_OF_RESOURCES;
      goto new_pp_err;
=======
      if (ppconn)
        ddsi_conn_free (ppconn);
      return DDS_RETCODE_OUT_OF_RESOURCES;
>>>>>>> f139dbcd
    }
  }

  GVLOGDISC ("new_participant("PGUIDFMT", %x)\n", PGUID (*ppguid), flags);

  pp = ddsrt_malloc (sizeof (*pp));

  entity_common_init (&pp->e, gv, ppguid, "", EK_PARTICIPANT, ddsrt_time_wallclock (), NN_VENDORID_ECLIPSE, ((flags & RTPS_PF_ONLY_LOCAL) != 0));
  pp->user_refc = 1;
  pp->builtin_refc = 0;
  pp->builtins_deleted = 0;
  pp->is_ddsi2_pp = (flags & (RTPS_PF_PRIVILEGED_PP | RTPS_PF_IS_DDSI2_PP)) ? 1 : 0;
  ddsrt_mutex_init (&pp->refc_lock);
  inverse_uint32_set_init(&pp->avail_entityids.x, 1, UINT32_MAX / NN_ENTITYID_ALLOCSTEP);
  pp->lease_duration = gv->config.lease_duration;
  ddsrt_fibheap_init (&ldur_fhdef, &pp->ldur_auto_wr);
  pp->plist = ddsrt_malloc (sizeof (*pp->plist));
  ddsi_plist_copy (pp->plist, plist);
  ddsi_plist_mergein_missing (pp->plist, &gv->default_local_plist_pp, ~(uint64_t)0, ~(uint64_t)0);

#ifdef DDSI_INCLUDE_SECURITY
  pp->sec_attr = NULL;
  /*
   * if there there are security properties check them .
   * if there are no security properties, then merge from security configuration if there is
   */
  /* check for existing security properties (name starts with dds.sec. conform DDS Security spec 7.2.4.1)
   * and return if any is found */
  {
    bool ready_to_load_security = false;
    if (ddsi_xqos_has_prop(&pp->plist->qos, "dds.sec.", true, false)) {
      char *req[] = {DDS_SEC_PROP_AUTH_IDENTITY_CA,
                     DDS_SEC_PROP_AUTH_PRIV_KEY,
                     DDS_SEC_PROP_AUTH_IDENTITY_CERT,
                     DDS_SEC_PROP_ACCESS_PERMISSIONS_CA,
                     DDS_SEC_PROP_ACCESS_GOVERNANCE,
                     DDS_SEC_PROP_ACCESS_PERMISSIONS,

                     DDS_SEC_PROP_AUTH_LIBRARY_PATH,
                     DDS_SEC_PROP_AUTH_LIBRARY_INIT,
                     DDS_SEC_PROP_AUTH_LIBRARY_FINALIZE,
                     DDS_SEC_PROP_CRYPTO_LIBRARY_PATH,
                     DDS_SEC_PROP_CRYPTO_LIBRARY_INIT,
                     DDS_SEC_PROP_CRYPTO_LIBRARY_FINALIZE,
                     DDS_SEC_PROP_ACCESS_LIBRARY_PATH,
                     DDS_SEC_PROP_ACCESS_LIBRARY_INIT,
                     DDS_SEC_PROP_ACCESS_LIBRARY_FINALIZE};
      GVLOGDISC ("new_participant("
                         PGUIDFMT
                         "): using security settings from QoS\n", PGUID(*ppguid));

      /* check if all required security properties exist in qos */
      for (size_t i = 0; i < sizeof(req) / sizeof(req[0]); i++) {
        if (!ddsi_xqos_has_prop(&pp->plist->qos, req[i], false, true)) {
          GVERROR ("new_participant("
                           PGUIDFMT
                           "): required security property %s missing in Property QoS\n", PGUID(*ppguid), req[i]);
          ret = DDS_RETCODE_PRECONDITION_NOT_MET;
        }
      }
      if (ret == DDS_RETCODE_OK) {
        ready_to_load_security = true;
      } else {
        goto new_pp_err_secprop;
      }
    } else if (gv->config.omg_security_configuration) {
      /* For security, configuration can be provided through the configuration.
       * However, the specification (and the plugins) expect it to be in the QoS. */
      GVLOGDISC ("new_participant("
                         PGUIDFMT
                         "): using security settings from configuration\n", PGUID(*ppguid));
      ddsi_xqos_mergein_security_config(&pp->plist->qos, &gv->config.omg_security_configuration->cfg);
      ready_to_load_security = true;
    }

    if( q_omg_is_security_loaded( gv->security_context ) == false ){
      if (ready_to_load_security && q_omg_security_load(gv->security_context, &pp->plist->qos) < 0) {
        GVERROR("Could not load security\n");
        ret = DDS_RETCODE_NOT_ALLOWED_BY_SECURITY;
        goto new_pp_err_secprop;
      }
    } else {
      GVLOGDISC ("new_participant("
                               PGUIDFMT
                               "): security is already loaded for this domain\n", PGUID(*ppguid));
    }

    if (!q_omg_security_check_create_participant (pp, gv->config.domainId))
    {
      ret = DDS_RETCODE_NOT_ALLOWED_BY_SECURITY;
      goto not_allowed;
    }
    *ppguid = pp->e.guid;
  }
#endif

  if (gv->logconfig.c.mask & DDS_LC_DISCOVERY)
  {
    GVLOGDISC ("PARTICIPANT "PGUIDFMT" QOS={", PGUID (pp->e.guid));
    ddsi_xqos_log (DDS_LC_DISCOVERY, &gv->logconfig, &pp->plist->qos);
    GVLOGDISC ("}\n");
  }

  pp->m_conn = ppconn;
  if (gv->config.many_sockets_mode == MSM_MANY_UNICAST)
    ddsi_conn_locator (pp->m_conn, &pp->m_locator);

  ddsrt_fibheap_init (&lease_fhdef_pp, &pp->leaseheap_man);
  ddsrt_atomic_stvoidp (&pp->minl_man, NULL);

  /* Before we create endpoints -- and may call unref_participant if
     things go wrong -- we must initialize all that unref_participant
     depends on. */
  pp->spdp_xevent = NULL;
  pp->pmd_update_xevent = NULL;

  /* Create built-in endpoints (note: these have no GID, and no group GUID). */
  pp->bes = 0;
  subguid.prefix = pp->e.guid.prefix;
  memset (&group_guid, 0, sizeof (group_guid));

  /* SPDP writer */
  /* Note: skip SEDP <=> skip SPDP because of the way ddsi_discovery.c does things
     currently.  */
  if (!(flags & RTPS_PF_NO_BUILTIN_WRITERS))
  {
    subguid.entityid = to_entityid (NN_ENTITYID_SPDP_BUILTIN_PARTICIPANT_WRITER);
    wrinfo = whc_make_wrinfo (NULL, &gv->spdp_endpoint_xqos);
    new_writer_guid (NULL, &subguid, &group_guid, pp, NULL, &gv->spdp_endpoint_xqos, whc_new(gv, wrinfo), NULL, NULL);
    whc_free_wrinfo (wrinfo);
    /* But we need the as_disc address set for SPDP, because we need to
       send it to everyone regardless of the existence of readers. */
    force_as_disc_address(gv, &subguid);
    pp->bes |= NN_DISC_BUILTIN_ENDPOINT_PARTICIPANT_ANNOUNCER;
  }

  /* Make it globally visible, else the endpoint matching won't work. */
  entidx_insert_participant_guid (gv->entity_index, pp);

  /* SEDP writers: */
  wrinfo = whc_make_wrinfo (NULL, &gv->builtin_endpoint_xqos_wr);
  if (!(flags & RTPS_PF_NO_BUILTIN_WRITERS))
  {
    subguid.entityid = to_entityid (NN_ENTITYID_SEDP_BUILTIN_SUBSCRIPTIONS_WRITER);
    new_writer_guid (NULL, &subguid, &group_guid, pp, NULL, &gv->builtin_endpoint_xqos_wr, whc_new(gv, wrinfo), NULL, NULL);
    pp->bes |= NN_DISC_BUILTIN_ENDPOINT_SUBSCRIPTION_ANNOUNCER;

    subguid.entityid = to_entityid (NN_ENTITYID_SEDP_BUILTIN_PUBLICATIONS_WRITER);
    new_writer_guid (NULL, &subguid, &group_guid, pp, NULL, &gv->builtin_endpoint_xqos_wr, whc_new(gv, wrinfo), NULL, NULL);
    pp->bes |= NN_DISC_BUILTIN_ENDPOINT_PUBLICATION_ANNOUNCER;
  }

  if (gv->config.do_topic_discovery)
  {
    /* TODO: make this one configurable, we don't want all participants to publish all topics (or even just those that they use themselves) */
    subguid.entityid = to_entityid (NN_ENTITYID_SEDP_BUILTIN_TOPIC_WRITER);
    new_writer_guid (NULL, &subguid, &group_guid, pp, NULL, &gv->builtin_endpoint_xqos_wr, whc_new(gv, wrinfo), NULL, NULL);
    pp->bes |= NN_DISC_BUILTIN_ENDPOINT_TOPIC_ANNOUNCER;
  }

  /* PMD writer: */
  if (!(flags & RTPS_PF_NO_BUILTIN_WRITERS))
  {
    subguid.entityid = to_entityid (NN_ENTITYID_P2P_BUILTIN_PARTICIPANT_MESSAGE_WRITER);
    new_writer_guid (NULL, &subguid, &group_guid, pp, NULL, &gv->builtin_endpoint_xqos_wr, whc_new(gv, wrinfo), NULL, NULL);
    pp->bes |= NN_BUILTIN_ENDPOINT_PARTICIPANT_MESSAGE_DATA_WRITER;
  }

  whc_free_wrinfo (wrinfo);

  /* SPDP, SEDP, PMD readers: */
  if (!(flags & RTPS_PF_NO_BUILTIN_READERS))
  {
    subguid.entityid = to_entityid (NN_ENTITYID_SPDP_BUILTIN_PARTICIPANT_READER);
    new_reader_guid (NULL, &subguid, &group_guid, pp, NULL, &gv->spdp_endpoint_xqos, NULL, NULL, NULL);
    pp->bes |= NN_DISC_BUILTIN_ENDPOINT_PARTICIPANT_DETECTOR;

    subguid.entityid = to_entityid (NN_ENTITYID_SEDP_BUILTIN_SUBSCRIPTIONS_READER);
    new_reader_guid (NULL, &subguid, &group_guid, pp, NULL, &gv->builtin_endpoint_xqos_rd, NULL, NULL, NULL);
    pp->bes |= NN_DISC_BUILTIN_ENDPOINT_SUBSCRIPTION_DETECTOR;

    subguid.entityid = to_entityid (NN_ENTITYID_SEDP_BUILTIN_PUBLICATIONS_READER);
    new_reader_guid (NULL, &subguid, &group_guid, pp, NULL, &gv->builtin_endpoint_xqos_rd, NULL, NULL, NULL);
    pp->bes |= NN_DISC_BUILTIN_ENDPOINT_PUBLICATION_DETECTOR;

    subguid.entityid = to_entityid (NN_ENTITYID_P2P_BUILTIN_PARTICIPANT_MESSAGE_READER);
    new_reader_guid (NULL, &subguid, &group_guid, pp, NULL, &gv->builtin_endpoint_xqos_rd, NULL, NULL, NULL);
    pp->bes |= NN_BUILTIN_ENDPOINT_PARTICIPANT_MESSAGE_DATA_READER;
  }

#ifdef DDSI_INCLUDE_SECURITY
  if (q_omg_participant_is_secure(pp))
  {
    add_security_builtin_endpoints(pp, &subguid, &group_guid, gv, !(flags & RTPS_PF_NO_BUILTIN_WRITERS), !(flags & RTPS_PF_NO_BUILTIN_READERS));
  }
#endif

  /* If the participant doesn't have the full set of builtin writers
     it depends on the privileged participant, which must exist, hence
     the reference count of the privileged participant is incremented.
     If it is the privileged participant, set the global variable
     pointing to it.
     Except when the participant is only locally available. */
  if (!(flags & RTPS_PF_ONLY_LOCAL)) {
    ddsrt_mutex_lock (&gv->privileged_pp_lock);
    if ((pp->bes & builtin_writers_besmask) != builtin_writers_besmask)
    {
      /* Simply crash when the privileged participant doesn't exist when
         it is needed.  Its existence is a precondition, and this is not
         a public API */
      assert (gv->privileged_pp != NULL);
      ref_participant (gv->privileged_pp, &pp->e.guid);
    }
    if (flags & RTPS_PF_PRIVILEGED_PP)
    {
      /* Crash when two privileged participants are created -- this is
         not a public API. */
      assert (gv->privileged_pp == NULL);
      gv->privileged_pp = pp;
    }
    ddsrt_mutex_unlock (&gv->privileged_pp_lock);
  }

  /* Make it globally visible, then signal receive threads if
     necessary. Must do in this order, or the receive thread won't
     find the new participant */

  if (gv->config.many_sockets_mode == MSM_MANY_UNICAST)
  {
    ddsrt_atomic_fence ();
    ddsrt_atomic_inc32 (&gv->participant_set_generation);
    trigger_recv_threads (gv);
  }

  builtintopic_write (gv->builtin_topic_interface, &pp->e, ddsrt_time_wallclock(), true);

  /* SPDP periodic broadcast uses the retransmit path, so the initial
     publication must be done differently. Must be later than making
     the participant globally visible, or the SPDP processing won't
     recognise the participant as a local one. */
  if (spdp_write (pp) >= 0)
  {
    /* Once the initial sample has been written, the automatic and
       asynchronous broadcasting required by SPDP can start. Also,
       since we're new alive, PMD updates can now start, too.
       Schedule the first update for 100ms in the future to reduce the
       impact of the first sample getting lost.  Note: these two may
       fire before the calls return.  If the initial sample wasn't
       accepted, all is lost, but we continue nonetheless, even though
       the participant won't be able to discover or be discovered.  */
    pp->spdp_xevent = qxev_spdp (gv->xevents, ddsrt_mtime_add_duration (ddsrt_time_monotonic (), DDS_MSECS (100)), &pp->e.guid, NULL);
  }

  {
    ddsrt_mtime_t tsched;
    tsched = (pp->lease_duration == DDS_INFINITY) ? DDSRT_MTIME_NEVER : (ddsrt_mtime_t){0};
    pp->pmd_update_xevent = qxev_pmd_update (gv->xevents, tsched, &pp->e.guid);
  }

#ifdef DDSI_INCLUDE_SECURITY
  if (q_omg_participant_is_secure(pp))
  {
    connect_participant_secure (gv, pp);
  }
#endif
  return ret;

#ifdef DDSI_INCLUDE_SECURITY
not_allowed:
new_pp_err_secprop:
  ddsi_plist_fini (pp->plist);
  ddsrt_free (pp->plist);
  inverse_uint32_set_fini (&pp->avail_entityids.x);
  ddsrt_mutex_destroy (&pp->refc_lock);
  entity_common_fini (&pp->e);
  ddsrt_free (pp);
  ddsrt_mutex_lock (&gv->participant_set_lock);
  gv->nparticipants--;
  ddsrt_mutex_unlock (&gv->participant_set_lock);
#endif
new_pp_err:
  return ret;
}

dds_return_t new_participant (ddsi_guid_t *p_ppguid, struct ddsi_domaingv *gv, unsigned flags, const ddsi_plist_t *plist)
{
  union { uint64_t u64; uint32_t u32[2]; } u;
  u.u32[0] = gv->ppguid_base.prefix.u[1];
  u.u32[1] = gv->ppguid_base.prefix.u[2];
  u.u64 += ddsi_iid_gen ();
  p_ppguid->prefix.u[0] = gv->ppguid_base.prefix.u[0];
  p_ppguid->prefix.u[1] = u.u32[0];
  p_ppguid->prefix.u[2] = u.u32[1];
  p_ppguid->entityid.u = NN_ENTITYID_PARTICIPANT;
  return new_participant_guid (p_ppguid, gv, flags, plist);
}

void update_participant_plist (struct participant *pp, const ddsi_plist_t *plist)
{
  ddsrt_mutex_lock (&pp->e.lock);
  if (update_qos_locked (&pp->e, &pp->plist->qos, &plist->qos, ddsrt_time_wallclock ()))
    spdp_write (pp);
  ddsrt_mutex_unlock (&pp->e.lock);
}

static void delete_builtin_endpoint (struct ddsi_domaingv *gv, const struct ddsi_guid *ppguid, unsigned entityid)
{
  ddsi_guid_t guid;
  guid.prefix = ppguid->prefix;
  guid.entityid.u = entityid;
  assert (is_builtin_entityid (to_entityid (entityid), NN_VENDORID_ECLIPSE));
  if (is_writer_entityid (to_entityid (entityid)))
    delete_writer_nolinger (gv, &guid);
  else
    (void)delete_reader (gv, &guid);
}

static struct participant *ref_participant (struct participant *pp, const struct ddsi_guid *guid_of_refing_entity)
{
  ddsi_guid_t stguid;
  ddsrt_mutex_lock (&pp->refc_lock);
  if (guid_of_refing_entity && is_builtin_endpoint (guid_of_refing_entity->entityid, NN_VENDORID_ECLIPSE))
    pp->builtin_refc++;
  else
    pp->user_refc++;

  if (guid_of_refing_entity)
    stguid = *guid_of_refing_entity;
  else
    memset (&stguid, 0, sizeof (stguid));
  ELOGDISC (pp, "ref_participant("PGUIDFMT" @ %p <- "PGUIDFMT" @ %p) user %"PRId32" builtin %"PRId32"\n",
            PGUID (pp->e.guid), (void*)pp, PGUID (stguid), (void*)guid_of_refing_entity, pp->user_refc, pp->builtin_refc);
  ddsrt_mutex_unlock (&pp->refc_lock);
  return pp;
}

static void unref_participant (struct participant *pp, const struct ddsi_guid *guid_of_refing_entity)
{
  static const unsigned builtin_endpoints_tab[] = {
    NN_ENTITYID_SPDP_BUILTIN_PARTICIPANT_WRITER,
    NN_ENTITYID_SEDP_BUILTIN_TOPIC_WRITER,
    NN_ENTITYID_SEDP_BUILTIN_PUBLICATIONS_WRITER,
    NN_ENTITYID_SEDP_BUILTIN_SUBSCRIPTIONS_WRITER,
    NN_ENTITYID_P2P_BUILTIN_PARTICIPANT_MESSAGE_WRITER,
    NN_ENTITYID_SPDP_BUILTIN_PARTICIPANT_READER,
    NN_ENTITYID_SEDP_BUILTIN_TOPIC_READER,
    NN_ENTITYID_SEDP_BUILTIN_PUBLICATIONS_READER,
    NN_ENTITYID_SEDP_BUILTIN_SUBSCRIPTIONS_READER,
    NN_ENTITYID_P2P_BUILTIN_PARTICIPANT_MESSAGE_READER,
    /* Security ones: */
    NN_ENTITYID_SEDP_BUILTIN_PUBLICATIONS_SECURE_WRITER,
    NN_ENTITYID_SEDP_BUILTIN_PUBLICATIONS_SECURE_READER,
    NN_ENTITYID_SEDP_BUILTIN_SUBSCRIPTIONS_SECURE_WRITER,
    NN_ENTITYID_SEDP_BUILTIN_SUBSCRIPTIONS_SECURE_READER,
    NN_ENTITYID_P2P_BUILTIN_PARTICIPANT_MESSAGE_SECURE_WRITER,
    NN_ENTITYID_P2P_BUILTIN_PARTICIPANT_MESSAGE_SECURE_READER,
    NN_ENTITYID_P2P_BUILTIN_PARTICIPANT_STATELESS_MESSAGE_WRITER,
    NN_ENTITYID_P2P_BUILTIN_PARTICIPANT_STATELESS_MESSAGE_READER,
    NN_ENTITYID_SPDP_RELIABLE_BUILTIN_PARTICIPANT_SECURE_WRITER,
    NN_ENTITYID_SPDP_RELIABLE_BUILTIN_PARTICIPANT_SECURE_READER,
    NN_ENTITYID_P2P_BUILTIN_PARTICIPANT_VOLATILE_SECURE_WRITER,
    NN_ENTITYID_P2P_BUILTIN_PARTICIPANT_VOLATILE_SECURE_READER,
  };
  ddsi_guid_t stguid;

  ddsrt_mutex_lock (&pp->refc_lock);
  if (guid_of_refing_entity && is_builtin_endpoint (guid_of_refing_entity->entityid, NN_VENDORID_ECLIPSE))
    pp->builtin_refc--;
  else
    pp->user_refc--;
  assert (pp->user_refc >= 0);
  assert (pp->builtin_refc >= 0);

  if (guid_of_refing_entity)
    stguid = *guid_of_refing_entity;
  else
    memset (&stguid, 0, sizeof (stguid));
  ELOGDISC (pp, "unref_participant("PGUIDFMT" @ %p <- "PGUIDFMT" @ %p) user %"PRId32" builtin %"PRId32"\n",
            PGUID (pp->e.guid), (void*)pp, PGUID (stguid), (void*)guid_of_refing_entity, pp->user_refc, pp->builtin_refc);

  if (pp->user_refc == 0 && pp->bes != 0 && !pp->builtins_deleted)
  {
    int i;

    /* The builtin ones are never deleted explicitly by the glue code,
       only implicitly by unref_participant, and we need to make sure
       they go at the very end, or else the SEDP disposes and the
       final SPDP message can't be sent.

       If there are no builtins at all, then we must go straight to
       deleting the participant, as unref_participant will never be
       called upon deleting a builtin endpoint.

       First we stop the asynchronous SPDP and PMD publication, then
       we send a dispose+unregister message on SPDP (wonder if I ought
       to send a final PMD one as well), then we kill the readers and
       expect us to finally hit the new_refc == 0 to really free this
       participant.

       The conditional execution of some of this is so we can use
       unref_participant() for some of the error handling in
       new_participant(). Non-existent built-in endpoints can't be
       found in entity_index and are simply ignored. */
    pp->builtins_deleted = 1;
    ddsrt_mutex_unlock (&pp->refc_lock);

    if (pp->spdp_xevent)
      delete_xevent (pp->spdp_xevent);
    if (pp->pmd_update_xevent)
      delete_xevent (pp->pmd_update_xevent);

    /* SPDP relies on the WHC, but dispose-unregister will empty
       it. The event handler verifies the event has already been
       scheduled for deletion when it runs into an empty WHC */
    spdp_dispose_unregister (pp);

    /* If this happens to be the privileged_pp, clear it */
    ddsrt_mutex_lock (&pp->e.gv->privileged_pp_lock);
    if (pp == pp->e.gv->privileged_pp)
      pp->e.gv->privileged_pp = NULL;
    ddsrt_mutex_unlock (&pp->e.gv->privileged_pp_lock);

    for (i = 0; i < (int) (sizeof (builtin_endpoints_tab) / sizeof (builtin_endpoints_tab[0])); i++)
      delete_builtin_endpoint (pp->e.gv, &pp->e.guid, builtin_endpoints_tab[i]);
  }
  else if (pp->user_refc == 0 && pp->builtin_refc == 0)
  {
    ddsrt_mutex_unlock (&pp->refc_lock);

    if (!(pp->e.onlylocal))
    {
      if ((pp->bes & builtin_writers_besmask) != builtin_writers_besmask)
      {
        /* Participant doesn't have a full complement of built-in
           writers, therefore, it relies on gv->privileged_pp, and
           therefore we must decrement the reference count of that one.

           Why read it with the lock held, only to release it and use it
           without any attempt to maintain a consistent state?  We DO
           have a counted reference, so it can't be freed, but there is
           no formal guarantee that the pointer we read is valid unless
           we read it with the lock held.  We can't keep the lock across
           the unref_participant, because we may trigger a clean-up of
           it.  */
        struct participant *ppp;
        ddsrt_mutex_lock (&pp->e.gv->privileged_pp_lock);
        ppp = pp->e.gv->privileged_pp;
        ddsrt_mutex_unlock (&pp->e.gv->privileged_pp_lock);
        assert (ppp != NULL);
        unref_participant (ppp, &pp->e.guid);
      }
    }

    ddsrt_mutex_lock (&pp->e.gv->participant_set_lock);
    assert (pp->e.gv->nparticipants > 0);
    if (--pp->e.gv->nparticipants == 0)
      ddsrt_cond_broadcast (&pp->e.gv->participant_set_cond);
    ddsrt_mutex_unlock (&pp->e.gv->participant_set_lock);
    if (pp->e.gv->config.many_sockets_mode == MSM_MANY_UNICAST)
    {
      ddsrt_atomic_fence_rel ();
      ddsrt_atomic_inc32 (&pp->e.gv->participant_set_generation);

      /* Deleting the socket will usually suffice to wake up the
         receiver threads, but in general, no one cares if it takes a
         while longer for it to wakeup. */
      ddsi_conn_free (pp->m_conn);
    }
#ifdef DDSI_INCLUDE_SECURITY
    q_omg_security_deregister_participant(pp);
#endif
    ddsi_plist_fini (pp->plist);
    ddsrt_free (pp->plist);
    ddsrt_mutex_destroy (&pp->refc_lock);
    entity_common_fini (&pp->e);
    remove_deleted_participant_guid (pp->e.gv->deleted_participants, &pp->e.guid, DPG_LOCAL);
    inverse_uint32_set_fini(&pp->avail_entityids.x);
    ddsrt_free (pp);
  }
  else
  {
    ddsrt_mutex_unlock (&pp->refc_lock);
  }
}

static void gc_delete_participant (struct gcreq *gcreq)
{
  struct participant *pp = gcreq->arg;
  ELOGDISC (pp, "gc_delete_participant(%p, "PGUIDFMT")\n", (void *) gcreq, PGUID (pp->e.guid));
  gcreq_free (gcreq);
  unref_participant (pp, NULL);
}

dds_return_t delete_participant (struct ddsi_domaingv *gv, const struct ddsi_guid *ppguid)
{
  struct participant *pp;
  GVLOGDISC ("delete_participant("PGUIDFMT")\n", PGUID (*ppguid));
  if ((pp = entidx_lookup_participant_guid (gv->entity_index, ppguid)) == NULL)
    return DDS_RETCODE_BAD_PARAMETER;
  builtintopic_write (gv->builtin_topic_interface, &pp->e, ddsrt_time_wallclock(), false);
  remember_deleted_participant_guid (gv->deleted_participants, &pp->e.guid);
#ifdef DDSI_INCLUDE_SECURITY
  disconnect_participant_secure (pp);
#endif
  entidx_remove_participant_guid (gv->entity_index, pp);
  gcreq_participant (pp);
  return 0;
}

struct writer *get_builtin_writer (const struct participant *pp, unsigned entityid)
{
  ddsi_guid_t bwr_guid;
  uint32_t bes_mask = 0;

  if (pp->e.onlylocal) {
      return NULL;
  }

  /* If the participant the required built-in writer, we use it.  We
     check by inspecting the "built-in endpoint set" advertised by the
     participant, which is a constant. */
  switch (entityid)
  {
    case NN_ENTITYID_SPDP_BUILTIN_PARTICIPANT_WRITER:
      bes_mask = NN_DISC_BUILTIN_ENDPOINT_PARTICIPANT_ANNOUNCER;
      break;
    case NN_ENTITYID_SEDP_BUILTIN_SUBSCRIPTIONS_WRITER:
      bes_mask = NN_DISC_BUILTIN_ENDPOINT_SUBSCRIPTION_ANNOUNCER;
      break;
    case NN_ENTITYID_SEDP_BUILTIN_SUBSCRIPTIONS_SECURE_WRITER:
      bes_mask = NN_BUILTIN_ENDPOINT_SUBSCRIPTION_MESSAGE_SECURE_ANNOUNCER;
      break;
    case NN_ENTITYID_SEDP_BUILTIN_PUBLICATIONS_WRITER:
      bes_mask = NN_DISC_BUILTIN_ENDPOINT_PUBLICATION_ANNOUNCER;
      break;
    case NN_ENTITYID_SEDP_BUILTIN_PUBLICATIONS_SECURE_WRITER:
      bes_mask = NN_BUILTIN_ENDPOINT_PUBLICATION_MESSAGE_SECURE_ANNOUNCER;
      break;
    case NN_ENTITYID_P2P_BUILTIN_PARTICIPANT_MESSAGE_WRITER:
      bes_mask = NN_BUILTIN_ENDPOINT_PARTICIPANT_MESSAGE_DATA_WRITER;
      break;
    case NN_ENTITYID_SEDP_BUILTIN_TOPIC_WRITER:
      bes_mask = NN_DISC_BUILTIN_ENDPOINT_TOPIC_ANNOUNCER;
      break;
    case NN_ENTITYID_SPDP_RELIABLE_BUILTIN_PARTICIPANT_SECURE_WRITER:
      bes_mask = NN_DISC_BUILTIN_ENDPOINT_PARTICIPANT_SECURE_ANNOUNCER;
      break;
    case NN_ENTITYID_P2P_BUILTIN_PARTICIPANT_STATELESS_MESSAGE_WRITER:
      bes_mask = NN_BUILTIN_ENDPOINT_PARTICIPANT_STATELESS_MESSAGE_ANNOUNCER;
      break;
    case NN_ENTITYID_P2P_BUILTIN_PARTICIPANT_VOLATILE_SECURE_WRITER:
      bes_mask = NN_BUILTIN_ENDPOINT_PARTICIPANT_VOLATILE_SECURE_ANNOUNCER;
      break;
    case NN_ENTITYID_P2P_BUILTIN_PARTICIPANT_MESSAGE_SECURE_WRITER:
      bes_mask = NN_BUILTIN_ENDPOINT_PARTICIPANT_MESSAGE_SECURE_ANNOUNCER;
      break;
    default:
      DDS_FATAL ("get_builtin_writer called with entityid %x\n", entityid);
      return NULL;
  }

  if (pp->bes & bes_mask)
  {
    /* Participant has this SEDP writer => use it. */
    bwr_guid.prefix = pp->e.guid.prefix;
    bwr_guid.entityid.u = entityid;
  }
  else
  {
    /* Must have a designated participant to use -- that is, before
       any application readers and writers may be created (indeed,
       before any PMD message may go out), one participant must be
       created with the built-in writers, and this participant then
       automatically becomes the designated participant.  Woe betide
       who deletes it early!  Lock's not really needed but provides
       the memory barriers that guarantee visibility of the correct
       value of privileged_pp. */
    ddsrt_mutex_lock (&pp->e.gv->privileged_pp_lock);
    assert (pp->e.gv->privileged_pp != NULL);
    bwr_guid.prefix = pp->e.gv->privileged_pp->e.guid.prefix;
    ddsrt_mutex_unlock (&pp->e.gv->privileged_pp_lock);
    bwr_guid.entityid.u = entityid;
  }

  return entidx_lookup_writer_guid (pp->e.gv->entity_index, &bwr_guid);
}

dds_duration_t pp_get_pmd_interval (struct participant *pp)
{
  struct ldur_fhnode *ldur_node;
  dds_duration_t intv;
  ddsrt_mutex_lock (&pp->e.lock);
  ldur_node = ddsrt_fibheap_min (&ldur_fhdef, &pp->ldur_auto_wr);
  intv = (ldur_node != NULL) ? ldur_node->ldur : DDS_INFINITY;
  if (pp->lease_duration < intv)
    intv = pp->lease_duration;
  ddsrt_mutex_unlock (&pp->e.lock);
  return intv;
}

/* WRITER/READER/PROXY-WRITER/PROXY-READER CONNECTION ---------------

   These are all located in a separate section because they are so
   very similar that co-locating them eases editing and checking. */

struct rebuild_flatten_locs_arg {
  nn_locator_t *locs;
  int idx;
#ifndef NDEBUG
  int size;
#endif
};

static void rebuild_flatten_locs(const nn_locator_t *loc, void *varg)
{
  struct rebuild_flatten_locs_arg *arg = varg;
  assert(arg->idx < arg->size);
  arg->locs[arg->idx++] = *loc;
}

static int rebuild_compare_locs(const void *va, const void *vb)
{
  const nn_locator_t *a = va;
  const nn_locator_t *b = vb;
  if (a->kind != b->kind || a->kind != NN_LOCATOR_KIND_UDPv4MCGEN)
    return compare_locators(a, b);
  else
  {
    nn_locator_t u = *a, v = *b;
    nn_udpv4mcgen_address_t *u1 = (nn_udpv4mcgen_address_t *) u.address;
    nn_udpv4mcgen_address_t *v1 = (nn_udpv4mcgen_address_t *) v.address;
    u1->idx = v1->idx = 0;
    return compare_locators(&u, &v);
  }
}

static struct addrset *rebuild_make_all_addrs (int *nreaders, struct writer *wr)
{
  struct addrset *all_addrs = new_addrset();
  struct entity_index *gh = wr->e.gv->entity_index;
  struct wr_prd_match *m;
  ddsrt_avl_iter_t it;
#ifdef DDSI_INCLUDE_SSM
  if (wr->supports_ssm && wr->ssm_as)
    copy_addrset_into_addrset_mc (wr->e.gv, all_addrs, wr->ssm_as);
#endif
  *nreaders = 0;
  for (m = ddsrt_avl_iter_first (&wr_readers_treedef, &wr->readers, &it); m; m = ddsrt_avl_iter_next (&it))
  {
    struct proxy_reader *prd;
    if ((prd = entidx_lookup_proxy_reader_guid (gh, &m->prd_guid)) == NULL)
      continue;
    (*nreaders)++;
    copy_addrset_into_addrset(wr->e.gv, all_addrs, prd->c.as);
  }
  if (addrset_empty(all_addrs) || *nreaders == 0)
  {
    unref_addrset(all_addrs);
    return NULL;
  }
  else
  {
    return all_addrs;
  }
}

static void rebuild_make_locs(const struct ddsrt_log_cfg *logcfg, int *p_nlocs, nn_locator_t **p_locs, struct addrset *all_addrs)
{
  struct rebuild_flatten_locs_arg flarg;
  int nlocs;
  int i, j;
  nn_locator_t *locs;
  nlocs = (int)addrset_count(all_addrs);
  locs = ddsrt_malloc((size_t)nlocs * sizeof(*locs));
  flarg.locs = locs;
  flarg.idx = 0;
#ifndef NDEBUG
  flarg.size = nlocs;
#endif
  addrset_forall(all_addrs, rebuild_flatten_locs, &flarg);
  assert(flarg.idx == flarg.size);
  qsort(locs, (size_t)nlocs, sizeof(*locs), rebuild_compare_locs);
  /* We want MC gens just once for each IP,BASE,COUNT pair, not once for each node */
  i = 0; j = 1;
  while (j < nlocs)
  {
    if (rebuild_compare_locs(&locs[i], &locs[j]) != 0)
      locs[++i] = locs[j];
    j++;
  }
  nlocs = i+1;
  DDS_CLOG (DDS_LC_DISCOVERY, logcfg, "reduced nlocs=%d\n", nlocs);
  *p_nlocs = nlocs;
  *p_locs = locs;
}

static void rebuild_make_covered(int8_t **covered, const struct writer *wr, int *nreaders, int nlocs, const nn_locator_t *locs)
{
  struct rebuild_flatten_locs_arg flarg;
  struct entity_index *gh = wr->e.gv->entity_index;
  struct wr_prd_match *m;
  ddsrt_avl_iter_t it;
  int rdidx, i, j;
  int8_t *cov = ddsrt_malloc((size_t) *nreaders * (size_t) nlocs * sizeof (*cov));
  for (i = 0; i < *nreaders * nlocs; i++)
    cov[i] = -1;
  rdidx = 0;
  flarg.locs = ddsrt_malloc((size_t) nlocs * sizeof(*flarg.locs));
#ifndef NDEBUG
  flarg.size = nlocs;
#endif
  for (m = ddsrt_avl_iter_first (&wr_readers_treedef, &wr->readers, &it); m; m = ddsrt_avl_iter_next (&it))
  {
    struct proxy_reader *prd;
    struct addrset *ass[] = { NULL, NULL, NULL };
    if ((prd = entidx_lookup_proxy_reader_guid (gh, &m->prd_guid)) == NULL)
      continue;
    ass[0] = prd->c.as;
#ifdef DDSI_INCLUDE_SSM
    if (prd->favours_ssm && wr->supports_ssm)
      ass[1] = wr->ssm_as;
#endif
    for (i = 0; ass[i]; i++)
    {
      flarg.idx = 0;
      addrset_forall(ass[i], rebuild_flatten_locs, &flarg);
      for (j = 0; j < flarg.idx; j++)
      {
        /* all addresses should be in the combined set of addresses -- FIXME: this doesn't hold if the address sets can change */
        const nn_locator_t *l = bsearch(&flarg.locs[j], locs, (size_t) nlocs, sizeof(*locs), rebuild_compare_locs);
        int lidx;
        int8_t x;
        assert(l != NULL);
        lidx = (int) (l - locs);
        if (l->kind != NN_LOCATOR_KIND_UDPv4MCGEN)
          x = 0;
        else
        {
          const nn_udpv4mcgen_address_t *l1 = (const nn_udpv4mcgen_address_t *) flarg.locs[j].address;
          assert(l1->base + l1->idx <= 127);
          x = (int8_t) (l1->base + l1->idx);
        }
        cov[rdidx * nlocs + lidx] = x;
      }
    }
    rdidx++;
  }
  ddsrt_free(flarg.locs);
  *covered = cov;
  *nreaders = rdidx;
}

static void rebuild_make_locs_nrds(int **locs_nrds, int nreaders, int nlocs, const int8_t *covered)
{
  int i, j;
  int *ln = ddsrt_malloc((size_t) nlocs * sizeof(*ln));
  for (i = 0; i < nlocs; i++)
  {
    int n = 0;
    for (j = 0; j < nreaders; j++)
      if (covered[j * nlocs + i] >= 0)
        n++;

    /* The compiler doesn't realize that ln is large enough. */
    DDSRT_WARNING_MSVC_OFF(6386);
    ln[i] = n;
    DDSRT_WARNING_MSVC_ON(6386);
  }
  *locs_nrds = ln;
}

static void rebuild_trace_covered(const struct ddsi_domaingv *gv, int nreaders, int nlocs, const nn_locator_t *locs, const int *locs_nrds, const int8_t *covered)
{
  int i, j;
  for (i = 0; i < nlocs; i++)
  {
    char buf[DDSI_LOCATORSTRLEN];
    ddsi_locator_to_string(buf, sizeof(buf), &locs[i]);
    GVLOGDISC ("  loc %2d = %-30s %2d {", i, buf, locs_nrds[i]);
    for (j = 0; j < nreaders; j++)
      if (covered[j * nlocs + i] >= 0)
        GVLOGDISC (" %d", covered[j * nlocs + i]);
      else
        GVLOGDISC (" .");
    GVLOGDISC (" }\n");
  }
}

static int rebuild_select(const struct ddsi_domaingv *gv, int nlocs, const nn_locator_t *locs, const int *locs_nrds, bool prefer_multicast)
{
  int i, j;
  if (nlocs == 0)
    return -1;
  for (j = 0, i = 1; i < nlocs; i++) {
    if (prefer_multicast && locs_nrds[i] > 0 && ddsi_is_mcaddr(gv, &locs[i]) && !ddsi_is_mcaddr(gv, &locs[j]))
      j = i; /* obviously first step must be to try and avoid unicast if configuration says so */
    else if (locs_nrds[i] > locs_nrds[j])
      j = i; /* better coverage */
    else if (locs_nrds[i] == locs_nrds[j])
    {
      if (locs_nrds[i] == 1 && !ddsi_is_mcaddr(gv, &locs[i]))
        j = i; /* prefer unicast for single nodes */
#if DDSI_INCLUDE_SSM
      else if (ddsi_is_ssm_mcaddr(gv, &locs[i]))
        j = i; /* "reader favours SSM": all else being equal, use SSM */
#endif
    }
  }
  return (locs_nrds[j] > 0) ? j : -1;
}

static void rebuild_add(const struct ddsi_domaingv *gv, struct addrset *newas, int locidx, int nreaders, int nlocs, const nn_locator_t *locs, const int8_t *covered)
{
  char str[DDSI_LOCATORSTRLEN];
  if (locs[locidx].kind != NN_LOCATOR_KIND_UDPv4MCGEN)
  {
    ddsi_locator_to_string(str, sizeof(str), &locs[locidx]);
    GVLOGDISC ("  simple %s\n", str);
    add_to_addrset(gv, newas, &locs[locidx]);
  }
  else /* convert MC gen to the correct multicast address */
  {
    nn_locator_t l = locs[locidx];
    nn_udpv4mcgen_address_t l1;
    uint32_t iph, ipn;
    int i;
    memcpy(&l1, l.address, sizeof(l1));
    l.kind = NN_LOCATOR_KIND_UDPv4;
    memset(l.address, 0, 12);
    iph = ntohl(l1.ipv4.s_addr);
    for(i = 0; i < nreaders; i++)
      if (covered[i * nlocs + locidx] >= 0)
        iph |= 1u << covered[i * nlocs + locidx];
    ipn = htonl(iph);
    memcpy(l.address + 12, &ipn, 4);
    ddsi_locator_to_string(str, sizeof(str), &l);
    GVLOGDISC ("  mcgen %s\n", str);
    add_to_addrset(gv, newas, &l);
  }
}

static void rebuild_drop(int locidx, int nreaders, int nlocs, int *locs_nrds, int8_t *covered)
{
  /* readers covered by this locator no longer matter */
  int i, j;
  for (i = 0; i < nreaders; i++)
  {
    if (covered[i * nlocs + locidx] < 0)
      continue;
    for (j = 0; j < nlocs; j++)
      if (covered[i * nlocs + j] >= 0)
      {
        assert(locs_nrds[j] > 0);
        locs_nrds[j]--;
        covered[i * nlocs + j] = -1;
      }
  }
}

static void rebuild_writer_addrset_setcover(struct addrset *newas, struct writer *wr)
{
  bool prefer_multicast = wr->e.gv->config.prefer_multicast;
  struct addrset *all_addrs;
  int nreaders, nlocs;
  nn_locator_t *locs;
  int *locs_nrds;
  int8_t *covered;
  int best;
  if ((all_addrs = rebuild_make_all_addrs(&nreaders, wr)) == NULL)
    return;
  nn_log_addrset(wr->e.gv, DDS_LC_DISCOVERY, "setcover: all_addrs", all_addrs);
  ELOGDISC (wr, "\n");
  rebuild_make_locs(&wr->e.gv->logconfig, &nlocs, &locs, all_addrs);
  unref_addrset(all_addrs);
  rebuild_make_covered(&covered, wr, &nreaders, nlocs, locs);
  if (nreaders == 0)
    goto done;
  rebuild_make_locs_nrds(&locs_nrds, nreaders, nlocs, covered);
  while ((best = rebuild_select(wr->e.gv, nlocs, locs, locs_nrds, prefer_multicast)) >= 0)
  {
    rebuild_trace_covered(wr->e.gv, nreaders, nlocs, locs, locs_nrds, covered);
    ELOGDISC (wr, "  best = %d\n", best);
    rebuild_add(wr->e.gv, newas, best, nreaders, nlocs, locs, covered);
    rebuild_drop(best, nreaders, nlocs, locs_nrds, covered);
    assert (locs_nrds[best] == 0);
  }
  ddsrt_free(locs_nrds);
 done:
  ddsrt_free(locs);
  ddsrt_free(covered);
}

static void rebuild_writer_addrset (struct writer *wr)
{
  /* FIXME way too inefficient in this form */
  struct addrset *newas = new_addrset ();
  struct addrset *oldas = wr->as;

  /* only one operation at a time */
  ASSERT_MUTEX_HELD (&wr->e.lock);

  /* compute new addrset */
  rebuild_writer_addrset_setcover(newas, wr);

  /* swap in new address set; this simple procedure is ok as long as
     wr->as is never accessed without the wr->e.lock held */
  wr->as = newas;
  unref_addrset (oldas);

  ELOGDISC (wr, "rebuild_writer_addrset("PGUIDFMT"):", PGUID (wr->e.guid));
  nn_log_addrset(wr->e.gv, DDS_LC_DISCOVERY, "", wr->as);
  ELOGDISC (wr, "\n");
}

void rebuild_or_clear_writer_addrsets (struct ddsi_domaingv *gv, int rebuild)
{
  struct entidx_enum_writer est;
  struct writer *wr;
  struct addrset *empty = rebuild ? NULL : new_addrset();
  GVLOGDISC ("rebuild_or_delete_writer_addrsets(%d)\n", rebuild);
  entidx_enum_writer_init (&est, gv->entity_index);
  while ((wr = entidx_enum_writer_next (&est)) != NULL)
  {
    ddsrt_mutex_lock (&wr->e.lock);
    if (wr->e.guid.entityid.u != NN_ENTITYID_SPDP_BUILTIN_PARTICIPANT_WRITER)
    {
      if (rebuild)
        rebuild_writer_addrset(wr);
      else
        addrset_purge(wr->as);
    }
    else
    {
      /* SPDP writers have no matched readers, instead they all use the same address space,
         gv->as_disc. Keep as_disc unchanged, and instead make the participants point to the
         empty one. */
      unref_addrset(wr->as);
      if (rebuild)
        wr->as = ref_addrset(gv->as_disc);
      else
        wr->as = ref_addrset(empty);
    }
    ddsrt_mutex_unlock (&wr->e.lock);
  }
  entidx_enum_writer_fini (&est);
  unref_addrset(empty);
  GVLOGDISC ("rebuild_or_delete_writer_addrsets(%d) done\n", rebuild);
}

static void free_wr_prd_match (const struct ddsi_domaingv *gv, const ddsi_guid_t *wr_guid, struct wr_prd_match *m)
{
  if (m)
  {
#ifdef DDSI_INCLUDE_SECURITY
    q_omg_security_deregister_remote_reader_match (gv, wr_guid, m);
#else
    (void) gv;
    (void) wr_guid;
#endif
    nn_lat_estim_fini (&m->hb_to_ack_latency);
    ddsrt_free (m);
  }
}

static void free_rd_pwr_match (struct ddsi_domaingv *gv, const ddsi_guid_t *rd_guid, struct rd_pwr_match *m)
{
  if (m)
  {
#ifdef DDSI_INCLUDE_SECURITY
    q_omg_security_deregister_remote_writer_match (gv, rd_guid, m);
#else
    (void) rd_guid;
#endif
#ifdef DDSI_INCLUDE_SSM
    if (!is_unspec_locator (&m->ssm_mc_loc))
    {
      assert (ddsi_is_mcaddr (gv, &m->ssm_mc_loc));
      assert (!is_unspec_locator (&m->ssm_src_loc));
      if (ddsi_leave_mc (gv, gv->mship, gv->data_conn_mc, &m->ssm_src_loc, &m->ssm_mc_loc) < 0)
        GVWARNING ("failed to leave network partition ssm group\n");
    }
#endif
#if !(defined DDSI_INCLUDE_SECURITY || defined DDSI_INCLUDE_SSM)
    (void) gv;
#endif
    ddsrt_free (m);
  }
}

static void free_pwr_rd_match (struct pwr_rd_match *m)
{
  if (m)
  {
    if (m->acknack_xevent)
      delete_xevent (m->acknack_xevent);
    nn_reorder_free (m->u.not_in_sync.reorder);
    ddsrt_free (m);
  }
}

static void free_prd_wr_match (struct prd_wr_match *m)
{
  if (m) ddsrt_free (m);
}

static void free_rd_wr_match (struct rd_wr_match *m)
{
  if (m) ddsrt_free (m);
}

static void free_wr_rd_match (struct wr_rd_match *m)
{
  if (m) ddsrt_free (m);
}

static void writer_get_alive_state_locked (struct writer *wr, struct alive_state *st)
{
  st->alive = wr->alive;
  st->vclock = wr->alive_vclock;
}

static void writer_get_alive_state (struct writer *wr, struct alive_state *st)
{
  ddsrt_mutex_lock (&wr->e.lock);
  writer_get_alive_state_locked (wr, st);
  ddsrt_mutex_unlock (&wr->e.lock);
}

static void proxy_writer_get_alive_state_locked (struct proxy_writer *pwr, struct alive_state *st)
{
  st->alive = pwr->alive;
  st->vclock = pwr->alive_vclock;
}

static void proxy_writer_get_alive_state (struct proxy_writer *pwr, struct alive_state *st)
{
  ddsrt_mutex_lock (&pwr->e.lock);
  proxy_writer_get_alive_state_locked (pwr, st);
  ddsrt_mutex_unlock (&pwr->e.lock);
}

static void writer_drop_connection (const struct ddsi_guid *wr_guid, const struct proxy_reader *prd)
{
  struct writer *wr;
  if ((wr = entidx_lookup_writer_guid (prd->e.gv->entity_index, wr_guid)) != NULL)
  {
    struct whc_node *deferred_free_list = NULL;
    struct wr_prd_match *m;
    ddsrt_mutex_lock (&wr->e.lock);
    if ((m = ddsrt_avl_lookup (&wr_readers_treedef, &wr->readers, &prd->e.guid)) != NULL)
    {
      struct whc_state whcst;
      ddsrt_avl_delete (&wr_readers_treedef, &wr->readers, m);
      rebuild_writer_addrset (wr);
      remove_acked_messages (wr, &whcst, &deferred_free_list);
      wr->num_readers--;
      wr->num_reliable_readers -= m->is_reliable;
    }

    ddsrt_mutex_unlock (&wr->e.lock);
    if (m != NULL && wr->status_cb)
    {
      status_cb_data_t data;
      data.raw_status_id = (int) DDS_PUBLICATION_MATCHED_STATUS_ID;
      data.add = false;
      data.handle = prd->e.iid;
      (wr->status_cb) (wr->status_cb_entity, &data);
    }
    whc_free_deferred_free_list (wr->whc, deferred_free_list);
    free_wr_prd_match (wr->e.gv, &wr->e.guid, m);
  }
}

static void writer_drop_local_connection (const struct ddsi_guid *wr_guid, struct reader *rd)
{
  /* Only called by gc_delete_reader, so we actually have a reader pointer */
  struct writer *wr;
  if ((wr = entidx_lookup_writer_guid (rd->e.gv->entity_index, wr_guid)) != NULL)
  {
    struct wr_rd_match *m;

    ddsrt_mutex_lock (&wr->e.lock);
    if ((m = ddsrt_avl_lookup (&wr_local_readers_treedef, &wr->local_readers, &rd->e.guid)) != NULL)
    {
      ddsrt_avl_delete (&wr_local_readers_treedef, &wr->local_readers, m);
      local_reader_ary_remove (&wr->rdary, rd);
    }
    ddsrt_mutex_unlock (&wr->e.lock);
    if (m != NULL && wr->status_cb)
    {
      status_cb_data_t data;
      data.raw_status_id = (int) DDS_PUBLICATION_MATCHED_STATUS_ID;
      data.add = false;
      data.handle = rd->e.iid;
      (wr->status_cb) (wr->status_cb_entity, &data);
    }
    free_wr_rd_match (m);
  }
}

static void reader_update_notify_alive_state_invoke_cb (struct reader *rd, uint64_t iid, bool notify, int delta, const struct alive_state *alive_state)
{
  /* Liveliness changed events can race each other and can, potentially, be delivered
   in a different order. */
  if (notify && rd->status_cb)
  {
    status_cb_data_t data;
    data.handle = iid;
    data.raw_status_id = (int) DDS_LIVELINESS_CHANGED_STATUS_ID;
    if (delta < 0) {
      data.extra = (uint32_t) LIVELINESS_CHANGED_ALIVE_TO_NOT_ALIVE;
      (rd->status_cb) (rd->status_cb_entity, &data);
    } else if (delta > 0) {
      data.extra = (uint32_t) LIVELINESS_CHANGED_NOT_ALIVE_TO_ALIVE;
      (rd->status_cb) (rd->status_cb_entity, &data);
    } else {
      /* Twitch: the resulting (proxy)writer state is unchanged, but there has been
        a transition to another state and back to the current state. So we'll call
        the callback twice in this case. */
      static const enum liveliness_changed_data_extra x[] = {
        LIVELINESS_CHANGED_NOT_ALIVE_TO_ALIVE,
        LIVELINESS_CHANGED_ALIVE_TO_NOT_ALIVE
      };
      data.extra = (uint32_t) x[alive_state->alive];
      (rd->status_cb) (rd->status_cb_entity, &data);
      data.extra = (uint32_t) x[!alive_state->alive];
      (rd->status_cb) (rd->status_cb_entity, &data);
    }
  }
}

static void reader_update_notify_wr_alive_state (struct reader *rd, const struct writer *wr, const struct alive_state *alive_state)
{
  struct rd_wr_match *m;
  bool notify = false;
  int delta = 0; /* -1: alive -> not_alive; 0: unchanged; 1: not_alive -> alive */
  ddsrt_mutex_lock (&rd->e.lock);
  if ((m = ddsrt_avl_lookup (&rd_local_writers_treedef, &rd->local_writers, &wr->e.guid)) != NULL)
  {
    if ((int32_t) (alive_state->vclock - m->wr_alive_vclock) > 0)
    {
      delta = (int) alive_state->alive - (int) m->wr_alive;
      notify = true;
      m->wr_alive = alive_state->alive;
      m->wr_alive_vclock = alive_state->vclock;
    }
  }
  ddsrt_mutex_unlock (&rd->e.lock);

  if (delta < 0 && rd->rhc)
  {
    struct ddsi_writer_info wrinfo;
    ddsi_make_writer_info (&wrinfo, &wr->e, wr->xqos, NN_STATUSINFO_UNREGISTER);
    ddsi_rhc_unregister_wr (rd->rhc, &wrinfo);
  }

  reader_update_notify_alive_state_invoke_cb (rd, wr->e.iid, notify, delta, alive_state);
}

static void reader_update_notify_wr_alive_state_guid (const struct ddsi_guid *rd_guid, const struct writer *wr, const struct alive_state *alive_state)
{
  struct reader *rd;
  if ((rd = entidx_lookup_reader_guid (wr->e.gv->entity_index, rd_guid)) != NULL)
    reader_update_notify_wr_alive_state (rd, wr, alive_state);
}

static void reader_update_notify_pwr_alive_state (struct reader *rd, const struct proxy_writer *pwr, const struct alive_state *alive_state)
{
  struct rd_pwr_match *m;
  bool notify = false;
  int delta = 0; /* -1: alive -> not_alive; 0: unchanged; 1: not_alive -> alive */
  ddsrt_mutex_lock (&rd->e.lock);
  if ((m = ddsrt_avl_lookup (&rd_writers_treedef, &rd->writers, &pwr->e.guid)) != NULL)
  {
    if ((int32_t) (alive_state->vclock - m->pwr_alive_vclock) > 0)
    {
      delta = (int) alive_state->alive - (int) m->pwr_alive;
      notify = true;
      m->pwr_alive = alive_state->alive;
      m->pwr_alive_vclock = alive_state->vclock;
    }
  }
  ddsrt_mutex_unlock (&rd->e.lock);

  if (delta < 0 && rd->rhc)
  {
    struct ddsi_writer_info wrinfo;
    ddsi_make_writer_info (&wrinfo, &pwr->e, pwr->c.xqos, NN_STATUSINFO_UNREGISTER);
    ddsi_rhc_unregister_wr (rd->rhc, &wrinfo);
  }

  reader_update_notify_alive_state_invoke_cb (rd, pwr->e.iid, notify, delta, alive_state);
}

static void reader_update_notify_pwr_alive_state_guid (const struct ddsi_guid *rd_guid, const struct proxy_writer *pwr, const struct alive_state *alive_state)
{
  struct reader *rd;
  if ((rd = entidx_lookup_reader_guid (pwr->e.gv->entity_index, rd_guid)) != NULL)
    reader_update_notify_pwr_alive_state (rd, pwr, alive_state);
}

static void reader_drop_connection (const struct ddsi_guid *rd_guid, const struct proxy_writer *pwr)
{
  struct reader *rd;
  if ((rd = entidx_lookup_reader_guid (pwr->e.gv->entity_index, rd_guid)) != NULL)
  {
    struct rd_pwr_match *m;
    ddsrt_mutex_lock (&rd->e.lock);
    if ((m = ddsrt_avl_lookup (&rd_writers_treedef, &rd->writers, &pwr->e.guid)) != NULL)
    {
      ddsrt_avl_delete (&rd_writers_treedef, &rd->writers, m);
      rd->num_writers--;
    }

    ddsrt_mutex_unlock (&rd->e.lock);
    if (m != NULL)
    {
      if (rd->rhc)
      {
        struct ddsi_writer_info wrinfo;
        ddsi_make_writer_info (&wrinfo, &pwr->e, pwr->c.xqos, NN_STATUSINFO_UNREGISTER);
        ddsi_rhc_unregister_wr (rd->rhc, &wrinfo);
      }
      if (rd->status_cb)
      {
        status_cb_data_t data;
        data.handle = pwr->e.iid;
        data.add = false;
        data.extra = (uint32_t) (m->pwr_alive ? LIVELINESS_CHANGED_REMOVE_ALIVE : LIVELINESS_CHANGED_REMOVE_NOT_ALIVE);

        data.raw_status_id = (int) DDS_LIVELINESS_CHANGED_STATUS_ID;
        (rd->status_cb) (rd->status_cb_entity, &data);

        data.raw_status_id = (int) DDS_SUBSCRIPTION_MATCHED_STATUS_ID;
        (rd->status_cb) (rd->status_cb_entity, &data);
      }
    }
    free_rd_pwr_match (pwr->e.gv, &rd->e.guid, m);
  }
}

static void reader_drop_local_connection (const struct ddsi_guid *rd_guid, const struct writer *wr)
{
  struct reader *rd;
  if ((rd = entidx_lookup_reader_guid (wr->e.gv->entity_index, rd_guid)) != NULL)
  {
    struct rd_wr_match *m;
    ddsrt_mutex_lock (&rd->e.lock);
    if ((m = ddsrt_avl_lookup (&rd_local_writers_treedef, &rd->local_writers, &wr->e.guid)) != NULL)
      ddsrt_avl_delete (&rd_local_writers_treedef, &rd->local_writers, m);
    ddsrt_mutex_unlock (&rd->e.lock);
    if (m != NULL)
    {
      if (rd->rhc)
      {
        /* FIXME: */
        struct ddsi_writer_info wrinfo;
        ddsi_make_writer_info (&wrinfo, &wr->e, wr->xqos, NN_STATUSINFO_UNREGISTER);
        ddsi_rhc_unregister_wr (rd->rhc, &wrinfo);
      }
      if (rd->status_cb)
      {
        status_cb_data_t data;
        data.handle = wr->e.iid;
        data.add = false;
        data.extra = (uint32_t) (m->wr_alive ? LIVELINESS_CHANGED_REMOVE_ALIVE : LIVELINESS_CHANGED_REMOVE_NOT_ALIVE);

        data.raw_status_id = (int) DDS_LIVELINESS_CHANGED_STATUS_ID;
        (rd->status_cb) (rd->status_cb_entity, &data);

        data.raw_status_id = (int) DDS_SUBSCRIPTION_MATCHED_STATUS_ID;
        (rd->status_cb) (rd->status_cb_entity, &data);
      }
    }
    free_rd_wr_match (m);
  }
}

static void update_reader_init_acknack_count (const ddsrt_log_cfg_t *logcfg, const struct entity_index *entidx, const struct ddsi_guid *rd_guid, nn_count_t count)
{
  struct reader *rd;

  /* Update the initial acknack sequence number for the reader.  See
     also reader_add_connection(). */
  DDS_CLOG (DDS_LC_DISCOVERY, logcfg, "update_reader_init_acknack_count ("PGUIDFMT", %"PRId32"): ", PGUID (*rd_guid), count);
  if ((rd = entidx_lookup_reader_guid (entidx, rd_guid)) != NULL)
  {
    ddsrt_mutex_lock (&rd->e.lock);
    DDS_CLOG (DDS_LC_DISCOVERY, logcfg, "%"PRId32" -> ", rd->init_acknack_count);
    if (count > rd->init_acknack_count)
      rd->init_acknack_count = count;
    DDS_CLOG (DDS_LC_DISCOVERY, logcfg, "%"PRId32"\n", count);
    ddsrt_mutex_unlock (&rd->e.lock);
  }
  else
  {
    DDS_CLOG (DDS_LC_DISCOVERY, logcfg, "reader no longer exists\n");
  }
}

static void proxy_writer_drop_connection (const struct ddsi_guid *pwr_guid, struct reader *rd)
{
  /* Only called by gc_delete_reader, so we actually have a reader pointer */
  struct proxy_writer *pwr;
  if ((pwr = entidx_lookup_proxy_writer_guid (rd->e.gv->entity_index, pwr_guid)) != NULL)
  {
    struct pwr_rd_match *m;

    ddsrt_mutex_lock (&pwr->e.lock);
    if ((m = ddsrt_avl_lookup (&pwr_readers_treedef, &pwr->readers, &rd->e.guid)) != NULL)
    {
      ddsrt_avl_delete (&pwr_readers_treedef, &pwr->readers, m);
      if (m->in_sync != PRMSS_SYNC)
      {
        if (--pwr->n_readers_out_of_sync == 0)
          local_reader_ary_setfastpath_ok (&pwr->rdary, true);
      }
      if (rd->reliable)
        pwr->n_reliable_readers--;
      /* If no reliable readers left, there is no reason to believe the heartbeats will keep
         coming and therefore reset have_seen_heartbeat so the next reader to be created
         doesn't get initialised based on stale data */
      if (pwr->n_reliable_readers == 0)
        pwr->have_seen_heartbeat = 0;
      local_reader_ary_remove (&pwr->rdary, rd);
    }
    ddsrt_mutex_unlock (&pwr->e.lock);
    if (m)
    {
      update_reader_init_acknack_count (&rd->e.gv->logconfig, rd->e.gv->entity_index, &rd->e.guid, m->count);
      if (m->filtered)
        nn_defrag_prune(pwr->defrag, &m->rd_guid.prefix, m->last_seq);
    }
    free_pwr_rd_match (m);
  }
}

static void proxy_reader_drop_connection (const struct ddsi_guid *prd_guid, struct writer *wr)
{
  struct proxy_reader *prd;
  if ((prd = entidx_lookup_proxy_reader_guid (wr->e.gv->entity_index, prd_guid)) != NULL)
  {
    struct prd_wr_match *m;
    ddsrt_mutex_lock (&prd->e.lock);
    m = ddsrt_avl_lookup (&prd_writers_treedef, &prd->writers, &wr->e.guid);
    if (m)
    {
      ddsrt_avl_delete (&prd_writers_treedef, &prd->writers, m);
    }
    ddsrt_mutex_unlock (&prd->e.lock);
    free_prd_wr_match (m);
  }
}

static void writer_add_connection (struct writer *wr, struct proxy_reader *prd, int64_t crypto_handle)
{
  struct wr_prd_match *m = ddsrt_malloc (sizeof (*m));
  ddsrt_avl_ipath_t path;
  int pretend_everything_acked;
  m->prd_guid = prd->e.guid;
  m->is_reliable = (prd->c.xqos->reliability.kind > DDS_RELIABILITY_BEST_EFFORT);
  m->assumed_in_sync = (wr->e.gv->config.retransmit_merging == REXMIT_MERGE_ALWAYS);
  m->has_replied_to_hb = !m->is_reliable;
  m->all_have_replied_to_hb = 0;
  m->non_responsive_count = 0;
  m->rexmit_requests = 0;
#ifdef DDSI_INCLUDE_SECURITY
  m->crypto_handle = crypto_handle;
#else
  DDSRT_UNUSED_ARG(crypto_handle);
#endif
  /* m->demoted: see below */
  ddsrt_mutex_lock (&prd->e.lock);
  if (prd->deleting)
  {
    ELOGDISC (wr, "  writer_add_connection(wr "PGUIDFMT" prd "PGUIDFMT") - prd is being deleted\n",
              PGUID (wr->e.guid), PGUID (prd->e.guid));
    pretend_everything_acked = 1;
  }
  else if (!m->is_reliable)
  {
    /* Pretend a best-effort reader has ack'd everything, even waht is
       still to be published. */
    pretend_everything_acked = 1;
  }
  else
  {
    pretend_everything_acked = 0;
  }
  ddsrt_mutex_unlock (&prd->e.lock);
  m->next_acknack = DDSI_COUNT_MIN;
  m->next_nackfrag = DDSI_COUNT_MIN;
  nn_lat_estim_init (&m->hb_to_ack_latency);
  m->hb_to_ack_latency_tlastlog = ddsrt_time_wallclock ();
  m->t_acknack_accepted.v = 0;

  ddsrt_mutex_lock (&wr->e.lock);
  if (pretend_everything_acked)
    m->seq = MAX_SEQ_NUMBER;
  else
    m->seq = wr->seq;
  m->last_seq = m->seq;
  if (ddsrt_avl_lookup_ipath (&wr_readers_treedef, &wr->readers, &prd->e.guid, &path))
  {
    ELOGDISC (wr, "  writer_add_connection(wr "PGUIDFMT" prd "PGUIDFMT") - already connected\n",
              PGUID (wr->e.guid), PGUID (prd->e.guid));
    ddsrt_mutex_unlock (&wr->e.lock);
    nn_lat_estim_fini (&m->hb_to_ack_latency);
    ddsrt_free (m);
  }
  else
  {
    ELOGDISC (wr, "  writer_add_connection(wr "PGUIDFMT" prd "PGUIDFMT") - ack seq %"PRId64"\n",
              PGUID (wr->e.guid), PGUID (prd->e.guid), m->seq);
    ddsrt_avl_insert_ipath (&wr_readers_treedef, &wr->readers, m, &path);
    rebuild_writer_addrset (wr);
    wr->num_readers++;
    wr->num_reliable_readers += m->is_reliable;
    ddsrt_mutex_unlock (&wr->e.lock);

    if (wr->status_cb)
    {
      status_cb_data_t data;
      data.raw_status_id = (int) DDS_PUBLICATION_MATCHED_STATUS_ID;
      data.add = true;
      data.handle = prd->e.iid;
      (wr->status_cb) (wr->status_cb_entity, &data);
    }

    /* If reliable and/or transient-local, we may have data available
       in the WHC, but if all has been acknowledged by the previously
       known proxy readers (or if the is the first proxy reader),
       there is no heartbeat event scheduled.

       A pre-emptive AckNack may be sent, but need not be, and we
       can't be certain it won't have the final flag set. So we must
       ensure a heartbeat is scheduled soon. */
    if (wr->heartbeat_xevent)
    {
      const int64_t delta = DDS_MSECS (1);
      const ddsrt_mtime_t tnext = ddsrt_mtime_add_duration (ddsrt_time_monotonic (), delta);
      ddsrt_mutex_lock (&wr->e.lock);
      /* To make sure that we keep sending heartbeats at a higher rate
         at the start of this discovery, reset the hbs_since_last_write
         count to zero. */
      wr->hbcontrol.hbs_since_last_write = 0;
      if (tnext.v < wr->hbcontrol.tsched.v)
      {
        wr->hbcontrol.tsched = tnext;
        (void) resched_xevent_if_earlier (wr->heartbeat_xevent, tnext);
      }
      ddsrt_mutex_unlock (&wr->e.lock);
    }
  }
}

static void writer_add_local_connection (struct writer *wr, struct reader *rd)
{
  struct wr_rd_match *m = ddsrt_malloc (sizeof (*m));
  ddsrt_avl_ipath_t path;

  ddsrt_mutex_lock (&wr->e.lock);
  if (ddsrt_avl_lookup_ipath (&wr_local_readers_treedef, &wr->local_readers, &rd->e.guid, &path))
  {
    ELOGDISC (wr, "  writer_add_local_connection(wr "PGUIDFMT" rd "PGUIDFMT") - already connected\n",
              PGUID (wr->e.guid), PGUID (rd->e.guid));
    ddsrt_mutex_unlock (&wr->e.lock);
    ddsrt_free (m);
    return;
  }

  ELOGDISC (wr, "  writer_add_local_connection(wr "PGUIDFMT" rd "PGUIDFMT")",
            PGUID (wr->e.guid), PGUID (rd->e.guid));
  m->rd_guid = rd->e.guid;
  ddsrt_avl_insert_ipath (&wr_local_readers_treedef, &wr->local_readers, m, &path);
  local_reader_ary_insert (&wr->rdary, rd);

  /* Store available data into the late joining reader when it is reliable (we don't do
     historical data for best-effort data over the wire, so also not locally).
     FIXME: should limit ourselves to what it is available because of durability history,
     not writer history */
  if (rd->xqos->reliability.kind > DDS_RELIABILITY_BEST_EFFORT && rd->xqos->durability.kind > DDS_DURABILITY_VOLATILE)
  {
    struct ddsi_tkmap *tkmap = rd->e.gv->m_tkmap;
    struct whc_sample_iter it;
    struct whc_borrowed_sample sample;
    whc_sample_iter_init(wr->whc, &it);
    while (whc_sample_iter_borrow_next(&it, &sample))
    {
      struct ddsi_writer_info wrinfo;
      struct ddsi_serdata *payload = sample.serdata;
      /* FIXME: whc has tk reference in its index nodes, which is what we really should be iterating over anyway, and so we don't really have to look them up anymore */
      struct ddsi_tkmap_instance *tk = ddsi_tkmap_lookup_instance_ref (tkmap, payload);
      ddsi_make_writer_info (&wrinfo, &wr->e, wr->xqos, sample.serdata->statusinfo);
      (void) ddsi_rhc_store (rd->rhc, &wrinfo, payload, tk);
      ddsi_tkmap_instance_unref (tkmap, tk);
    }
  }

  ddsrt_mutex_unlock (&wr->e.lock);

  ELOGDISC (wr, "\n");

  if (wr->status_cb)
  {
    status_cb_data_t data;
    data.raw_status_id = (int) DDS_PUBLICATION_MATCHED_STATUS_ID;
    data.add = true;
    data.handle = rd->e.iid;
    (wr->status_cb) (wr->status_cb_entity, &data);
  }
}

static void reader_add_connection (struct reader *rd, struct proxy_writer *pwr, nn_count_t *init_count, const struct alive_state *alive_state, int64_t crypto_handle)
{
  struct rd_pwr_match *m = ddsrt_malloc (sizeof (*m));
  ddsrt_avl_ipath_t path;

  m->pwr_guid = pwr->e.guid;
  m->pwr_alive = alive_state->alive;
  m->pwr_alive_vclock = alive_state->vclock;
#ifdef DDSI_INCLUDE_SECURITY
  m->crypto_handle = crypto_handle;
#else
  DDSRT_UNUSED_ARG(crypto_handle);
#endif

  ddsrt_mutex_lock (&rd->e.lock);

  /* Initial sequence number of acknacks is the highest stored (+ 1,
     done when generating the acknack) -- existing connections may be
     beyond that already, but this guarantees that one particular
     writer will always see monotonically increasing sequence numbers
     from one particular reader.  This is then used for the
     pwr_rd_match initialization */
  ELOGDISC (rd, "  reader "PGUIDFMT" init_acknack_count = %"PRId32"\n",
            PGUID (rd->e.guid), rd->init_acknack_count);
  *init_count = rd->init_acknack_count;

  if (ddsrt_avl_lookup_ipath (&rd_writers_treedef, &rd->writers, &pwr->e.guid, &path))
  {
    ELOGDISC (rd, "  reader_add_connection(pwr "PGUIDFMT" rd "PGUIDFMT") - already connected\n",
              PGUID (pwr->e.guid), PGUID (rd->e.guid));
    ddsrt_mutex_unlock (&rd->e.lock);
    ddsrt_free (m);
  }
  else
  {
    ELOGDISC (rd, "  reader_add_connection(pwr "PGUIDFMT" rd "PGUIDFMT")\n",
              PGUID (pwr->e.guid), PGUID (rd->e.guid));

    ddsrt_avl_insert_ipath (&rd_writers_treedef, &rd->writers, m, &path);
    rd->num_writers++;
    ddsrt_mutex_unlock (&rd->e.lock);

#ifdef DDSI_INCLUDE_SSM
    if (rd->favours_ssm && pwr->supports_ssm)
    {
      /* pwr->supports_ssm is set if addrset_contains_ssm(pwr->ssm), so
       any_ssm must succeed. */
      if (!addrset_any_uc (pwr->c.as, &m->ssm_src_loc))
        assert (0);
      if (!addrset_any_ssm (rd->e.gv, pwr->c.as, &m->ssm_mc_loc))
        assert (0);
      /* FIXME: for now, assume that the ports match for datasock_mc --
       't would be better to dynamically create and destroy sockets on
       an as needed basis. */
      int ret = ddsi_join_mc (rd->e.gv, rd->e.gv->mship, rd->e.gv->data_conn_mc, &m->ssm_src_loc, &m->ssm_mc_loc);
      if (ret < 0)
        ELOGDISC (rd, "  unable to join\n");
    }
    else
    {
      set_unspec_locator (&m->ssm_src_loc);
      set_unspec_locator (&m->ssm_mc_loc);
    }
#endif

    if (rd->status_cb)
    {
      status_cb_data_t data;
      data.handle = pwr->e.iid;
      data.add = true;
      data.extra = (uint32_t) (alive_state->alive ? LIVELINESS_CHANGED_ADD_ALIVE : LIVELINESS_CHANGED_ADD_NOT_ALIVE);

      data.raw_status_id = (int) DDS_SUBSCRIPTION_MATCHED_STATUS_ID;
      (rd->status_cb) (rd->status_cb_entity, &data);

      data.raw_status_id = (int) DDS_LIVELINESS_CHANGED_STATUS_ID;
      (rd->status_cb) (rd->status_cb_entity, &data);
    }
  }
}

static void reader_add_local_connection (struct reader *rd, struct writer *wr, const struct alive_state *alive_state)
{
  struct rd_wr_match *m = ddsrt_malloc (sizeof (*m));
  ddsrt_avl_ipath_t path;

  m->wr_guid = wr->e.guid;
  m->wr_alive = alive_state->alive;
  m->wr_alive_vclock = alive_state->vclock;

  ddsrt_mutex_lock (&rd->e.lock);

  if (ddsrt_avl_lookup_ipath (&rd_local_writers_treedef, &rd->local_writers, &wr->e.guid, &path))
  {
    ELOGDISC (rd, "  reader_add_local_connection(wr "PGUIDFMT" rd "PGUIDFMT") - already connected\n",
              PGUID (wr->e.guid), PGUID (rd->e.guid));
    ddsrt_mutex_unlock (&rd->e.lock);
    ddsrt_free (m);
  }
  else
  {
    ELOGDISC (rd, "  reader_add_local_connection(wr "PGUIDFMT" rd "PGUIDFMT")\n",
              PGUID (wr->e.guid), PGUID (rd->e.guid));
    ddsrt_avl_insert_ipath (&rd_local_writers_treedef, &rd->local_writers, m, &path);
    ddsrt_mutex_unlock (&rd->e.lock);

    if (rd->status_cb)
    {
      status_cb_data_t data;
      data.handle = wr->e.iid;
      data.add = true;
      data.extra = (uint32_t) (alive_state->alive ? LIVELINESS_CHANGED_ADD_ALIVE : LIVELINESS_CHANGED_ADD_NOT_ALIVE);

      data.raw_status_id = (int) DDS_SUBSCRIPTION_MATCHED_STATUS_ID;
      (rd->status_cb) (rd->status_cb_entity, &data);

      data.raw_status_id = (int) DDS_LIVELINESS_CHANGED_STATUS_ID;
      (rd->status_cb) (rd->status_cb_entity, &data);
    }
  }
}

<<<<<<< HEAD
static void proxy_writer_add_connection (struct proxy_writer *pwr, struct reader *rd, nn_mtime_t tnow, nn_count_t init_count, int64_t crypto_handle)
=======
static void proxy_writer_add_connection (struct proxy_writer *pwr, struct reader *rd, ddsrt_mtime_t tnow, nn_count_t init_count)
>>>>>>> f139dbcd
{
  struct pwr_rd_match *m = ddsrt_malloc (sizeof (*m));
  ddsrt_avl_ipath_t path;

  ddsrt_mutex_lock (&pwr->e.lock);
  if (ddsrt_avl_lookup_ipath (&pwr_readers_treedef, &pwr->readers, &rd->e.guid, &path))
    goto already_matched;

  assert (rd->topic || is_builtin_endpoint (rd->e.guid.entityid, NN_VENDORID_ECLIPSE));
  if (pwr->ddsi2direct_cb == 0 && rd->ddsi2direct_cb != 0)
  {
    pwr->ddsi2direct_cb = rd->ddsi2direct_cb;
    pwr->ddsi2direct_cbarg = rd->ddsi2direct_cbarg;
  }

  ELOGDISC (pwr, "  proxy_writer_add_connection(pwr "PGUIDFMT" rd "PGUIDFMT")",
            PGUID (pwr->e.guid), PGUID (rd->e.guid));
  m->rd_guid = rd->e.guid;
  m->tcreate = ddsrt_time_monotonic ();

  /* We track the last heartbeat count value per reader--proxy-writer
     pair, so that we can correctly handle directed heartbeats. The
     only reason to bother is to prevent a directed heartbeat (with
     the FINAL flag clear) from causing AckNacks from all readers
     instead of just the addressed ones.

     If we don't mind those extra AckNacks, we could track the count
     at the proxy-writer and simply treat all incoming heartbeats as
     undirected. */
  m->next_heartbeat = DDSI_COUNT_MIN;
  m->hb_timestamp.v = 0;
  m->t_heartbeat_accepted.v = 0;
  m->t_last_nack.v = 0;
  m->seq_last_nack = 0;
  m->last_seq = 0;
  m->filtered = 0;

#ifdef DDSI_INCLUDE_SECURITY
  m->crypto_handle = crypto_handle;
#else
  DDSRT_UNUSED_ARG(crypto_handle);
#endif

  /* These can change as a consequence of handling data and/or
     discovery activities. The safe way of dealing with them is to
     lock the proxy writer */
  if (is_builtin_entityid (rd->e.guid.entityid, NN_VENDORID_ECLIPSE) && !ddsrt_avl_is_empty (&pwr->readers) && !pwr->filtered)
  {
    /* builtins really don't care about multiple copies or anything */
    m->in_sync = PRMSS_SYNC;
  }
  else if (!pwr->have_seen_heartbeat || !rd->handle_as_transient_local)
  {
    /* Proxy writer hasn't seen a heartbeat yet: means we have no
       clue from what sequence number to start accepting data, nor
       where historical data ends and live data begins.

       A transient-local reader should always get all historical
       data, and so can always start-out as "out-of-sync".  Cyclone
       refuses to retransmit already ACK'd samples to a Cyclone
       reader, so if the other side is Cyclone, we can always start
       from sequence number 1.

       For non-Cyclone, if the reader is volatile, we have to just
       start from the most recent sample, even though that means
       the first samples written after matching the reader may be
       lost.  The alternative not only gets too much historical data
       but may also result in "sample lost" notifications because the
       writer is (may not be) retaining samples on behalf of this
       reader for the oldest samples and so this reader may end up
       with a partial set of old-ish samples.  Even when both are
       using KEEP_ALL and the connection doesn't fail ... */
    if (rd->handle_as_transient_local)
      m->in_sync = PRMSS_OUT_OF_SYNC;
    else if (vendor_is_eclipse (pwr->c.vendor))
      m->in_sync = PRMSS_OUT_OF_SYNC;
    else
      m->in_sync = PRMSS_SYNC;
    m->u.not_in_sync.end_of_tl_seq = MAX_SEQ_NUMBER;
  }
  else
  {
    /* transient-local reader; range of sequence numbers is already
       known */
    m->in_sync = PRMSS_OUT_OF_SYNC;
    m->u.not_in_sync.end_of_tl_seq = pwr->last_seq;
  }
  if (m->in_sync != PRMSS_SYNC)
  {
    ELOGDISC (pwr, " - out-of-sync");
    pwr->n_readers_out_of_sync++;
    local_reader_ary_setfastpath_ok (&pwr->rdary, false);
  }
  m->count = init_count;
  /* Spec says we may send a pre-emptive AckNack (8.4.2.3.4), hence we
     schedule it for the configured delay. From then on it it'll keep
     sending pre-emptive ones until the proxy writer receives a heartbeat.
     (We really only need a pre-emptive AckNack per proxy writer, but
     hopefully it won't make that much of a difference in practice.) */
  if (rd->reliable)
  {
<<<<<<< HEAD
    uint32_t secondary_reorder_maxsamples = pwr->e.gv->config.secondary_reorder_maxsamples;

    if (rd->e.guid.entityid.u == NN_ENTITYID_P2P_BUILTIN_PARTICIPANT_VOLATILE_SECURE_READER)
    {
      secondary_reorder_maxsamples = pwr->e.gv->config.primary_reorder_maxsamples;
      m->filtered = 1;
    }
    m->acknack_xevent = qxev_acknack (pwr->evq, add_duration_to_mtime (tnow, pwr->e.gv->config.preemptive_ack_delay), &pwr->e.guid, &rd->e.guid);
=======
    m->acknack_xevent = qxev_acknack (pwr->evq, ddsrt_mtime_add_duration (tnow, pwr->e.gv->config.preemptive_ack_delay), &pwr->e.guid, &rd->e.guid);
>>>>>>> f139dbcd
    m->u.not_in_sync.reorder =
      nn_reorder_new (&pwr->e.gv->logconfig, NN_REORDER_MODE_NORMAL, secondary_reorder_maxsamples, pwr->e.gv->config.late_ack_mode);
    pwr->n_reliable_readers++;
  }
  else
  {
    m->acknack_xevent = NULL;
    m->u.not_in_sync.reorder =
      nn_reorder_new (&pwr->e.gv->logconfig, NN_REORDER_MODE_MONOTONICALLY_INCREASING, pwr->e.gv->config.secondary_reorder_maxsamples, pwr->e.gv->config.late_ack_mode);
  }

  ddsrt_avl_insert_ipath (&pwr_readers_treedef, &pwr->readers, m, &path);
  local_reader_ary_insert(&pwr->rdary, rd);
  ddsrt_mutex_unlock (&pwr->e.lock);
  qxev_pwr_entityid (pwr, &rd->e.guid);

  ELOGDISC (pwr, "\n");
  return;

already_matched:
  ELOGDISC (pwr, "  proxy_writer_add_connection(pwr "PGUIDFMT" rd "PGUIDFMT") - already connected\n",
            PGUID (pwr->e.guid), PGUID (rd->e.guid));
  ddsrt_mutex_unlock (&pwr->e.lock);
  ddsrt_free (m);
  return;
}




static void proxy_reader_add_connection (struct proxy_reader *prd, struct writer *wr, int64_t crypto_handle)
{
  struct prd_wr_match *m = ddsrt_malloc (sizeof (*m));
  ddsrt_avl_ipath_t path;

  m->wr_guid = wr->e.guid;
#ifdef DDSI_INCLUDE_SECURITY
  m->crypto_handle = crypto_handle;
#else
  DDSRT_UNUSED_ARG(crypto_handle);
#endif

  ddsrt_mutex_lock (&prd->e.lock);
  if (ddsrt_avl_lookup_ipath (&prd_writers_treedef, &prd->writers, &wr->e.guid, &path))
  {
    ELOGDISC (prd, "  proxy_reader_add_connection(wr "PGUIDFMT" prd "PGUIDFMT") - already connected\n",
              PGUID (wr->e.guid), PGUID (prd->e.guid));
    ddsrt_mutex_unlock (&prd->e.lock);
    ddsrt_free (m);
  }
  else
  {
    assert (wr->topic || is_builtin_endpoint (wr->e.guid.entityid, NN_VENDORID_ECLIPSE));
    ELOGDISC (prd, "  proxy_reader_add_connection(wr "PGUIDFMT" prd "PGUIDFMT")\n",
              PGUID (wr->e.guid), PGUID (prd->e.guid));
    ddsrt_avl_insert_ipath (&prd_writers_treedef, &prd->writers, m, &path);
    ddsrt_mutex_unlock (&prd->e.lock);
    qxev_prd_entityid (prd, &wr->e.guid);

  }
}

static ddsi_entityid_t builtin_entityid_match (ddsi_entityid_t x)
{
  ddsi_entityid_t res;
  res.u = 0;
  switch (x.u)
  {
    case NN_ENTITYID_SEDP_BUILTIN_TOPIC_WRITER:
      res.u = NN_ENTITYID_SEDP_BUILTIN_TOPIC_READER;
      break;
    case NN_ENTITYID_SEDP_BUILTIN_TOPIC_READER:
      res.u = NN_ENTITYID_SEDP_BUILTIN_TOPIC_WRITER;
      break;
    case NN_ENTITYID_SEDP_BUILTIN_PUBLICATIONS_WRITER:
      res.u = NN_ENTITYID_SEDP_BUILTIN_PUBLICATIONS_READER;
      break;
    case NN_ENTITYID_SEDP_BUILTIN_PUBLICATIONS_READER:
      res.u = NN_ENTITYID_SEDP_BUILTIN_PUBLICATIONS_WRITER;
      break;
    case NN_ENTITYID_SEDP_BUILTIN_SUBSCRIPTIONS_WRITER:
      res.u = NN_ENTITYID_SEDP_BUILTIN_SUBSCRIPTIONS_READER;
      break;
    case NN_ENTITYID_SEDP_BUILTIN_SUBSCRIPTIONS_READER:
      res.u = NN_ENTITYID_SEDP_BUILTIN_SUBSCRIPTIONS_WRITER;
      break;
    case NN_ENTITYID_P2P_BUILTIN_PARTICIPANT_MESSAGE_WRITER:
      res.u = NN_ENTITYID_P2P_BUILTIN_PARTICIPANT_MESSAGE_READER;
      break;
    case NN_ENTITYID_P2P_BUILTIN_PARTICIPANT_MESSAGE_READER:
      res.u = NN_ENTITYID_P2P_BUILTIN_PARTICIPANT_MESSAGE_WRITER;
      break;

    case NN_ENTITYID_SPDP_BUILTIN_PARTICIPANT_WRITER:
    case NN_ENTITYID_SPDP_BUILTIN_PARTICIPANT_READER:
      /* SPDP is special cased because we don't -- indeed can't --
         match readers with writers, only send to matched readers and
         only accept from matched writers. That way discovery wouldn't
         work at all. No entity with NN_ENTITYID_UNKNOWN exists,
         ever, so this guarantees no connection will be made. */
      res.u = NN_ENTITYID_UNKNOWN;
      break;

    case NN_ENTITYID_SPDP_RELIABLE_BUILTIN_PARTICIPANT_SECURE_WRITER:
      res.u = NN_ENTITYID_SPDP_RELIABLE_BUILTIN_PARTICIPANT_SECURE_READER;
      break;
    case NN_ENTITYID_SPDP_RELIABLE_BUILTIN_PARTICIPANT_SECURE_READER:
      res.u = NN_ENTITYID_SPDP_RELIABLE_BUILTIN_PARTICIPANT_SECURE_WRITER;
      break;

    case NN_ENTITYID_P2P_BUILTIN_PARTICIPANT_STATELESS_MESSAGE_WRITER:
      res.u = NN_ENTITYID_P2P_BUILTIN_PARTICIPANT_STATELESS_MESSAGE_READER;
      break;
    case NN_ENTITYID_P2P_BUILTIN_PARTICIPANT_STATELESS_MESSAGE_READER:
      res.u = NN_ENTITYID_P2P_BUILTIN_PARTICIPANT_STATELESS_MESSAGE_WRITER;
      break;
    case NN_ENTITYID_P2P_BUILTIN_PARTICIPANT_VOLATILE_SECURE_WRITER:
      res.u = NN_ENTITYID_P2P_BUILTIN_PARTICIPANT_VOLATILE_SECURE_READER;
      break;
    case NN_ENTITYID_P2P_BUILTIN_PARTICIPANT_VOLATILE_SECURE_READER:
      res.u = NN_ENTITYID_P2P_BUILTIN_PARTICIPANT_VOLATILE_SECURE_WRITER;
      break;
    case NN_ENTITYID_P2P_BUILTIN_PARTICIPANT_MESSAGE_SECURE_WRITER:
      res.u = NN_ENTITYID_P2P_BUILTIN_PARTICIPANT_MESSAGE_SECURE_READER;
      break;
    case NN_ENTITYID_P2P_BUILTIN_PARTICIPANT_MESSAGE_SECURE_READER:
      res.u = NN_ENTITYID_P2P_BUILTIN_PARTICIPANT_MESSAGE_SECURE_WRITER;
      break;
    case NN_ENTITYID_SEDP_BUILTIN_PUBLICATIONS_SECURE_WRITER:
      res.u = NN_ENTITYID_SEDP_BUILTIN_PUBLICATIONS_SECURE_READER;
      break;
    case NN_ENTITYID_SEDP_BUILTIN_PUBLICATIONS_SECURE_READER:
      res.u = NN_ENTITYID_SEDP_BUILTIN_PUBLICATIONS_SECURE_WRITER;
      break;
    case NN_ENTITYID_SEDP_BUILTIN_SUBSCRIPTIONS_SECURE_WRITER:
      res.u = NN_ENTITYID_SEDP_BUILTIN_SUBSCRIPTIONS_SECURE_READER;
      break;
    case NN_ENTITYID_SEDP_BUILTIN_SUBSCRIPTIONS_SECURE_READER:
      res.u = NN_ENTITYID_SEDP_BUILTIN_SUBSCRIPTIONS_SECURE_WRITER;
      break;

    default:
      assert (0);
  }
  return res;
}

static void writer_qos_mismatch (struct writer * wr, dds_qos_policy_id_t reason)
{
  /* When the reason is DDS_INVALID_QOS_POLICY_ID, it means that we compared
   * readers/writers from different topics: ignore that. */
  if (reason != DDS_INVALID_QOS_POLICY_ID && wr->status_cb)
  {
    status_cb_data_t data;
    data.raw_status_id = (int) DDS_OFFERED_INCOMPATIBLE_QOS_STATUS_ID;
    data.extra = reason;
    (wr->status_cb) (wr->status_cb_entity, &data);
  }
}

static void reader_qos_mismatch (struct reader * rd, dds_qos_policy_id_t reason)
{
  /* When the reason is DDS_INVALID_QOS_POLICY_ID, it means that we compared
   * readers/writers from different topics: ignore that. */
  if (reason != DDS_INVALID_QOS_POLICY_ID && rd->status_cb)
  {
    status_cb_data_t data;
    data.raw_status_id = (int) DDS_REQUESTED_INCOMPATIBLE_QOS_STATUS_ID;
    data.extra = reason;
    (rd->status_cb) (rd->status_cb_entity, &data);
  }
}

static bool topickind_qos_match_p_lock (struct entity_common *rd, const dds_qos_t *rdqos, struct entity_common *wr, const dds_qos_t *wrqos, dds_qos_policy_id_t *reason)
{
  assert (is_reader_entityid (rd->guid.entityid));
  assert (is_writer_entityid (wr->guid.entityid));
  if (is_keyed_endpoint_entityid (rd->guid.entityid) != is_keyed_endpoint_entityid (wr->guid.entityid))
  {
    *reason = DDS_INVALID_QOS_POLICY_ID;
    return false;
  }
  ddsrt_mutex_t * const locks[] = { &rd->qos_lock, &wr->qos_lock, &rd->qos_lock };
  const int shift = (uintptr_t) rd > (uintptr_t) wr;
  for (int i = 0; i < 2; i++)
    ddsrt_mutex_lock (locks[i + shift]);
  bool ret = qos_match_p (rdqos, wrqos, reason);
  for (int i = 0; i < 2; i++)
    ddsrt_mutex_unlock (locks[i + shift]);
  return ret;
}

<<<<<<< HEAD
void connect_writer_with_proxy_reader_secure(struct writer *wr, struct proxy_reader *prd, nn_mtime_t tnow, int64_t crypto_handle)
{
  DDSRT_UNUSED_ARG(tnow);
  proxy_reader_add_connection (prd, wr, crypto_handle);
  writer_add_connection (wr, prd, crypto_handle);
}

void connect_reader_with_proxy_writer_secure(struct reader *rd, struct proxy_writer *pwr, nn_mtime_t tnow, int64_t crypto_handle)
{
  nn_count_t init_count;
  struct alive_state alive_state;

  /* Initialize the reader's tracking information for the writer liveliness state to something
     sensible, but that may be outdated by the time the reader gets added to the writer's list
     of matching readers. */
  proxy_writer_get_alive_state (pwr, &alive_state);
  reader_add_connection (rd, pwr, &init_count,  &alive_state, crypto_handle);
  proxy_writer_add_connection (pwr, rd, tnow, init_count, crypto_handle);

  /* Once everything is set up: update with the latest state, any updates to the alive state
     happening in parallel will cause this to become a no-op. */
  proxy_writer_get_alive_state (pwr, &alive_state);
  reader_update_notify_pwr_alive_state (rd, pwr, &alive_state);
}

static void connect_writer_with_proxy_reader (struct writer *wr, struct proxy_reader *prd, nn_mtime_t tnow)
=======
static void connect_writer_with_proxy_reader (struct writer *wr, struct proxy_reader *prd, ddsrt_mtime_t tnow)
>>>>>>> f139dbcd
{
  const int isb0 = (is_builtin_entityid (wr->e.guid.entityid, NN_VENDORID_ECLIPSE) != 0);
  const int isb1 = (is_builtin_entityid (prd->e.guid.entityid, prd->c.vendor) != 0);
  dds_qos_policy_id_t reason;
  int64_t crypto_handle;
  bool relay_only;

  DDSRT_UNUSED_ARG(tnow);
  if (isb0 != isb1)
    return;
  if (wr->e.onlylocal)
    return;
  if (!isb0 && !topickind_qos_match_p_lock (&prd->e, prd->c.xqos, &wr->e, wr->xqos, &reason))
  {
    writer_qos_mismatch (wr, reason);
    return;
  }

  if (!q_omg_security_check_remote_reader_permissions (prd, wr->e.gv->config.domainId, wr->c.pp, &relay_only))
  {
    EELOGDISC (&wr->e, "connect_writer_with_proxy_reader (wr "PGUIDFMT") with (prd "PGUIDFMT") not allowed by security\n",
                   PGUID (wr->e.guid), PGUID (prd->e.guid));
  }
  else if (!q_omg_security_match_remote_reader_enabled (wr, prd, relay_only, &crypto_handle))
  {
    EELOGDISC (&wr->e, "connect_writer_with_proxy_reader (wr "PGUIDFMT") with (prd "PGUIDFMT") waiting for approval by security\n",
                     PGUID (wr->e.guid), PGUID (prd->e.guid));
  }
  else
  {
    proxy_reader_add_connection (prd, wr, crypto_handle);
    writer_add_connection (wr, prd, crypto_handle);
  }
}

static void connect_proxy_writer_with_reader (struct proxy_writer *pwr, struct reader *rd, ddsrt_mtime_t tnow)
{
  const int isb0 = (is_builtin_entityid (pwr->e.guid.entityid, pwr->c.vendor) != 0);
  const int isb1 = (is_builtin_entityid (rd->e.guid.entityid, NN_VENDORID_ECLIPSE) != 0);
  dds_qos_policy_id_t reason;
  nn_count_t init_count;
  struct alive_state alive_state;
  int64_t crypto_handle;

  if (isb0 != isb1)
    return;
  if (rd->e.onlylocal)
    return;
  if (!isb0 && !topickind_qos_match_p_lock (&rd->e, rd->xqos, &pwr->e, pwr->c.xqos, &reason))
  {
    reader_qos_mismatch (rd, reason);
    return;
  }

  if (!q_omg_security_check_remote_writer_permissions(pwr, rd->e.gv->config.domainId, rd->c.pp))
  {
    EELOGDISC (&rd->e, "connect_proxy_writer_with_reader (pwr "PGUIDFMT") with (rd "PGUIDFMT") not allowed by security\n",
        PGUID (pwr->e.guid), PGUID (rd->e.guid));
  }
  else if (!q_omg_security_match_remote_writer_enabled(rd, pwr, &crypto_handle))
  {
    EELOGDISC (&rd->e, "connect_proxy_writer_with_reader (pwr "PGUIDFMT") with  (rd "PGUIDFMT") waiting for approval by security\n",
        PGUID (pwr->e.guid), PGUID (rd->e.guid));
  }
  else
  {
    /* Initialize the reader's tracking information for the writer liveliness state to something
       sensible, but that may be outdated by the time the reader gets added to the writer's list
       of matching readers. */
    proxy_writer_get_alive_state (pwr, &alive_state);
    reader_add_connection (rd, pwr, &init_count, &alive_state, crypto_handle);
    proxy_writer_add_connection (pwr, rd, tnow, init_count, crypto_handle);

    /* Once everything is set up: update with the latest state, any updates to the alive state
       happening in parallel will cause this to become a no-op. */
    proxy_writer_get_alive_state (pwr, &alive_state);
    reader_update_notify_pwr_alive_state (rd, pwr, &alive_state);
  }
}

static bool ignore_local_p (const ddsi_guid_t *guid1, const ddsi_guid_t *guid2, const struct dds_qos *xqos1, const struct dds_qos *xqos2)
{
  assert (xqos1->present & QP_CYCLONE_IGNORELOCAL);
  assert (xqos2->present & QP_CYCLONE_IGNORELOCAL);
  switch (xqos1->ignorelocal.value)
  {
    case DDS_IGNORELOCAL_NONE:
      break;
    case DDS_IGNORELOCAL_PARTICIPANT:
      return memcmp (&guid1->prefix, &guid2->prefix, sizeof (guid1->prefix)) == 0;
    case DDS_IGNORELOCAL_PROCESS:
      return true;
  }
  switch (xqos2->ignorelocal.value)
  {
    case DDS_IGNORELOCAL_NONE:
      break;
    case DDS_IGNORELOCAL_PARTICIPANT:
      return memcmp (&guid1->prefix, &guid2->prefix, sizeof (guid1->prefix)) == 0;
    case DDS_IGNORELOCAL_PROCESS:
      return true;
  }
  return false;
}

static void connect_writer_with_reader (struct writer *wr, struct reader *rd, ddsrt_mtime_t tnow)
{
  dds_qos_policy_id_t reason;
  struct alive_state alive_state;
  (void)tnow;
  if (!is_local_orphan_endpoint (&wr->e) && (is_builtin_entityid (wr->e.guid.entityid, NN_VENDORID_ECLIPSE) || is_builtin_entityid (rd->e.guid.entityid, NN_VENDORID_ECLIPSE)))
    return;
  if (ignore_local_p (&wr->e.guid, &rd->e.guid, wr->xqos, rd->xqos))
    return;
  if (!topickind_qos_match_p_lock (&rd->e, rd->xqos, &wr->e, wr->xqos, &reason))
  {
    writer_qos_mismatch (wr, reason);
    reader_qos_mismatch (rd, reason);
    return;
  }
  /* Initialze the reader's tracking information for the writer liveliness state to something
     sensible, but that may be outdated by the time the reader gets added to the writer's list
     of matching readers. */
  writer_get_alive_state (wr, &alive_state);
  reader_add_local_connection (rd, wr, &alive_state);
  writer_add_local_connection (wr, rd);

  /* Once everything is set up: update with the latest state, any updates to the alive state
     happening in parallel will cause this to become a no-op. */
  writer_get_alive_state (wr, &alive_state);
  reader_update_notify_wr_alive_state (rd, wr, &alive_state);
}

static void connect_writer_with_proxy_reader_wrapper (struct entity_common *vwr, struct entity_common *vprd, ddsrt_mtime_t tnow)
{
  struct writer *wr = (struct writer *) vwr;
  struct proxy_reader *prd = (struct proxy_reader *) vprd;
  assert (wr->e.kind == EK_WRITER);
  assert (prd->e.kind == EK_PROXY_READER);
  assert (is_builtin_endpoint (wr->e.guid.entityid, NN_VENDORID_ECLIPSE) == is_builtin_endpoint (prd->e.guid.entityid, prd->c.vendor));
  connect_writer_with_proxy_reader (wr, prd, tnow);
}

static void connect_proxy_writer_with_reader_wrapper (struct entity_common *vpwr, struct entity_common *vrd, ddsrt_mtime_t tnow)
{
  struct proxy_writer *pwr = (struct proxy_writer *) vpwr;
  struct reader *rd = (struct reader *) vrd;
  assert (pwr->e.kind == EK_PROXY_WRITER);
  assert (rd->e.kind == EK_READER);
  assert (is_builtin_endpoint (rd->e.guid.entityid, NN_VENDORID_ECLIPSE) == is_builtin_endpoint (pwr->e.guid.entityid, pwr->c.vendor));
  connect_proxy_writer_with_reader (pwr, rd, tnow);
}

static void connect_writer_with_reader_wrapper (struct entity_common *vwr, struct entity_common *vrd, ddsrt_mtime_t tnow)
{
  struct writer *wr = (struct writer *) vwr;
  struct reader *rd = (struct reader *) vrd;
  assert (wr->e.kind == EK_WRITER);
  assert (rd->e.kind == EK_READER);
  assert (!is_builtin_endpoint (wr->e.guid.entityid, NN_VENDORID_ECLIPSE) || is_local_orphan_endpoint (&wr->e));
  assert (!is_builtin_endpoint (rd->e.guid.entityid, NN_VENDORID_ECLIPSE));
  connect_writer_with_reader (wr, rd, tnow);
}

static enum entity_kind generic_do_match_mkind (enum entity_kind kind, bool local)
{
  switch (kind)
  {
    case EK_WRITER: return local ? EK_READER : EK_PROXY_READER;
    case EK_READER: return local ? EK_WRITER : EK_PROXY_WRITER;
    case EK_PROXY_WRITER: assert (!local); return EK_READER;
    case EK_PROXY_READER: assert (!local); return EK_WRITER;
    case EK_PARTICIPANT:
    case EK_PROXY_PARTICIPANT:
      assert(0);
      return EK_WRITER;
  }
  assert(0);
  return EK_WRITER;
}

static void generic_do_match_connect (struct entity_common *e, struct entity_common *em, ddsrt_mtime_t tnow, bool local)
{
  switch (e->kind)
  {
    case EK_WRITER:
      if (local)
        connect_writer_with_reader_wrapper (e, em, tnow);
      else
        connect_writer_with_proxy_reader_wrapper (e, em, tnow);
      break;
    case EK_READER:
      if (local)
        connect_writer_with_reader_wrapper (em, e, tnow);
      else
        connect_proxy_writer_with_reader_wrapper (em, e, tnow);
      break;
    case EK_PROXY_WRITER:
      assert (!local);
      connect_proxy_writer_with_reader_wrapper (e, em, tnow);
      break;
    case EK_PROXY_READER:
      assert (!local);
      connect_writer_with_proxy_reader_wrapper (em, e, tnow);
      break;
    case EK_PARTICIPANT:
    case EK_PROXY_PARTICIPANT:
      assert(0);
  }
}

static const char *entity_topic_name (const struct entity_common *e)
{
  switch (e->kind)
  {
    case EK_WRITER:
      return ((const struct writer *) e)->xqos->topic_name;
    case EK_READER:
      return ((const struct reader *) e)->xqos->topic_name;
    case EK_PROXY_WRITER:
    case EK_PROXY_READER:
      return ((const struct generic_proxy_endpoint *) e)->c.xqos->topic_name;
    case EK_PARTICIPANT:
    case EK_PROXY_PARTICIPANT:
      assert (0);
  }
  return "";
}

static void generic_do_match (struct entity_common *e, ddsrt_mtime_t tnow, bool local)
{
  static const struct { const char *full; const char *full_us; const char *abbrev; } kindstr[] = {
    [EK_WRITER] = { "writer", "writer", "wr" },
    [EK_READER] = { "reader", "reader", "rd" },
    [EK_PROXY_WRITER] = { "proxy writer", "proxy_writer", "pwr" },
    [EK_PROXY_READER] = { "proxy reader", "proxy_reader", "prd" },
    [EK_PARTICIPANT] = { "participant", "participant", "pp" },
    [EK_PROXY_PARTICIPANT] = { "proxy participant", "proxy_participant", "proxypp" }
  };

  enum entity_kind mkind = generic_do_match_mkind (e->kind, local);
  struct entity_index const * const entidx = e->gv->entity_index;
  struct entidx_enum it;
  struct entity_common *em;

  if (!is_builtin_entityid (e->guid.entityid, NN_VENDORID_ECLIPSE) || (local && is_local_orphan_endpoint (e)))
  {
    /* Non-builtins need matching on topics, the local orphan endpoints
       are a bit weird because they reuse the builtin entityids but
       otherwise need to be treated as normal readers */
    struct match_entities_range_key max;
    const char *tp = entity_topic_name (e);
    EELOGDISC (e, "match_%s_with_%ss(%s "PGUIDFMT") scanning all %ss%s%s\n",
               kindstr[e->kind].full_us, kindstr[mkind].full_us,
               kindstr[e->kind].abbrev, PGUID (e->guid),
               kindstr[mkind].abbrev,
               tp ? " of topic " : "", tp ? tp : "");
    /* Note: we visit at least all proxies that existed when we called
       init (with the -- possible -- exception of ones that were
       deleted between our calling init and our reaching it while
       enumerating), but we may visit a single proxy reader multiple
       times. */
    entidx_enum_init_topic (&it, entidx, mkind, tp, &max);
    while ((em = entidx_enum_next_max (&it, &max)) != NULL)
      generic_do_match_connect (e, em, tnow, local);
    entidx_enum_fini (&it);
  }
  else if (!local)
  {
    /* Built-ins have fixed QoS and a known entity id to use, so instead of
       looking for the right topic, just probe the matching GUIDs for all
       (proxy) participants.  Local matching never needs to look at the
       discovery endpoints */
    const ddsi_entityid_t tgt_ent = builtin_entityid_match (e->guid.entityid);
    const bool isproxy = (e->kind == EK_PROXY_WRITER || e->kind == EK_PROXY_READER || e->kind == EK_PROXY_PARTICIPANT);
    enum entity_kind pkind = isproxy ? EK_PARTICIPANT : EK_PROXY_PARTICIPANT;
    EELOGDISC (e, "match_%s_with_%ss(%s "PGUIDFMT") scanning %sparticipants tgt=%"PRIx32"\n",
               kindstr[e->kind].full_us, kindstr[mkind].full_us,
               kindstr[e->kind].abbrev, PGUID (e->guid),
               isproxy ? "" : "proxy ", tgt_ent.u);
    if (tgt_ent.u != NN_ENTITYID_UNKNOWN)
    {
      entidx_enum_init (&it, entidx, pkind);
      while ((em = entidx_enum_next (&it)) != NULL)
      {
        const ddsi_guid_t tgt_guid = { em->guid.prefix, tgt_ent };
        struct entity_common *ep;
        if ((ep = entidx_lookup_guid (entidx, &tgt_guid, mkind)) != NULL)
          generic_do_match_connect (e, ep, tnow, local);
      }
      entidx_enum_fini (&it);
    }
  }
}

static void match_writer_with_proxy_readers (struct writer *wr, ddsrt_mtime_t tnow)
{
  generic_do_match (&wr->e, tnow, false);
}

static void match_writer_with_local_readers (struct writer *wr, ddsrt_mtime_t tnow)
{
  generic_do_match (&wr->e, tnow, true);
}

static void match_reader_with_proxy_writers (struct reader *rd, ddsrt_mtime_t tnow)
{
  generic_do_match (&rd->e, tnow, false);
}

static void match_reader_with_local_writers (struct reader *rd, ddsrt_mtime_t tnow)
{
  generic_do_match (&rd->e, tnow, true);
}

static void match_proxy_writer_with_readers (struct proxy_writer *pwr, ddsrt_mtime_t tnow)
{
  generic_do_match (&pwr->e, tnow, false);
}

static void match_proxy_reader_with_writers (struct proxy_reader *prd, ddsrt_mtime_t tnow)
{
  generic_do_match(&prd->e, tnow, false);
}

#ifdef DDSI_INCLUDE_SECURITY

static void match_volatile_secure_endpoints (struct participant *pp, struct proxy_participant *proxypp)
{
  struct reader *rd;
  struct writer *wr;
  struct proxy_reader *prd;
  struct proxy_writer *pwr;
  ddsi_guid_t guid;
  nn_mtime_t tnow = now_mt ();

  EELOGDISC (&pp->e, "match volatile endpoints (pp "PGUIDFMT") with (proxypp "PGUIDFMT")\n",
             PGUID(pp->e.guid), PGUID(proxypp->e.guid));

  guid = pp->e.guid;
  guid.entityid.u = NN_ENTITYID_P2P_BUILTIN_PARTICIPANT_VOLATILE_SECURE_READER;
  if ((rd = entidx_lookup_reader_guid (pp->e.gv->entity_index, &guid)) == NULL)
    return;

  guid.entityid.u = NN_ENTITYID_P2P_BUILTIN_PARTICIPANT_VOLATILE_SECURE_WRITER;
  if ((wr = entidx_lookup_writer_guid (pp->e.gv->entity_index, &guid)) == NULL)
    return;

  guid = proxypp->e.guid;
  guid.entityid.u = NN_ENTITYID_P2P_BUILTIN_PARTICIPANT_VOLATILE_SECURE_READER;
  if ((prd = entidx_lookup_proxy_reader_guid (pp->e.gv->entity_index, &guid)) == NULL)
    return;

  guid.entityid.u = NN_ENTITYID_P2P_BUILTIN_PARTICIPANT_VOLATILE_SECURE_WRITER;
  if ((pwr = entidx_lookup_proxy_writer_guid (pp->e.gv->entity_index, &guid)) == NULL)
    return;

  connect_proxy_writer_with_reader_wrapper(&pwr->e, &rd->e, tnow);
  connect_writer_with_proxy_reader_wrapper(&wr->e, &prd->e, tnow);
}

static struct entity_common * get_entity_parent(struct entity_common *e)
{
  switch (e->kind)
  {
  case EK_WRITER:
     return &((struct writer *)e)->c.pp->e;
   case EK_READER:
     return &((struct reader *)e)->c.pp->e;
   case EK_PROXY_WRITER:
     return &((struct proxy_writer *)e)->c.proxypp->e;
   case EK_PROXY_READER:
     return &((struct proxy_reader *)e)->c.proxypp->e;
   case EK_PARTICIPANT:
   case EK_PROXY_PARTICIPANT:
     return NULL;
  }
  return NULL;
}

static void update_proxy_participant_endpoint_matching (struct proxy_participant *proxypp, struct participant *pp)
{
  struct entity_index * const entidx = pp->e.gv->entity_index;
  struct proxy_endpoint_common *cep;
  ddsi_guid_t guid;
  ddsi_entityid_t *endpoint_ids;
  uint32_t num = 0, i;
  nn_mtime_t tnow = now_mt ();

  EELOGDISC (&proxypp->e, "update_proxy_participant_endpoint_matching (proxypp "PGUIDFMT" pp "PGUIDFMT")\n",
             PGUID (proxypp->e.guid), PGUID (pp->e.guid));

  ddsrt_mutex_lock(&proxypp->e.lock);
  endpoint_ids = ddsrt_malloc(proxypp->refc * sizeof(ddsi_entityid_t));
  for (cep = proxypp->endpoints; cep != NULL; cep = cep->next_ep)
  {
    struct entity_common *e = entity_common_from_proxy_endpoint_common (cep);
    endpoint_ids[num++] = e->guid.entityid;
  }
  ddsrt_mutex_unlock(&proxypp->e.lock);

  guid.prefix = proxypp->e.guid.prefix;

  for (i = 0; i < num; i++)
  {
    struct entity_common *e;
    enum entity_kind mkind;

    guid.entityid = endpoint_ids[i];
    if ((e = entidx_lookup_guid_untyped(entidx, &guid)) == NULL)
      continue;

    mkind = generic_do_match_mkind (e->kind, false);
    if (!is_builtin_entityid (e->guid.entityid, NN_VENDORID_ECLIPSE))
    {
      struct entidx_enum it;
      struct entity_common *em;
      struct match_entities_range_key max;
      const char *tp = entity_topic_name (e);

      entidx_enum_init_topic(&it, entidx, mkind, tp, &max);
      while ((em = entidx_enum_next_max (&it, &max)) != NULL)
      {
        if (&pp->e == get_entity_parent(em))
          generic_do_match_connect (e, em, tnow, false);
      }
      entidx_enum_fini (&it);
    }
    else
    {
      const ddsi_entityid_t tgt_ent = builtin_entityid_match (e->guid.entityid);
      const ddsi_guid_t tgt_guid = { pp->e.guid.prefix, tgt_ent };

      if (!is_builtin_volatile_endpoint (tgt_ent))
      {
        struct entity_common *ep;
        if ((ep = entidx_lookup_guid (entidx, &tgt_guid, mkind)) != NULL)
          generic_do_match_connect (e, ep, tnow, false);
      }
    }
  }

  ddsrt_free(endpoint_ids);
}

#endif

/* ENDPOINT --------------------------------------------------------- */

static void new_reader_writer_common (const struct ddsrt_log_cfg *logcfg, const struct ddsi_guid *guid, const struct ddsi_sertopic *topic, const struct dds_qos *xqos)
{
  const char *partition = "(default)";
  const char *partition_suffix = "";
  assert (is_builtin_entityid (guid->entityid, NN_VENDORID_ECLIPSE) ? (topic == NULL) : (topic != NULL));
  if (is_builtin_entityid (guid->entityid, NN_VENDORID_ECLIPSE))
  {
    /* continue printing it as not being in a partition, the actual
       value doesn't matter because it is never matched based on QoS
       settings */
    partition = "(null)";
  }
  else if ((xqos->present & QP_PARTITION) && xqos->partition.n > 0 && strcmp (xqos->partition.strs[0], "") != 0)
  {
    partition = xqos->partition.strs[0];
    if (xqos->partition.n > 1)
      partition_suffix = "+";
  }
  DDS_CLOG (DDS_LC_DISCOVERY, logcfg, "new_%s(guid "PGUIDFMT", %s%s.%s/%s)\n",
            is_writer_entityid (guid->entityid) ? "writer" : "reader",
            PGUID (*guid),
            partition, partition_suffix,
            topic ? topic->name : "(null)",
            topic ? topic->type_name : "(null)");
}

static void endpoint_common_init (struct entity_common *e, struct endpoint_common *c, struct ddsi_domaingv *gv, enum entity_kind kind, const struct ddsi_guid *guid, const struct ddsi_guid *group_guid, struct participant *pp, bool onlylocal)
{
  entity_common_init (e, gv, guid, NULL, kind, ddsrt_time_wallclock (), NN_VENDORID_ECLIPSE, pp->e.onlylocal || onlylocal);
  c->pp = ref_participant (pp, &e->guid);
  if (group_guid)
    c->group_guid = *group_guid;
  else
    memset (&c->group_guid, 0, sizeof (c->group_guid));
}

static void endpoint_common_fini (struct entity_common *e, struct endpoint_common *c)
{
  if (!is_builtin_entityid(e->guid.entityid, NN_VENDORID_ECLIPSE))
    pp_release_entityid(c->pp, e->guid.entityid);
  if (c->pp)
    unref_participant (c->pp, &e->guid);
  else
  {
    /* only for the (almost pseudo) writers used for generating the built-in topics */
    assert (is_local_orphan_endpoint (e));
  }
  entity_common_fini (e);
}

static int set_topic_type_name (dds_qos_t *xqos, const struct ddsi_sertopic * topic)
{
  if (!(xqos->present & QP_TYPE_NAME) && topic)
  {
    xqos->present |= QP_TYPE_NAME;
    xqos->type_name = ddsrt_strdup (topic->type_name);
  }
  if (!(xqos->present & QP_TOPIC_NAME) && topic)
  {
    xqos->present |= QP_TOPIC_NAME;
    xqos->topic_name = ddsrt_strdup (topic->name);
  }
  return 0;
}

/* WRITER ----------------------------------------------------------- */

#ifdef DDSI_INCLUDE_NETWORK_PARTITIONS
static uint32_t get_partitionid_from_mapping (const struct ddsrt_log_cfg *logcfg, const struct config *config, const char *partition, const char *topic)
{
  struct config_partitionmapping_listelem *pm;
  if ((pm = find_partitionmapping (config, partition, topic)) == NULL)
    return 0;
  else
  {
    DDS_CLOG (DDS_LC_DISCOVERY, logcfg, "matched writer for topic \"%s\" in partition \"%s\" to networkPartition \"%s\"\n", topic, partition, pm->networkPartition);
    return pm->partition->partitionId;
  }
}
#endif /* DDSI_INCLUDE_NETWORK_PARTITIONS */

static void augment_wr_prd_match (void *vnode, const void *vleft, const void *vright)
{
  struct wr_prd_match *n = vnode;
  const struct wr_prd_match *left = vleft;
  const struct wr_prd_match *right = vright;
  seqno_t min_seq, max_seq;
  int have_replied = n->has_replied_to_hb;

  /* note: this means min <= seq, but not min <= max nor seq <= max!
     note: this guarantees max < MAX_SEQ_NUMBER, which by induction
     guarantees {left,right}.max < MAX_SEQ_NUMBER note: this treats a
     reader that has not yet replied to a heartbeat as a demoted
     one */
  min_seq = n->seq;
  max_seq = (n->seq < MAX_SEQ_NUMBER) ? n->seq : 0;

  /* 1. Compute {min,max} & have_replied. */
  if (left)
  {
    if (left->min_seq < min_seq)
      min_seq = left->min_seq;
    if (left->max_seq > max_seq)
      max_seq = left->max_seq;
    have_replied = have_replied && left->all_have_replied_to_hb;
  }
  if (right)
  {
    if (right->min_seq < min_seq)
      min_seq = right->min_seq;
    if (right->max_seq > max_seq)
      max_seq = right->max_seq;
    have_replied = have_replied && right->all_have_replied_to_hb;
  }
  n->min_seq = min_seq;
  n->max_seq = max_seq;
  n->all_have_replied_to_hb = have_replied ? 1 : 0;

  /* 2. Compute num_reliable_readers_where_seq_equals_max */
  if (max_seq == 0)
  {
    /* excludes demoted & best-effort readers; note that max == 0
       cannot happen if {left,right}.max > 0 */
    n->num_reliable_readers_where_seq_equals_max = 0;
  }
  else
  {
    /* if demoted or best-effort, seq != max */
    n->num_reliable_readers_where_seq_equals_max =
      (n->seq == max_seq && n->has_replied_to_hb);
    if (left && left->max_seq == max_seq)
      n->num_reliable_readers_where_seq_equals_max +=
        left->num_reliable_readers_where_seq_equals_max;
    if (right && right->max_seq == max_seq)
      n->num_reliable_readers_where_seq_equals_max +=
        right->num_reliable_readers_where_seq_equals_max;
  }

  /* 3. Compute arbitrary unacked reader */
  /* 3a: maybe this reader is itself a candidate */
  if (n->seq < max_seq)
  {
    /* seq < max cannot be true for a best-effort reader or a demoted */
    n->arbitrary_unacked_reader = n->prd_guid;
  }
  else if (n->is_reliable && (n->seq == MAX_SEQ_NUMBER || !n->has_replied_to_hb))
  {
    /* demoted readers and reliable readers that have not yet replied to a heartbeat are candidates */
    n->arbitrary_unacked_reader = n->prd_guid;
  }
  /* 3b: maybe we can inherit from the children */
  else if (left && left->arbitrary_unacked_reader.entityid.u != NN_ENTITYID_UNKNOWN)
  {
    n->arbitrary_unacked_reader = left->arbitrary_unacked_reader;
  }
  else if (right && right->arbitrary_unacked_reader.entityid.u != NN_ENTITYID_UNKNOWN)
  {
    n->arbitrary_unacked_reader = right->arbitrary_unacked_reader;
  }
  /* 3c: else it may be that we can now determine one of our children
     is actually a candidate */
  else if (left && left->max_seq != 0 && left->max_seq < max_seq)
  {
    n->arbitrary_unacked_reader = left->prd_guid;
  }
  else if (right && right->max_seq != 0 && right->max_seq < max_seq)
  {
    n->arbitrary_unacked_reader = right->prd_guid;
  }
  /* 3d: else no candidate in entire subtree */
  else
  {
    n->arbitrary_unacked_reader.entityid.u = NN_ENTITYID_UNKNOWN;
  }
}

seqno_t writer_max_drop_seq (const struct writer *wr)
{
  const struct wr_prd_match *n;
  if (ddsrt_avl_is_empty (&wr->readers))
    return wr->seq;
  n = ddsrt_avl_root_non_empty (&wr_readers_treedef, &wr->readers);
  return (n->min_seq == MAX_SEQ_NUMBER) ? wr->seq : n->min_seq;
}

int writer_must_have_hb_scheduled (const struct writer *wr, const struct whc_state *whcst)
{
  if (ddsrt_avl_is_empty (&wr->readers) || whcst->max_seq < 0)
  {
    /* Can't transmit a valid heartbeat if there is no data; and it
       wouldn't actually be sent anywhere if there are no readers, so
       there is little point in processing the xevent all the time.

       Note that add_msg_to_whc and add_proxy_reader_to_writer will
       perform a reschedule. 8.4.2.2.3: need not (can't, really!) send
       a heartbeat if no data is available. */
    return 0;
  }
  else if (!((const struct wr_prd_match *) ddsrt_avl_root_non_empty (&wr_readers_treedef, &wr->readers))->all_have_replied_to_hb)
  {
    /* Labouring under the belief that heartbeats must be sent
       regardless of ack state */
    return 1;
  }
  else
  {
    /* DDSI 2.1, section 8.4.2.2.3: need not send heartbeats when all
       messages have been acknowledged.  Slightly different from
       requiring a non-empty whc_seq: if it is transient_local,
       whc_seq usually won't be empty even when all msgs have been
       ack'd. */
    return writer_max_drop_seq (wr) < whcst->max_seq;
  }
}

void writer_set_retransmitting (struct writer *wr)
{
  assert (!wr->retransmitting);
  wr->retransmitting = 1;
  if (wr->e.gv->config.whc_adaptive && wr->whc_high > wr->whc_low)
  {
    uint32_t m = 8 * wr->whc_high / 10;
    wr->whc_high = (m > wr->whc_low) ? m : wr->whc_low;
  }
}

void writer_clear_retransmitting (struct writer *wr)
{
  wr->retransmitting = 0;
  wr->t_whc_high_upd = wr->t_rexmit_end = ddsrt_time_elapsed();
  ddsrt_cond_broadcast (&wr->throttle_cond);
}

unsigned remove_acked_messages (struct writer *wr, struct whc_state *whcst, struct whc_node **deferred_free_list)
{
  unsigned n;
  assert (wr->e.guid.entityid.u != NN_ENTITYID_SPDP_BUILTIN_PARTICIPANT_WRITER);
  ASSERT_MUTEX_HELD (&wr->e.lock);
  n = whc_remove_acked_messages (wr->whc, writer_max_drop_seq (wr), whcst, deferred_free_list);
  /* trigger anyone waiting in throttle_writer() or wait_for_acks() */
  ddsrt_cond_broadcast (&wr->throttle_cond);
  if (wr->retransmitting && whcst->unacked_bytes == 0)
    writer_clear_retransmitting (wr);
  if (wr->state == WRST_LINGERING && whcst->unacked_bytes == 0)
  {
    ELOGDISC (wr, "remove_acked_messages: deleting lingering writer "PGUIDFMT"\n", PGUID (wr->e.guid));
    delete_writer_nolinger_locked (wr);
  }
  return n;
}

static void writer_notify_liveliness_change_may_unlock (struct writer *wr)
{
  struct alive_state alive_state;
  writer_get_alive_state_locked (wr, &alive_state);

  struct ddsi_guid rdguid;
  struct pwr_rd_match *m;
  memset (&rdguid, 0, sizeof (rdguid));
  while (wr->alive_vclock == alive_state.vclock &&
         (m = ddsrt_avl_lookup_succ (&wr_local_readers_treedef, &wr->local_readers, &rdguid)) != NULL)
  {
    rdguid = m->rd_guid;
    ddsrt_mutex_unlock (&wr->e.lock);
    /* unlocking pwr means alive state may have changed already; we break out of the loop once we
       detect this but there for the reader in the current iteration, anything is possible */
    reader_update_notify_wr_alive_state_guid (&rdguid, wr, &alive_state);
    ddsrt_mutex_lock (&wr->e.lock);
  }
}

void writer_set_alive_may_unlock (struct writer *wr, bool notify)
{
  /* Caller has wr->e.lock, so we can safely read wr->alive.  Updating wr->alive requires
     also taking wr->c.pp->e.lock because wr->alive <=> (wr->lease in pp's lease heap). */
  assert (!wr->alive);

  /* check that writer still exists (when deleting it is removed from guid hash) */
  if (entidx_lookup_writer_guid (wr->e.gv->entity_index, &wr->e.guid) == NULL)
  {
    ELOGDISC (wr, "writer_set_alive_may_unlock("PGUIDFMT") - not in entity index, wr deleting\n", PGUID (wr->e.guid));
    return;
  }

  ddsrt_mutex_lock (&wr->c.pp->e.lock);
  wr->alive = true;
  wr->alive_vclock++;
  if (wr->xqos->liveliness.lease_duration != DDS_INFINITY)
  {
    if (wr->xqos->liveliness.kind == DDS_LIVELINESS_MANUAL_BY_PARTICIPANT)
      participant_add_wr_lease_locked (wr->c.pp, wr);
    else if (wr->xqos->liveliness.kind == DDS_LIVELINESS_MANUAL_BY_TOPIC)
      lease_set_expiry (wr->lease, ddsrt_etime_add_duration (ddsrt_time_elapsed (), wr->lease->tdur));
  }
  ddsrt_mutex_unlock (&wr->c.pp->e.lock);

  if (notify)
    writer_notify_liveliness_change_may_unlock (wr);
}

static int writer_set_notalive_locked (struct writer *wr, bool notify)
{
  if (!wr->alive)
    return DDS_RETCODE_PRECONDITION_NOT_MET;

  /* To update wr->alive, both wr->e.lock and wr->c.pp->e.lock
     should be taken */
  ddsrt_mutex_lock (&wr->c.pp->e.lock);
  wr->alive = false;
  wr->alive_vclock++;
  if (wr->xqos->liveliness.lease_duration != DDS_INFINITY && wr->xqos->liveliness.kind == DDS_LIVELINESS_MANUAL_BY_PARTICIPANT)
    participant_remove_wr_lease_locked (wr->c.pp, wr);
  ddsrt_mutex_unlock (&wr->c.pp->e.lock);

  if (notify)
  {
    if (wr->status_cb)
    {
      status_cb_data_t data;
      data.handle = wr->e.iid;
      data.raw_status_id = (int) DDS_LIVELINESS_LOST_STATUS_ID;
      (wr->status_cb) (wr->status_cb_entity, &data);
    }
    writer_notify_liveliness_change_may_unlock (wr);
  }
  return DDS_RETCODE_OK;
}

int writer_set_notalive (struct writer *wr, bool notify)
{
  ddsrt_mutex_lock (&wr->e.lock);
  int ret = writer_set_notalive_locked(wr, notify);
  ddsrt_mutex_unlock (&wr->e.lock);
  return ret;
}

static void new_writer_guid_common_init (struct writer *wr, const struct ddsi_sertopic *topic, const struct dds_qos *xqos, struct whc *whc, status_cb_t status_cb, void * status_entity)
{
  ddsrt_cond_init (&wr->throttle_cond);
  wr->seq = 0;
  wr->cs_seq = 0;
  ddsrt_atomic_st64 (&wr->seq_xmit, (uint64_t) 0);
  wr->hbcount = 0;
  wr->state = WRST_OPERATIONAL;
  wr->hbfragcount = 0;
  writer_hbcontrol_init (&wr->hbcontrol);
  wr->throttling = 0;
  wr->retransmitting = 0;
  wr->t_rexmit_end.v = 0;
  wr->t_whc_high_upd.v = 0;
  wr->num_readers = 0;
  wr->num_reliable_readers = 0;
  wr->num_acks_received = 0;
  wr->num_nacks_received = 0;
  wr->throttle_count = 0;
  wr->throttle_tracing = 0;
  wr->rexmit_count = 0;
  wr->rexmit_lost_count = 0;
  wr->force_md5_keyhash = 0;
  wr->alive = 1;
  wr->alive_vclock = 0;

  wr->status_cb = status_cb;
  wr->status_cb_entity = status_entity;
#ifdef DDSI_INCLUDE_SECURITY
  wr->sec_attr = NULL;
#endif

  /* Copy QoS, merging in defaults */

  wr->xqos = ddsrt_malloc (sizeof (*wr->xqos));
  ddsi_xqos_copy (wr->xqos, xqos);
  ddsi_xqos_mergein_missing (wr->xqos, &wr->e.gv->default_xqos_wr, ~(uint64_t)0);
  assert (wr->xqos->aliased == 0);
  set_topic_type_name (wr->xqos, topic);

  ELOGDISC (wr, "WRITER "PGUIDFMT" QOS={", PGUID (wr->e.guid));
  ddsi_xqos_log (DDS_LC_DISCOVERY, &wr->e.gv->logconfig, wr->xqos);
  ELOGDISC (wr, "}\n");

  assert (wr->xqos->present & QP_RELIABILITY);
  wr->reliable = (wr->xqos->reliability.kind != DDS_RELIABILITY_BEST_EFFORT);
  assert (wr->xqos->present & QP_DURABILITY);
  if (is_builtin_entityid (wr->e.guid.entityid, NN_VENDORID_ECLIPSE) &&
      (wr->e.guid.entityid.u != NN_ENTITYID_P2P_BUILTIN_PARTICIPANT_VOLATILE_SECURE_WRITER))
  {
    assert (wr->xqos->history.kind == DDS_HISTORY_KEEP_LAST);
    assert ((wr->xqos->durability.kind == DDS_DURABILITY_TRANSIENT_LOCAL) ||
            (wr->e.guid.entityid.u == NN_ENTITYID_P2P_BUILTIN_PARTICIPANT_STATELESS_MESSAGE_WRITER));
  }
  wr->handle_as_transient_local = (wr->xqos->durability.kind == DDS_DURABILITY_TRANSIENT_LOCAL);
  wr->include_keyhash =
    wr->e.gv->config.generate_keyhash &&
    ((wr->e.guid.entityid.u & NN_ENTITYID_KIND_MASK) == NN_ENTITYID_KIND_WRITER_WITH_KEY);
  wr->topic = ddsi_sertopic_ref (topic);
  wr->as = new_addrset ();
  wr->as_group = NULL;

#ifdef DDSI_INCLUDE_NETWORK_PARTITIONS
  /* This is an open issue how to encrypt mesages send for various
     partitions that match multiple network partitions.  From a safety
     point of view a wierd configuration. Here we chose the first one
     that we find */
  wr->partition_id = 0;
  for (uint32_t i = 0; i < wr->xqos->partition.n && wr->partition_id == 0; i++)
    wr->partition_id = get_partitionid_from_mapping (&wr->e.gv->logconfig, &wr->e.gv->config, wr->xqos->partition.strs[i], wr->xqos->topic_name);
#endif /* DDSI_INCLUDE_NETWORK_PARTITIONS */

#ifdef DDSI_INCLUDE_SSM
  /* Writer supports SSM if it is mapped to a network partition for
     which the address set includes an SSM address.  If it supports
     SSM, it arbitrarily selects one SSM address from the address set
     to advertise. */
  wr->supports_ssm = 0;
  wr->ssm_as = NULL;
  if (wr->e.gv->config.allowMulticast & AMC_SSM)
  {
    nn_locator_t loc;
    int have_loc = 0;
    if (wr->partition_id == 0)
    {
      if (ddsi_is_ssm_mcaddr (wr->e.gv, &wr->e.gv->loc_default_mc))
      {
        loc = wr->e.gv->loc_default_mc;
        have_loc = 1;
      }
    }
    else
    {
      const struct config_networkpartition_listelem *np = find_networkpartition_by_id (&wr->e.gv->config, wr->partition_id);
      assert (np);
      if (addrset_any_ssm (wr->e.gv, np->as, &loc))
        have_loc = 1;
    }
    if (have_loc)
    {
      wr->supports_ssm = 1;
      wr->ssm_as = new_addrset ();
      add_to_addrset (wr->e.gv, wr->ssm_as, &loc);
      ELOGDISC (wr, "writer "PGUIDFMT": ssm=%d", PGUID (wr->e.guid), wr->supports_ssm);
      nn_log_addrset (wr->e.gv, DDS_LC_DISCOVERY, "", wr->ssm_as);
      ELOGDISC (wr, "\n");
    }
  }
#endif

  /* for non-builtin writers, select the eventqueue based on the channel it is mapped to */

#ifdef DDSI_INCLUDE_NETWORK_CHANNELS
  if (!is_builtin_entityid (wr->e.guid.entityid, ownvendorid))
  {
    struct config_channel_listelem *channel = find_channel (&wr->e.gv->config, wr->xqos->transport_priority);
    ELOGDISC (wr, "writer "PGUIDFMT": transport priority %d => channel '%s' priority %d\n",
              PGUID (wr->e.guid), wr->xqos->transport_priority.value, channel->name, channel->priority);
    wr->evq = channel->evq ? channel->evq : wr->e.gv->xevents;
  }
  else
#endif
  {
    wr->evq = wr->e.gv->xevents;
  }

  /* heartbeat event will be deleted when the handler can't find a
     writer for it in the hash table. NEVER => won't ever be
     scheduled, and this can only change by writing data, which won't
     happen until after it becomes visible. */
  if (wr->reliable)
    wr->heartbeat_xevent = qxev_heartbeat (wr->evq, DDSRT_MTIME_NEVER, &wr->e.guid);
  else
    wr->heartbeat_xevent = NULL;

  assert (wr->xqos->present & QP_LIVELINESS);
  if (wr->xqos->liveliness.lease_duration != DDS_INFINITY)
  {
    wr->lease_duration = ddsrt_malloc (sizeof(*wr->lease_duration));
    wr->lease_duration->ldur = wr->xqos->liveliness.lease_duration;
  }
  else
  {
    wr->lease_duration = NULL;
  }

  wr->whc = whc;
  if (wr->xqos->history.kind == DDS_HISTORY_KEEP_LAST)
  {
    /* hdepth > 0 => "aggressive keep last", and in that case: why
       bother blocking for a slow receiver when the entire point of
       KEEP_LAST is to keep going (at least in a typical interpretation
       of the spec. */
    wr->whc_low = wr->whc_high = INT32_MAX;
  }
  else
  {
    wr->whc_low = wr->e.gv->config.whc_lowwater_mark;
    wr->whc_high = wr->e.gv->config.whc_init_highwater_mark.value;
  }
  assert (!(is_builtin_entityid(wr->e.guid.entityid, NN_VENDORID_ECLIPSE) && !is_builtin_volatile_endpoint(wr->e.guid.entityid)) ||
           (wr->whc_low == wr->whc_high && wr->whc_low == INT32_MAX));

  /* Connection admin */
  ddsrt_avl_init (&wr_readers_treedef, &wr->readers);
  ddsrt_avl_init (&wr_local_readers_treedef, &wr->local_readers);

  local_reader_ary_init (&wr->rdary);
}

static dds_return_t new_writer_guid (struct writer **wr_out, const struct ddsi_guid *guid, const struct ddsi_guid *group_guid, struct participant *pp, const struct ddsi_sertopic *topic, const struct dds_qos *xqos, struct whc *whc, status_cb_t status_cb, void *status_entity)
{
  struct writer *wr;
  ddsrt_mtime_t tnow = ddsrt_time_monotonic ();

  assert (is_writer_entityid (guid->entityid));
  assert (entidx_lookup_writer_guid (pp->e.gv->entity_index, guid) == NULL);
  assert (memcmp (&guid->prefix, &pp->e.guid.prefix, sizeof (guid->prefix)) == 0);

  new_reader_writer_common (&pp->e.gv->logconfig, guid, topic, xqos);
  wr = ddsrt_malloc (sizeof (*wr));
  if (wr_out)
    *wr_out = wr;

  /* want a pointer to the participant so that a parallel call to
   delete_participant won't interfere with our ability to address
   the participant */

  const bool onlylocal = topic && builtintopic_is_builtintopic (pp->e.gv->builtin_topic_interface, topic);
  endpoint_common_init (&wr->e, &wr->c, pp->e.gv, EK_WRITER, guid, group_guid, pp, onlylocal);
  new_writer_guid_common_init(wr, topic, xqos, whc, status_cb, status_entity);

#ifdef DDSI_INCLUDE_SECURITY
  q_omg_security_register_writer(wr);
#endif

  /* entity_index needed for protocol handling, so add it before we send
   out our first message.  Also: needed for matching, and swapping
   the order if hash insert & matching creates a window during which
   neither of two endpoints being created in parallel can discover
   the other. */
  ddsrt_mutex_lock (&wr->e.lock);
  entidx_insert_writer_guid (pp->e.gv->entity_index, wr);
  builtintopic_write (wr->e.gv->builtin_topic_interface, &wr->e, ddsrt_time_wallclock(), true);
  ddsrt_mutex_unlock (&wr->e.lock);

  /* once it exists, match it with proxy writers and broadcast
   existence (I don't think it matters much what the order of these
   two is, but it seems likely that match-then-broadcast has a
   slightly lower likelihood that a response from a proxy reader
   gets dropped) -- but note that without adding a lock it might be
   deleted while we do so */
  match_writer_with_proxy_readers (wr, tnow);
  match_writer_with_local_readers (wr, tnow);
  sedp_write_writer (wr);

  if (wr->lease_duration != NULL)
  {
    assert (wr->lease_duration->ldur != DDS_INFINITY);
    assert (!is_builtin_entityid (wr->e.guid.entityid, NN_VENDORID_ECLIPSE));
    if (wr->xqos->liveliness.kind == DDS_LIVELINESS_AUTOMATIC)
    {
      /* Store writer lease duration in participant's heap in case of automatic liveliness */
      ddsrt_mutex_lock (&pp->e.lock);
      ddsrt_fibheap_insert (&ldur_fhdef, &pp->ldur_auto_wr, wr->lease_duration);
      ddsrt_mutex_unlock (&pp->e.lock);

      /* Trigger pmd update */
      (void) resched_xevent_if_earlier (pp->pmd_update_xevent, ddsrt_time_monotonic ());
    }
    else
    {
      ddsrt_etime_t texpire = ddsrt_etime_add_duration (ddsrt_time_elapsed (), wr->lease_duration->ldur);
      wr->lease = lease_new (texpire, wr->lease_duration->ldur, &wr->e);
      if (wr->xqos->liveliness.kind == DDS_LIVELINESS_MANUAL_BY_PARTICIPANT)
      {
        ddsrt_mutex_lock (&pp->e.lock);
        participant_add_wr_lease_locked (pp, wr);
        ddsrt_mutex_unlock (&pp->e.lock);
      }
      else
      {
        lease_register (wr->lease);
      }
    }
  }

  return 0;
}

dds_return_t new_writer (struct writer **wr_out, struct ddsi_domaingv *gv, struct ddsi_guid *wrguid, const struct ddsi_guid *group_guid, const struct ddsi_guid *ppguid, const struct ddsi_sertopic *topic, const struct dds_qos *xqos, struct whc * whc, status_cb_t status_cb, void *status_cb_arg)
{
  struct participant *pp;
  dds_return_t rc;
  uint32_t kind;

  if ((pp = entidx_lookup_participant_guid (gv->entity_index, ppguid)) == NULL)
  {
    GVLOGDISC ("new_writer - participant "PGUIDFMT" not found\n", PGUID (*ppguid));
    return DDS_RETCODE_BAD_PARAMETER;
  }

#ifdef DDSI_INCLUDE_SECURITY
  /* Check if DDS Security is enabled */
  if (q_omg_participant_is_secure (pp))
  {
    /* ask to access control security plugin for create writer permissions */
    if (!q_omg_security_check_create_writer (pp, gv->config.domainId, topic->name, xqos))
      return DDS_RETCODE_NOT_ALLOWED_BY_SECURITY;
  }
#endif

  /* participant can't be freed while we're mucking around cos we are
     awake and do not touch the thread's vtime (entidx_lookup already
     verifies we're awake) */
  wrguid->prefix = pp->e.guid.prefix;
  kind = topic->topickind_no_key ? NN_ENTITYID_KIND_WRITER_NO_KEY : NN_ENTITYID_KIND_WRITER_WITH_KEY;
  if ((rc = pp_allocate_entityid (&wrguid->entityid, kind, pp)) < 0)
    return rc;
  return new_writer_guid (wr_out, wrguid, group_guid, pp, topic, xqos, whc, status_cb, status_cb_arg);
}

struct local_orphan_writer *new_local_orphan_writer (struct ddsi_domaingv *gv, ddsi_entityid_t entityid, struct ddsi_sertopic *topic, const struct dds_qos *xqos, struct whc *whc)
{
  ddsi_guid_t guid;
  struct local_orphan_writer *lowr;
  struct writer *wr;
  ddsrt_mtime_t tnow = ddsrt_time_monotonic ();

  GVLOGDISC ("new_local_orphan_writer(%s/%s)\n", topic->name, topic->type_name);
  lowr = ddsrt_malloc (sizeof (*lowr));
  wr = &lowr->wr;

  memset (&guid.prefix, 0, sizeof (guid.prefix));
  guid.entityid = entityid;
  entity_common_init (&wr->e, gv, &guid, NULL, EK_WRITER, ddsrt_time_wallclock (), NN_VENDORID_ECLIPSE, true);
  wr->c.pp = NULL;
  memset (&wr->c.group_guid, 0, sizeof (wr->c.group_guid));
  new_writer_guid_common_init (wr, topic, xqos, whc, 0, NULL);
  entidx_insert_writer_guid (gv->entity_index, wr);
  builtintopic_write (gv->builtin_topic_interface, &wr->e, ddsrt_time_wallclock(), true);
  match_writer_with_local_readers (wr, tnow);
  return lowr;
}

void update_writer_qos (struct writer *wr, const dds_qos_t *xqos)
{
  ddsrt_mutex_lock (&wr->e.lock);
  if (update_qos_locked (&wr->e, wr->xqos, xqos, ddsrt_time_wallclock ()))
    sedp_write_writer (wr);
  ddsrt_mutex_unlock (&wr->e.lock);
}

static void gc_delete_writer (struct gcreq *gcreq)
{
  struct writer *wr = gcreq->arg;
  ELOGDISC (wr, "gc_delete_writer(%p, "PGUIDFMT")\n", (void *) gcreq, PGUID (wr->e.guid));
  gcreq_free (gcreq);

  /* We now allow GC while blocked on a full WHC, but we still don't allow deleting a writer while blocked on it. The writer's state must be DELETING by the time we get here, and that means the transmit path is no longer blocked. It doesn't imply that the write thread is no longer in throttle_writer(), just that if it is, it will soon return from there. Therefore, block until it isn't throttling anymore. We can safely lock the writer, as we're on the separate GC thread. */
  assert (wr->state == WRST_DELETING);
  assert (!wr->throttling);

  if (wr->heartbeat_xevent)
  {
    wr->hbcontrol.tsched = DDSRT_MTIME_NEVER;
    delete_xevent (wr->heartbeat_xevent);
  }

  /* Tear down connections -- no proxy reader can be adding/removing
      us now, because we can't be found via entity_index anymore.  We
      therefore need not take lock. */

  while (!ddsrt_avl_is_empty (&wr->readers))
  {
    struct wr_prd_match *m = ddsrt_avl_root_non_empty (&wr_readers_treedef, &wr->readers);
    ddsrt_avl_delete (&wr_readers_treedef, &wr->readers, m);
    proxy_reader_drop_connection (&m->prd_guid, wr);
    free_wr_prd_match (wr->e.gv, &wr->e.guid, m);
  }
  while (!ddsrt_avl_is_empty (&wr->local_readers))
  {
    struct wr_rd_match *m = ddsrt_avl_root_non_empty (&wr_local_readers_treedef, &wr->local_readers);
    ddsrt_avl_delete (&wr_local_readers_treedef, &wr->local_readers, m);
    reader_drop_local_connection (&m->rd_guid, wr);
    free_wr_rd_match (m);
  }
  if (wr->lease_duration != NULL)
  {
    assert (wr->lease_duration->ldur == DDS_DURATION_INVALID);
    ddsrt_free (wr->lease_duration);
    if (wr->xqos->liveliness.kind != DDS_LIVELINESS_AUTOMATIC)
      lease_free (wr->lease);
  }

  /* Do last gasp on SEDP and free writer. */
  if (!is_builtin_entityid (wr->e.guid.entityid, NN_VENDORID_ECLIPSE))
    sedp_dispose_unregister_writer (wr);
  whc_free (wr->whc);
  if (wr->status_cb)
    (wr->status_cb) (wr->status_cb_entity, NULL);

#ifdef DDSI_INCLUDE_SECURITY
  q_omg_security_deregister_writer(wr);
#endif
#ifdef DDSI_INCLUDE_SSM
  if (wr->ssm_as)
    unref_addrset (wr->ssm_as);
#endif
  unref_addrset (wr->as); /* must remain until readers gone (rebuilding of addrset) */
  ddsi_xqos_fini (wr->xqos);
  ddsrt_free (wr->xqos);
  local_reader_ary_fini (&wr->rdary);
  ddsrt_cond_destroy (&wr->throttle_cond);

  ddsi_sertopic_unref ((struct ddsi_sertopic *) wr->topic);
  endpoint_common_fini (&wr->e, &wr->c);
  ddsrt_free (wr);
}

static void gc_delete_writer_throttlewait (struct gcreq *gcreq)
{
  struct writer *wr = gcreq->arg;
  ELOGDISC (wr, "gc_delete_writer_throttlewait(%p, "PGUIDFMT")\n", (void *) gcreq, PGUID (wr->e.guid));
  /* We now allow GC while blocked on a full WHC, but we still don't allow deleting a writer while blocked on it. The writer's state must be DELETING by the time we get here, and that means the transmit path is no longer blocked. It doesn't imply that the write thread is no longer in throttle_writer(), just that if it is, it will soon return from there. Therefore, block until it isn't throttling anymore. We can safely lock the writer, as we're on the separate GC thread. */
  assert (wr->state == WRST_DELETING);
  ddsrt_mutex_lock (&wr->e.lock);
  while (wr->throttling)
    ddsrt_cond_wait (&wr->throttle_cond, &wr->e.lock);
  ddsrt_mutex_unlock (&wr->e.lock);
  gcreq_requeue (gcreq, gc_delete_writer);
}

static void writer_set_state (struct writer *wr, enum writer_state newstate)
{
  ASSERT_MUTEX_HELD (&wr->e.lock);
  ELOGDISC (wr, "writer_set_state("PGUIDFMT") state transition %d -> %d\n", PGUID (wr->e.guid), wr->state, newstate);
  assert (newstate > wr->state);
  if (wr->state == WRST_OPERATIONAL)
  {
    /* Unblock all throttled writers (alternative method: clear WHC --
       but with parallel writes and very small limits on the WHC size,
       that doesn't guarantee no-one will block). A truly blocked
       write() is a problem because it prevents the gc thread from
       cleaning up the writer.  (Note: late assignment to wr->state is
       ok, 'tis all protected by the writer lock.) */
    ddsrt_cond_broadcast (&wr->throttle_cond);
  }
  wr->state = newstate;
}

dds_return_t unblock_throttled_writer (struct ddsi_domaingv *gv, const struct ddsi_guid *guid)
{
  struct writer *wr;
  assert (is_writer_entityid (guid->entityid));
  if ((wr = entidx_lookup_writer_guid (gv->entity_index, guid)) == NULL)
  {
    GVLOGDISC ("unblock_throttled_writer(guid "PGUIDFMT") - unknown guid\n", PGUID (*guid));
    return DDS_RETCODE_BAD_PARAMETER;
  }
  GVLOGDISC ("unblock_throttled_writer(guid "PGUIDFMT") ...\n", PGUID (*guid));
  ddsrt_mutex_lock (&wr->e.lock);
  writer_set_state (wr, WRST_INTERRUPT);
  ddsrt_mutex_unlock (&wr->e.lock);
  return 0;
}

dds_return_t writer_wait_for_acks (struct writer *wr, dds_time_t abstimeout)
{
  dds_return_t rc;
  seqno_t ref_seq;
  ddsrt_mutex_lock (&wr->e.lock);
  ref_seq = wr->seq;
  while (wr->state == WRST_OPERATIONAL && ref_seq > writer_max_drop_seq (wr))
    if (!ddsrt_cond_waituntil (&wr->throttle_cond, &wr->e.lock, abstimeout))
      break;
  rc = (ref_seq <= writer_max_drop_seq (wr)) ? DDS_RETCODE_OK : DDS_RETCODE_TIMEOUT;
  ddsrt_mutex_unlock (&wr->e.lock);
  return rc;
}

dds_return_t delete_writer_nolinger_locked (struct writer *wr)
{
  ELOGDISC (wr, "delete_writer_nolinger(guid "PGUIDFMT") ...\n", PGUID (wr->e.guid));
  ASSERT_MUTEX_HELD (&wr->e.lock);
  builtintopic_write (wr->e.gv->builtin_topic_interface, &wr->e, ddsrt_time_wallclock(), false);
  local_reader_ary_setinvalid (&wr->rdary);
  entidx_remove_writer_guid (wr->e.gv->entity_index, wr);
  writer_set_state (wr, WRST_DELETING);
  if (wr->lease_duration != NULL) {
    wr->lease_duration->ldur = DDS_DURATION_INVALID;
    if (wr->xqos->liveliness.kind == DDS_LIVELINESS_AUTOMATIC)
    {
      ddsrt_mutex_lock (&wr->c.pp->e.lock);
      ddsrt_fibheap_delete (&ldur_fhdef, &wr->c.pp->ldur_auto_wr, wr->lease_duration);
      ddsrt_mutex_unlock (&wr->c.pp->e.lock);
      resched_xevent_if_earlier (wr->c.pp->pmd_update_xevent, ddsrt_time_monotonic ());
    }
    else
    {
      if (wr->xqos->liveliness.kind == DDS_LIVELINESS_MANUAL_BY_TOPIC)
        lease_unregister (wr->lease);
      if (writer_set_notalive_locked (wr, false) != DDS_RETCODE_OK)
        ELOGDISC (wr, "writer_set_notalive failed for "PGUIDFMT"\n", PGUID (wr->e.guid));
    }
  }
  gcreq_writer (wr);
  return 0;
}

dds_return_t delete_writer_nolinger (struct ddsi_domaingv *gv, const struct ddsi_guid *guid)
{
  struct writer *wr;
  /* We take no care to ensure application writers are not deleted
     while they still have unacknowledged data (unless it takes too
     long), but we don't care about the DDSI built-in writers: we deal
     with that anyway because of the potential for crashes of remote
     DDSI participants. But it would be somewhat more elegant to do it
     differently. */
  assert (is_writer_entityid (guid->entityid));
  if ((wr = entidx_lookup_writer_guid (gv->entity_index, guid)) == NULL)
  {
    GVLOGDISC ("delete_writer_nolinger(guid "PGUIDFMT") - unknown guid\n", PGUID (*guid));
    return DDS_RETCODE_BAD_PARAMETER;
  }
  GVLOGDISC ("delete_writer_nolinger(guid "PGUIDFMT") ...\n", PGUID (*guid));
#ifdef DDSI_INCLUDE_SECURITY
  q_omg_security_deregister_writer(wr);
#endif
  ddsrt_mutex_lock (&wr->e.lock);
  delete_writer_nolinger_locked (wr);
  ddsrt_mutex_unlock (&wr->e.lock);
  return 0;
}

void delete_local_orphan_writer (struct local_orphan_writer *lowr)
{
  assert (thread_is_awake ());
  ddsrt_mutex_lock (&lowr->wr.e.lock);
  delete_writer_nolinger_locked (&lowr->wr);
  ddsrt_mutex_unlock (&lowr->wr.e.lock);
}

dds_return_t delete_writer (struct ddsi_domaingv *gv, const struct ddsi_guid *guid)
{
  struct writer *wr;
  struct whc_state whcst;
  if ((wr = entidx_lookup_writer_guid (gv->entity_index, guid)) == NULL)
  {
    GVLOGDISC ("delete_writer(guid "PGUIDFMT") - unknown guid\n", PGUID (*guid));
    return DDS_RETCODE_BAD_PARAMETER;
  }
  GVLOGDISC ("delete_writer(guid "PGUIDFMT") ...\n", PGUID (*guid));
  ddsrt_mutex_lock (&wr->e.lock);

  /* If no unack'ed data, don't waste time or resources (expected to
     be the usual case), do it immediately.  If more data is still
     coming in (which can't really happen at the moment, but might
     again in the future) it'll potentially be discarded.  */
  whc_get_state(wr->whc, &whcst);
  if (whcst.unacked_bytes == 0)
  {
    GVLOGDISC ("delete_writer(guid "PGUIDFMT") - no unack'ed samples\n", PGUID (*guid));
    delete_writer_nolinger_locked (wr);
    ddsrt_mutex_unlock (&wr->e.lock);
  }
  else
  {
    ddsrt_mtime_t tsched;
    int32_t tsec, tusec;
    writer_set_state (wr, WRST_LINGERING);
    ddsrt_mutex_unlock (&wr->e.lock);
    tsched = ddsrt_mtime_add_duration (ddsrt_time_monotonic (), wr->e.gv->config.writer_linger_duration);
    ddsrt_mtime_to_sec_usec (&tsec, &tusec, tsched);
    GVLOGDISC ("delete_writer(guid "PGUIDFMT") - unack'ed samples, will delete when ack'd or at t = %"PRId32".%06"PRId32"\n",
               PGUID (*guid), tsec, tusec);
    qxev_delete_writer (gv->xevents, tsched, &wr->e.guid);
  }
  return 0;
}

/* READER ----------------------------------------------------------- */

#ifdef DDSI_INCLUDE_NETWORK_PARTITIONS
static struct addrset *get_as_from_mapping (const struct ddsi_domaingv *gv, const char *partition, const char *topic)
{
  struct config_partitionmapping_listelem *pm;
  struct addrset *as = new_addrset ();
  if ((pm = find_partitionmapping (&gv->config, partition, topic)) != NULL)
  {
    GVLOGDISC ("matched reader for topic \"%s\" in partition \"%s\" to networkPartition \"%s\"\n",
               topic, partition, pm->networkPartition);
    assert (pm->partition->as);
    copy_addrset_into_addrset (gv, as, pm->partition->as);
  }
  return as;
}

struct join_leave_mcast_helper_arg {
  ddsi_tran_conn_t conn;
  struct ddsi_domaingv *gv;
};

static void join_mcast_helper (const nn_locator_t *n, void *varg)
{
  struct join_leave_mcast_helper_arg *arg = varg;
  struct ddsi_domaingv *gv = arg->gv;
  if (ddsi_is_mcaddr (gv, n))
  {
    if (n->kind != NN_LOCATOR_KIND_UDPv4MCGEN)
    {
      if (ddsi_join_mc (gv, arg->gv->mship, arg->conn, NULL, n) < 0)
      {
        GVWARNING ("failed to join network partition multicast group\n");
      }
    }
    else /* join all addresses that include this node */
    {
      {
        nn_locator_t l = *n;
        nn_udpv4mcgen_address_t l1;
        uint32_t iph;
        memcpy(&l1, l.address, sizeof(l1));
        l.kind = NN_LOCATOR_KIND_UDPv4;
        memset(l.address, 0, 12);
        iph = ntohl(l1.ipv4.s_addr);
        for (uint32_t i = 1; i < ((uint32_t)1 << l1.count); i++)
        {
          uint32_t ipn, iph1 = iph;
          if (i & (1u << l1.idx))
          {
            iph1 |= (i << l1.base);
            ipn = htonl(iph1);
            memcpy(l.address + 12, &ipn, 4);
            if (ddsi_join_mc (gv, gv->mship, arg->conn, NULL, &l) < 0)
            {
              GVWARNING ("failed to join network partition multicast group\n");
            }
          }
        }
      }
    }
  }
}

static void leave_mcast_helper (const nn_locator_t *n, void *varg)
{
  struct join_leave_mcast_helper_arg *arg = varg;
  struct ddsi_domaingv *gv = arg->gv;
  if (ddsi_is_mcaddr (gv, n))
  {
    if (n->kind != NN_LOCATOR_KIND_UDPv4MCGEN)
    {
      if (ddsi_leave_mc (gv, gv->mship, arg->conn, NULL, n) < 0)
      {
        GVWARNING ("failed to leave network partition multicast group\n");
      }
    }
    else /* join all addresses that include this node */
    {
      {
        nn_locator_t l = *n;
        nn_udpv4mcgen_address_t l1;
        uint32_t iph;
        memcpy(&l1, l.address, sizeof(l1));
        l.kind = NN_LOCATOR_KIND_UDPv4;
        memset(l.address, 0, 12);
        iph = ntohl(l1.ipv4.s_addr);
        for (uint32_t i = 1; i < ((uint32_t)1 << l1.count); i++)
        {
          uint32_t ipn, iph1 = iph;
          if (i & (1u << l1.idx))
          {
            iph1 |= (i << l1.base);
            ipn = htonl(iph1);
            memcpy(l.address + 12, &ipn, 4);
            if (ddsi_leave_mc (gv, arg->gv->mship, arg->conn, NULL, &l) < 0)
            {
              GVWARNING ("failed to leave network partition multicast group\n");
            }
          }
        }
      }
    }
  }
}
#endif /* DDSI_INCLUDE_NETWORK_PARTITIONS */

static dds_return_t new_reader_guid
(
  struct reader **rd_out,
  const struct ddsi_guid *guid,
  const struct ddsi_guid *group_guid,
  struct participant *pp,
  const struct ddsi_sertopic *topic,
  const struct dds_qos *xqos,
  struct ddsi_rhc *rhc,
  status_cb_t status_cb,
  void * status_entity
)
{
  /* see new_writer_guid for commenets */

  struct reader *rd;
  ddsrt_mtime_t tnow = ddsrt_time_monotonic ();

  assert (!is_writer_entityid (guid->entityid));
  assert (entidx_lookup_reader_guid (pp->e.gv->entity_index, guid) == NULL);
  assert (memcmp (&guid->prefix, &pp->e.guid.prefix, sizeof (guid->prefix)) == 0);

  new_reader_writer_common (&pp->e.gv->logconfig, guid, topic, xqos);
  rd = ddsrt_malloc (sizeof (*rd));
  if (rd_out)
    *rd_out = rd;

  const bool onlylocal = topic && builtintopic_is_builtintopic (pp->e.gv->builtin_topic_interface, topic);
  endpoint_common_init (&rd->e, &rd->c, pp->e.gv, EK_READER, guid, group_guid, pp, onlylocal);

  /* Copy QoS, merging in defaults */
  rd->xqos = ddsrt_malloc (sizeof (*rd->xqos));
  ddsi_xqos_copy (rd->xqos, xqos);
  ddsi_xqos_mergein_missing (rd->xqos, &pp->e.gv->default_xqos_rd, ~(uint64_t)0);
  assert (rd->xqos->aliased == 0);
  set_topic_type_name (rd->xqos, topic);

  if (rd->e.gv->logconfig.c.mask & DDS_LC_DISCOVERY)
  {
    ELOGDISC (rd, "READER "PGUIDFMT" QOS={", PGUID (rd->e.guid));
    ddsi_xqos_log (DDS_LC_DISCOVERY, &rd->e.gv->logconfig, rd->xqos);
    ELOGDISC (rd, "}\n");
  }
  assert (rd->xqos->present & QP_RELIABILITY);
  rd->reliable = (rd->xqos->reliability.kind != DDS_RELIABILITY_BEST_EFFORT);
  assert (rd->xqos->present & QP_DURABILITY);
  /* The builtin volatile secure writer applies a filter which is used to send the secure
   * crypto token only to the destination reader for which the crypto tokens are applicable.
   * Thus the builtin volatile secure reader will receive gaps in the sequence numbers of
   * the messages received. Therefore the out-of-order list of the proxy writer cannot be
   * used for this reader and reader specific out-of-order list must be used which is
   * used for handling transient local data.
   */
  rd->handle_as_transient_local = (rd->xqos->durability.kind == DDS_DURABILITY_TRANSIENT_LOCAL) ||
                                  (rd->e.guid.entityid.u == NN_ENTITYID_P2P_BUILTIN_PARTICIPANT_VOLATILE_SECURE_READER);
  rd->topic = ddsi_sertopic_ref (topic);
  rd->ddsi2direct_cb = 0;
  rd->ddsi2direct_cbarg = 0;
  rd->init_acknack_count = 0;
  rd->num_writers = 0;
#ifdef DDSI_INCLUDE_SSM
  rd->favours_ssm = 0;
#endif
#ifdef DDSI_INCLUDE_SECURITY
  rd->sec_attr = NULL;
#endif
  if (topic == NULL)
  {
    assert (is_builtin_entityid (rd->e.guid.entityid, NN_VENDORID_ECLIPSE));
  }
  rd->status_cb = status_cb;
  rd->status_cb_entity = status_entity;
  rd->rhc = rhc;
  /* set rhc qos for reader */
  if (rhc)
  {
    ddsi_rhc_set_qos (rd->rhc, rd->xqos);
  }
  assert (rd->xqos->present & QP_LIVELINESS);

#ifdef DDSI_INCLUDE_SECURITY
  q_omg_security_register_reader(rd);
#endif

#ifdef DDSI_INCLUDE_NETWORK_PARTITIONS
  rd->as = new_addrset ();
  if (pp->e.gv->config.allowMulticast & ~AMC_SPDP)
  {
    /* compile address set from the mapped network partitions */
    for (uint32_t i = 0; i < rd->xqos->partition.n; i++)
    {
      struct addrset *pas = get_as_from_mapping (pp->e.gv, rd->xqos->partition.strs[i], rd->xqos->topic_name);
      if (pas)
      {
#ifdef DDSI_INCLUDE_SSM
        copy_addrset_into_addrset_no_ssm (pp->e.gv, rd->as, pas);
        if (addrset_contains_ssm (pp->e.gv, pas) && rd->e.gv->config.allowMulticast & AMC_SSM)
          rd->favours_ssm = 1;
#else
        copy_addrset_into_addrset (pp->e.gv, rd->as, pas);
#endif
        unref_addrset (pas);
      }
    }
    if (!addrset_empty (rd->as))
    {
      /* Iterate over all udp addresses:
       *   - Set the correct portnumbers
       *   - Join the socket if a multicast address
       */
      struct join_leave_mcast_helper_arg arg;
      arg.conn = pp->e.gv->data_conn_mc;
      arg.gv = pp->e.gv;
      addrset_forall (rd->as, join_mcast_helper, &arg);
      if (pp->e.gv->logconfig.c.mask & DDS_LC_DISCOVERY)
      {
        ELOGDISC (pp, "READER "PGUIDFMT" locators={", PGUID (rd->e.guid));
        nn_log_addrset(pp->e.gv, DDS_LC_DISCOVERY, "", rd->as);
        ELOGDISC (pp, "}\n");
      }
    }
#ifdef DDSI_INCLUDE_SSM
    else
    {
      /* Note: SSM requires NETWORK_PARTITIONS; if network partitions
         do not override the default, we should check whether the
         default is an SSM address. */
      if (ddsi_is_ssm_mcaddr (pp->e.gv, &pp->e.gv->loc_default_mc) && pp->e.gv->config.allowMulticast & AMC_SSM)
        rd->favours_ssm = 1;
    }
#endif
  }
#ifdef DDSI_INCLUDE_SSM
  if (rd->favours_ssm)
    ELOGDISC (pp, "READER "PGUIDFMT" ssm=%d\n", PGUID (rd->e.guid), rd->favours_ssm);
#endif
#endif

  ddsrt_avl_init (&rd_writers_treedef, &rd->writers);
  ddsrt_avl_init (&rd_local_writers_treedef, &rd->local_writers);

  ddsrt_mutex_lock (&rd->e.lock);
  entidx_insert_reader_guid (pp->e.gv->entity_index, rd);
  builtintopic_write (pp->e.gv->builtin_topic_interface, &rd->e, ddsrt_time_wallclock(), true);
  ddsrt_mutex_unlock (&rd->e.lock);

  match_reader_with_proxy_writers (rd, tnow);
  match_reader_with_local_writers (rd, tnow);
  sedp_write_reader (rd);
  return 0;
}

dds_return_t new_reader
(
  struct reader **rd_out,
  struct ddsi_domaingv *gv,
  struct ddsi_guid *rdguid,
  const struct ddsi_guid *group_guid,
  const struct ddsi_guid *ppguid,
  const struct ddsi_sertopic *topic,
  const struct dds_qos *xqos,
  struct ddsi_rhc * rhc,
  status_cb_t status_cb,
  void * status_cbarg
)
{
  struct participant * pp;
  dds_return_t rc;
  uint32_t kind;

  if ((pp = entidx_lookup_participant_guid (gv->entity_index, ppguid)) == NULL)
  {
    GVLOGDISC ("new_reader - participant "PGUIDFMT" not found\n", PGUID (*ppguid));
    return DDS_RETCODE_BAD_PARAMETER;
  }

#ifdef DDSI_INCLUDE_SECURITY
  /* Check if DDS Security is enabled */
  if (q_omg_participant_is_secure (pp))
  {
    /* ask to access control security plugin for create writer permissions */
    if (!q_omg_security_check_create_reader (pp, gv->config.domainId, topic->name, xqos))
      return DDS_RETCODE_NOT_ALLOWED_BY_SECURITY;
  }
#endif

  rdguid->prefix = pp->e.guid.prefix;
  kind = topic->topickind_no_key ? NN_ENTITYID_KIND_READER_NO_KEY : NN_ENTITYID_KIND_READER_WITH_KEY;
  if ((rc = pp_allocate_entityid (&rdguid->entityid, kind, pp)) < 0)
    return rc;
  return new_reader_guid (rd_out, rdguid, group_guid, pp, topic, xqos, rhc, status_cb, status_cbarg);
}

static void gc_delete_reader (struct gcreq *gcreq)
{
  /* see gc_delete_writer for comments */
  struct reader *rd = gcreq->arg;
  ELOGDISC (rd, "gc_delete_reader(%p, "PGUIDFMT")\n", (void *) gcreq, PGUID (rd->e.guid));
  gcreq_free (gcreq);

  while (!ddsrt_avl_is_empty (&rd->writers))
  {
    struct rd_pwr_match *m = ddsrt_avl_root_non_empty (&rd_writers_treedef, &rd->writers);
    ddsrt_avl_delete (&rd_writers_treedef, &rd->writers, m);
    proxy_writer_drop_connection (&m->pwr_guid, rd);
    free_rd_pwr_match (rd->e.gv, &rd->e.guid, m);
  }
  while (!ddsrt_avl_is_empty (&rd->local_writers))
  {
    struct rd_wr_match *m = ddsrt_avl_root_non_empty (&rd_local_writers_treedef, &rd->local_writers);
    ddsrt_avl_delete (&rd_local_writers_treedef, &rd->local_writers, m);
    writer_drop_local_connection (&m->wr_guid, rd);
    free_rd_wr_match (m);
  }

#ifdef DDSI_INCLUDE_SECURITY
  q_omg_security_deregister_reader(rd);
#endif

  if (!is_builtin_entityid (rd->e.guid.entityid, NN_VENDORID_ECLIPSE))
    sedp_dispose_unregister_reader (rd);
#ifdef DDSI_INCLUDE_NETWORK_PARTITIONS
  {
    struct join_leave_mcast_helper_arg arg;
    arg.conn = rd->e.gv->data_conn_mc;
    arg.gv = rd->e.gv;
    addrset_forall (rd->as, leave_mcast_helper, &arg);
  }
#endif
  if (rd->rhc && is_builtin_entityid (rd->e.guid.entityid, NN_VENDORID_ECLIPSE))
  {
    ddsi_rhc_free (rd->rhc);
  }
  if (rd->status_cb)
  {
    (rd->status_cb) (rd->status_cb_entity, NULL);
  }
  ddsi_sertopic_unref ((struct ddsi_sertopic *) rd->topic);

  ddsi_xqos_fini (rd->xqos);
  ddsrt_free (rd->xqos);
#ifdef DDSI_INCLUDE_NETWORK_PARTITIONS
  unref_addrset (rd->as);
#endif

  endpoint_common_fini (&rd->e, &rd->c);
  ddsrt_free (rd);
}

dds_return_t delete_reader (struct ddsi_domaingv *gv, const struct ddsi_guid *guid)
{
  struct reader *rd;
  assert (!is_writer_entityid (guid->entityid));
  if ((rd = entidx_lookup_reader_guid (gv->entity_index, guid)) == NULL)
  {
    GVLOGDISC ("delete_reader_guid(guid "PGUIDFMT") - unknown guid\n", PGUID (*guid));
    return DDS_RETCODE_BAD_PARAMETER;
  }
  GVLOGDISC ("delete_reader_guid(guid "PGUIDFMT") ...\n", PGUID (*guid));
  builtintopic_write (rd->e.gv->builtin_topic_interface, &rd->e, ddsrt_time_wallclock(), false);
  entidx_remove_reader_guid (gv->entity_index, rd);
#ifdef DDSI_INCLUDE_SECURITY
  q_omg_security_deregister_reader(rd);
#endif
  gcreq_reader (rd);
  return 0;
}

void update_reader_qos (struct reader *rd, const dds_qos_t *xqos)
{
  ddsrt_mutex_lock (&rd->e.lock);
  if (update_qos_locked (&rd->e, rd->xqos, xqos, ddsrt_time_wallclock ()))
    sedp_write_reader (rd);
  ddsrt_mutex_unlock (&rd->e.lock);
}

/* PROXY-PARTICIPANT ------------------------------------------------ */
static void proxy_participant_replace_minl (struct proxy_participant *proxypp, bool manbypp, struct lease *lnew)
{
  /* By loading/storing the pointer atomically, we ensure we always
     read a valid (or once valid) lease. By delaying freeing the lease
     through the garbage collector, we ensure whatever lease update
     occurs in parallel completes before the memory is released. */
  struct gcreq *gcreq = gcreq_new (proxypp->e.gv->gcreq_queue, gc_participant_lease);
  struct lease *lease_old = ddsrt_atomic_ldvoidp (manbypp ? &proxypp->minl_man : &proxypp->minl_auto);
  lease_unregister (lease_old); /* ensures lease will not expire while it is replaced */
  gcreq->arg = lease_old;
  gcreq_enqueue (gcreq);
  ddsrt_atomic_stvoidp (manbypp ? &proxypp->minl_man : &proxypp->minl_auto, lnew);
}

void proxy_participant_reassign_lease (struct proxy_participant *proxypp, struct lease *newlease)
{
  ddsrt_mutex_lock (&proxypp->e.lock);
  if (proxypp->owns_lease)
  {
    struct lease *minl = ddsrt_fibheap_min (&lease_fhdef_pp, &proxypp->leaseheap_auto);
    ddsrt_fibheap_delete (&lease_fhdef_pp, &proxypp->leaseheap_auto, proxypp->lease);
    if (minl == proxypp->lease)
    {
      if ((minl = ddsrt_fibheap_min (&lease_fhdef_pp, &proxypp->leaseheap_auto)) != NULL)
      {
        dds_duration_t trem = minl->tdur - proxypp->lease->tdur;
        assert (trem >= 0);
        ddsrt_etime_t texp = ddsrt_etime_add_duration (ddsrt_time_elapsed(), trem);
        struct lease *lnew = lease_new (texp, minl->tdur, minl->entity);
        proxy_participant_replace_minl (proxypp, false, lnew);
        lease_register (lnew);
      }
      else
      {
        proxy_participant_replace_minl (proxypp, false, NULL);
      }
    }

    /* Lease renewal is done by the receive thread without locking the
      proxy participant (and I'd like to keep it that way), but that
      means we must guarantee that the lease pointer remains valid once
      loaded.

      By loading/storing the pointer atomically, we ensure we always
      read a valid (or once valid) value, by delaying the freeing
      through the garbage collector, we ensure whatever lease update
      occurs in parallel completes before the memory is released.

      The lease_unregister call ensures the lease will never expire
      while we are messing with it. */
    struct gcreq *gcreq = gcreq_new (proxypp->e.gv->gcreq_queue, gc_participant_lease);
    lease_unregister (proxypp->lease);
    gcreq->arg = proxypp->lease;
    gcreq_enqueue (gcreq);
    proxypp->owns_lease = 0;
  }
  proxypp->lease = newlease;

  ddsrt_mutex_unlock (&proxypp->e.lock);
}

struct bestab {
  unsigned besflag;
  unsigned prismtech_besflag;
  unsigned entityid;
};

static void create_proxy_builtin_endpoints(
  struct ddsi_domaingv *gv,
  const struct bestab *bestab,
  int nbes,
  const struct ddsi_guid *ppguid,
  struct proxy_participant *proxypp,
  nn_wctime_t timestamp,
  dds_qos_t *xqos_wr,
  dds_qos_t *xqos_rd)
{
  ddsi_plist_t plist_rd, plist_wr;
  int i;
  /* Note: no entity name or group GUID supplied, but that shouldn't
   * matter, as these are internal to DDSI and don't use group
   * coherency
   */
  ddsi_plist_init_empty (&plist_wr);
  ddsi_plist_init_empty (&plist_rd);
  ddsi_xqos_copy (&plist_wr.qos, xqos_wr);
  ddsi_xqos_copy (&plist_rd.qos, xqos_rd);
  for (i = 0; i < nbes; i++)
  {
    const struct bestab *te = &bestab[i];
    if ((proxypp->bes & te->besflag) || (proxypp->prismtech_bes & te->prismtech_besflag))
    {
      ddsi_guid_t guid1;
      guid1.prefix = proxypp->e.guid.prefix;
      guid1.entityid.u = te->entityid;
      assert (is_builtin_entityid (guid1.entityid, proxypp->vendor));
      if (is_writer_entityid (guid1.entityid))
      {
        new_proxy_writer (gv, ppguid, &guid1, proxypp->as_meta, &plist_wr, gv->builtins_dqueue, gv->xevents, timestamp, 0);
      }
      else
      {
#ifdef DDSI_INCLUDE_SSM
        const int ssm = addrset_contains_ssm (gv, proxypp->as_meta);
#else
        const int ssm = 0;
#endif
        new_proxy_reader (gv, ppguid, &guid1, proxypp->as_meta, &plist_rd, timestamp, 0, ssm);
      }
    }
  }
  ddsi_plist_fini (&plist_wr);
  ddsi_plist_fini (&plist_rd);
}


static void add_proxy_builtin_endpoints(
  struct ddsi_domaingv *gv,
  const struct ddsi_guid *ppguid,
  struct proxy_participant *proxypp,
  nn_wctime_t timestamp)
{
  /* Add proxy endpoints based on the advertised (& possibly augmented
     ...) built-in endpoint set. */
#define PT_TE(ap_, a_, bp_, b_) { 0, NN_##ap_##BUILTIN_ENDPOINT_##a_, NN_ENTITYID_##bp_##_BUILTIN_##b_ }
#define TE(ap_, a_, bp_, b_) { NN_##ap_##BUILTIN_ENDPOINT_##a_, 0, NN_ENTITYID_##bp_##_BUILTIN_##b_ }
#define LTE(a_, bp_, b_) { NN_##BUILTIN_ENDPOINT_##a_, 0, NN_ENTITYID_##bp_##_BUILTIN_##b_ }

  /* 'Default' proxy endpoints. */
  static const struct bestab bestab_default[] = {
#if 0
    /* SPDP gets special treatment => no need for proxy
       writers/readers */
    TE (DISC_, PARTICIPANT_ANNOUNCER, SPDP, PARTICIPANT_WRITER),
#endif
    TE (DISC_, PARTICIPANT_DETECTOR, SPDP, PARTICIPANT_READER),
    TE (DISC_, PUBLICATION_ANNOUNCER, SEDP, PUBLICATIONS_WRITER),
    TE (DISC_, PUBLICATION_DETECTOR, SEDP, PUBLICATIONS_READER),
    TE (DISC_, SUBSCRIPTION_ANNOUNCER, SEDP, SUBSCRIPTIONS_WRITER),
    TE (DISC_, SUBSCRIPTION_DETECTOR, SEDP, SUBSCRIPTIONS_READER),
    LTE (PARTICIPANT_MESSAGE_DATA_WRITER, P2P, PARTICIPANT_MESSAGE_WRITER),
    LTE (PARTICIPANT_MESSAGE_DATA_READER, P2P, PARTICIPANT_MESSAGE_READER),
    TE (DISC_, TOPIC_ANNOUNCER, SEDP, TOPIC_WRITER),
    TE (DISC_, TOPIC_DETECTOR, SEDP, TOPIC_READER),
  };
  create_proxy_builtin_endpoints(gv,
                                 bestab_default,
                                 (int)(sizeof (bestab_default) / sizeof (*bestab_default)),
                                 ppguid,
                                 proxypp,
                                 timestamp,
                                 &gv->builtin_endpoint_xqos_wr,
                                 &gv->builtin_endpoint_xqos_rd);

#ifdef DDSI_INCLUDE_SECURITY
  /* Security 'default' proxy endpoints. */
  static const struct bestab bestab_security[] = {
    LTE (PUBLICATION_MESSAGE_SECURE_ANNOUNCER, SEDP, PUBLICATIONS_SECURE_WRITER),
    LTE (PUBLICATION_MESSAGE_SECURE_DETECTOR, SEDP, PUBLICATIONS_SECURE_READER),
    LTE (SUBSCRIPTION_MESSAGE_SECURE_ANNOUNCER, SEDP, SUBSCRIPTIONS_SECURE_WRITER),
    LTE (SUBSCRIPTION_MESSAGE_SECURE_DETECTOR, SEDP, SUBSCRIPTIONS_SECURE_READER),
    LTE (PARTICIPANT_MESSAGE_SECURE_ANNOUNCER, P2P, PARTICIPANT_MESSAGE_SECURE_WRITER),
    LTE (PARTICIPANT_MESSAGE_SECURE_DETECTOR, P2P, PARTICIPANT_MESSAGE_SECURE_READER),
    TE (DISC_, PARTICIPANT_SECURE_ANNOUNCER, SPDP_RELIABLE, PARTICIPANT_SECURE_WRITER),
    TE (DISC_, PARTICIPANT_SECURE_DETECTOR, SPDP_RELIABLE, PARTICIPANT_SECURE_READER)
  };
  create_proxy_builtin_endpoints(gv,
                                 bestab_security,
                                 (int)(sizeof (bestab_security) / sizeof (*bestab_security)),
                                 ppguid,
                                 proxypp,
                                 timestamp,
                                 &gv->builtin_endpoint_xqos_wr,
                                 &gv->builtin_endpoint_xqos_rd);

  /* Security 'volatile' proxy endpoints. */
  static const struct bestab bestab_volatile[] = {
    LTE (PARTICIPANT_VOLATILE_SECURE_ANNOUNCER, P2P, PARTICIPANT_VOLATILE_SECURE_WRITER),
    LTE (PARTICIPANT_VOLATILE_SECURE_DETECTOR, P2P, PARTICIPANT_VOLATILE_SECURE_READER)
  };
  create_proxy_builtin_endpoints(gv,
                                 bestab_volatile,
                                 (int)(sizeof (bestab_volatile) / sizeof (*bestab_volatile)),
                                 ppguid,
                                 proxypp,
                                 timestamp,
                                 &gv->builtin_volatile_xqos_wr,
                                 &gv->builtin_volatile_xqos_rd);

  /* Security 'stateless' proxy endpoints. */
  static const struct bestab bestab_stateless[] = {
    LTE (PARTICIPANT_STATELESS_MESSAGE_ANNOUNCER, P2P, PARTICIPANT_STATELESS_MESSAGE_WRITER),
    LTE (PARTICIPANT_STATELESS_MESSAGE_DETECTOR, P2P, PARTICIPANT_STATELESS_MESSAGE_READER)
  };
  create_proxy_builtin_endpoints(gv,
                                 bestab_stateless,
                                 (int)(sizeof (bestab_stateless) / sizeof (*bestab_stateless)),
                                 ppguid,
                                 proxypp,
                                 timestamp,
                                 &gv->builtin_stateless_xqos_wr,
                                 &gv->builtin_stateless_xqos_rd);
#endif

#undef PT_TE
#undef TE
#undef LTE
}

static void proxy_participant_add_pwr_lease_locked (struct proxy_participant * proxypp, const struct proxy_writer * pwr)
{
  struct lease *minl_prev;
  struct lease *minl_new;
  ddsrt_fibheap_t *lh;
  bool manbypp;

  assert (pwr->lease != NULL);
  manbypp = (pwr->c.xqos->liveliness.kind == DDS_LIVELINESS_MANUAL_BY_PARTICIPANT);
  lh = manbypp ? &proxypp->leaseheap_man : &proxypp->leaseheap_auto;
  minl_prev = ddsrt_fibheap_min (&lease_fhdef_pp, lh);
  ddsrt_fibheap_insert (&lease_fhdef_pp, lh, pwr->lease);
  minl_new = ddsrt_fibheap_min (&lease_fhdef_pp, lh);
  /* if inserted lease is new shortest lease */
  if (proxypp->owns_lease && minl_prev != minl_new)
  {
    ddsrt_etime_t texp = ddsrt_etime_add_duration (ddsrt_time_elapsed (), minl_new->tdur);
    struct lease *lnew = lease_new (texp, minl_new->tdur, minl_new->entity);
    if (minl_prev == NULL)
    {
      assert (manbypp);
      assert (ddsrt_atomic_ldvoidp (&proxypp->minl_man) == NULL);
      ddsrt_atomic_stvoidp (&proxypp->minl_man, lnew);
    }
    else
    {
      proxy_participant_replace_minl (proxypp, manbypp, lnew);
    }
    lease_register (lnew);
  }
}

static void proxy_participant_remove_pwr_lease_locked (struct proxy_participant * proxypp, struct proxy_writer * pwr)
{
  struct lease *minl;
  bool manbypp;
  ddsrt_fibheap_t *lh;

  assert (pwr->lease != NULL);
  manbypp = (pwr->c.xqos->liveliness.kind == DDS_LIVELINESS_MANUAL_BY_PARTICIPANT);
  lh = manbypp ? &proxypp->leaseheap_man : &proxypp->leaseheap_auto;
  minl = ddsrt_fibheap_min (&lease_fhdef_pp, lh);
  ddsrt_fibheap_delete (&lease_fhdef_pp, lh, pwr->lease);
  /* if pwr with min lease is removed: update proxypp lease to use new minimal duration */
  if (proxypp->owns_lease && pwr->lease == minl)
  {
    if ((minl = ddsrt_fibheap_min (&lease_fhdef_pp, lh)) != NULL)
    {
      dds_duration_t trem = minl->tdur - pwr->lease->tdur;
      assert (trem >= 0);
      ddsrt_etime_t texp = ddsrt_etime_add_duration (ddsrt_time_elapsed(), trem);
      struct lease *lnew = lease_new (texp, minl->tdur, minl->entity);
      proxy_participant_replace_minl (proxypp, manbypp, lnew);
      lease_register (lnew);
    }
    else
    {
      proxy_participant_replace_minl (proxypp, manbypp, NULL);
    }
  }
}

<<<<<<< HEAD
#ifdef DDSI_INCLUDE_SECURITY

void handshake_end_cb(struct ddsi_handshake *handshake, struct participant *pp, struct proxy_participant *proxypp, enum ddsi_handshake_state result)
{
  const struct ddsi_domaingv * const gv = pp->e.gv;
  int64_t shared_secret;

  switch(result)
  {
  case STATE_HANDSHAKE_PROCESSED:
    shared_secret = ddsi_handshake_get_shared_secret(handshake);
    DDS_CLOG (DDS_LC_DISCOVERY, &gv->logconfig, "handshake (lguid="PGUIDFMT" rguid="PGUIDFMT") processed\n", PGUID (pp->e.guid), PGUID (proxypp->e.guid));
    if (q_omg_security_register_remote_participant(pp, proxypp, shared_secret)) {
      match_volatile_secure_endpoints(pp, proxypp);
    }
    break;

  case STATE_HANDSHAKE_SEND_TOKENS:
    DDS_CLOG (DDS_LC_DISCOVERY, &gv->logconfig, "handshake (lguid="PGUIDFMT" rguid="PGUIDFMT") send tokens\n", PGUID (pp->e.guid), PGUID (proxypp->e.guid));
    q_omg_security_participant_send_tokens(pp, proxypp);
    break;

  case STATE_HANDSHAKE_OK:
    DDS_CLOG (DDS_LC_DISCOVERY, &gv->logconfig, "handshake (lguid="PGUIDFMT" rguid="PGUIDFMT") succeeded\n", PGUID (pp->e.guid), PGUID (proxypp->e.guid));
    update_proxy_participant_endpoint_matching(proxypp, pp);
    ddsi_handshake_remove(pp, proxypp);
    break;

  case STATE_HANDSHAKE_TIMED_OUT:
    DDS_CERROR (&gv->logconfig, "handshake (lguid="PGUIDFMT" rguid="PGUIDFMT") failed: (%d) Timed out\n", PGUID (pp->e.guid), PGUID (proxypp->e.guid), (int)result);
    if (q_omg_participant_allow_unauthenticated(pp)) {
      downgrade_to_nonsecure(proxypp);
      update_proxy_participant_endpoint_matching(proxypp, pp);
    }
    ddsi_handshake_remove(pp, proxypp);
    break;
  case STATE_HANDSHAKE_FAILED:
    DDS_CERROR (&gv->logconfig, "handshake (lguid="PGUIDFMT" rguid="PGUIDFMT") failed: (%d) Failed\n", PGUID (pp->e.guid), PGUID (proxypp->e.guid), (int)result);
    if (q_omg_participant_allow_unauthenticated(pp)) {
      downgrade_to_nonsecure(proxypp);
      update_proxy_participant_endpoint_matching(proxypp, pp);
    }
    ddsi_handshake_remove(pp, proxypp);
    break;
  default:
    DDS_CERROR (&gv->logconfig, "handshake (lguid="PGUIDFMT" rguid="PGUIDFMT") failed: (%d) Unknown failure\n", PGUID (pp->e.guid), PGUID (proxypp->e.guid), (int)result);
    ddsi_handshake_remove(pp, proxypp);
    break;
  }
}

static int proxy_participant_check_security_info(struct ddsi_domaingv *gv, struct proxy_participant *proxypp)
{
  int r = 0;
  struct participant *pp;
  struct entidx_enum_participant est;

  entidx_enum_participant_init (&est, gv->entity_index);
  while (((pp = entidx_enum_participant_next (&est)) != NULL) && (r == 0)) {
    if (q_omg_is_similar_participant_security_info(pp, proxypp)) {
      r = 1;
      break;
    }
  }
  entidx_enum_participant_fini(&est);
  return r;
}

static void proxy_participant_create_handshakes(struct ddsi_domaingv *gv, struct proxy_participant *proxypp)
{
  struct participant *pp;
  struct entidx_enum_participant est;

  q_omg_security_remote_participant_set_initialized(proxypp);

  entidx_enum_participant_init (&est, gv->entity_index);
  while (((pp = entidx_enum_participant_next (&est)) != NULL)) {
    if (q_omg_security_participant_is_initialized(pp))
      ddsi_handshake_register(pp, proxypp, handshake_end_cb);
  }
  entidx_enum_participant_fini(&est);
}

static void disconnect_proxy_participant_secure(struct proxy_participant *proxypp)
{
  struct participant *pp;
  struct entidx_enum_participant it;
  struct ddsi_domaingv * const gv = proxypp->e.gv;

  if (q_omg_proxy_participant_is_secure(proxypp))
  {
    entidx_enum_participant_init (&it, gv->entity_index);
    while ((pp = entidx_enum_participant_next (&it)) != NULL)
    {
      ddsi_handshake_remove(pp, proxypp);
    }
    entidx_enum_participant_fini (&it);
  }
}
#endif

static void free_proxy_participant(struct proxy_participant *proxypp)
{
  if (proxypp->owns_lease)
  {
    struct lease * minl_auto = ddsrt_atomic_ldvoidp (&proxypp->minl_auto);
    ddsrt_fibheap_delete (&lease_fhdef_pp, &proxypp->leaseheap_auto, proxypp->lease);
    assert (ddsrt_fibheap_min (&lease_fhdef_pp, &proxypp->leaseheap_auto) == NULL);
    assert (ddsrt_fibheap_min (&lease_fhdef_pp, &proxypp->leaseheap_man) == NULL);
    assert (ddsrt_atomic_ldvoidp (&proxypp->minl_man) == NULL);
    assert (!compare_guid (&minl_auto->entity->guid, &proxypp->e.guid));
    /* if the lease hasn't been registered yet (which is the case when
       new_proxy_participant calls this, it is marked as such and calling
       lease_unregister is ok */
    lease_unregister (minl_auto);
    lease_free (minl_auto);
    lease_free (proxypp->lease);
  }
#ifdef DDSI_INCLUDE_SECURITY
  disconnect_proxy_participant_secure(proxypp);
  q_omg_security_deregister_remote_participant(proxypp);
#endif
  unref_addrset (proxypp->as_default);
  unref_addrset (proxypp->as_meta);
  ddsi_plist_fini (proxypp->plist);
  ddsrt_free (proxypp->plist);
  entity_common_fini (&proxypp->e);
  ddsrt_free (proxypp);
}

void new_proxy_participant (struct ddsi_domaingv *gv, const struct ddsi_guid *ppguid, uint32_t bes, const struct ddsi_guid *privileged_pp_guid, struct addrset *as_default, struct addrset *as_meta, const ddsi_plist_t *plist, dds_duration_t tlease_dur, nn_vendorid_t vendor, unsigned custom_flags, nn_wctime_t timestamp, seqno_t seq)
=======
void new_proxy_participant (struct ddsi_domaingv *gv, const struct ddsi_guid *ppguid, uint32_t bes, const struct ddsi_guid *privileged_pp_guid, struct addrset *as_default, struct addrset *as_meta, const ddsi_plist_t *plist, dds_duration_t tlease_dur, nn_vendorid_t vendor, unsigned custom_flags, ddsrt_wctime_t timestamp, seqno_t seq)
>>>>>>> f139dbcd
{
  /* No locking => iff all participants use unique guids, and sedp
     runs on a single thread, it can't go wrong. FIXME, maybe? The
     same holds for the other functions for creating entities. */
  struct proxy_participant *proxypp;
  const bool is_secure = ((bes & NN_DISC_BUILTIN_ENDPOINT_PARTICIPANT_SECURE_ANNOUNCER) != 0);
  assert (!is_secure || (plist->present & PP_IDENTITY_TOKEN));
  assert (is_secure || (bes & ~NN_BES_MASK_NON_SECURITY) == 0);

  assert (ppguid->entityid.u == NN_ENTITYID_PARTICIPANT);
  assert (entidx_lookup_proxy_participant_guid (gv->entity_index, ppguid) == NULL);
  assert (privileged_pp_guid == NULL || privileged_pp_guid->entityid.u == NN_ENTITYID_PARTICIPANT);

  prune_deleted_participant_guids (gv->deleted_participants, ddsrt_time_monotonic ());

  proxypp = ddsrt_malloc (sizeof (*proxypp));

  entity_common_init (&proxypp->e, gv, ppguid, "", EK_PROXY_PARTICIPANT, timestamp, vendor, false);
  proxypp->refc = 1;
  proxypp->lease_expired = 0;
  proxypp->deleting = 0;
  proxypp->vendor = vendor;
  proxypp->bes = bes;
  proxypp->seq = seq;
  if (privileged_pp_guid) {
    proxypp->privileged_pp_guid = *privileged_pp_guid;
  } else {
    memset (&proxypp->privileged_pp_guid.prefix, 0, sizeof (proxypp->privileged_pp_guid.prefix));
    proxypp->privileged_pp_guid.entityid.u = NN_ENTITYID_PARTICIPANT;
  }
  if ((plist->present & PP_ADLINK_PARTICIPANT_VERSION_INFO) &&
      (plist->adlink_participant_version_info.flags & NN_ADLINK_FL_DDSI2_PARTICIPANT_FLAG) &&
      (plist->adlink_participant_version_info.flags & NN_ADLINK_FL_PARTICIPANT_IS_DDSI2))
    proxypp->is_ddsi2_pp = 1;
  else
    proxypp->is_ddsi2_pp = 0;
  if ((plist->present & PP_ADLINK_PARTICIPANT_VERSION_INFO) &&
      (plist->adlink_participant_version_info.flags & NN_ADLINK_FL_MINIMAL_BES_MODE))
    proxypp->minimal_bes_mode = 1;
  else
    proxypp->minimal_bes_mode = 0;
  proxypp->implicitly_created = ((custom_flags & CF_IMPLICITLY_CREATED_PROXYPP) != 0);
  proxypp->proxypp_have_spdp = ((custom_flags & CF_PROXYPP_NO_SPDP) == 0);

  {
    struct proxy_participant *privpp;
    privpp = entidx_lookup_proxy_participant_guid (gv->entity_index, &proxypp->privileged_pp_guid);

    ddsrt_fibheap_init (&lease_fhdef_pp, &proxypp->leaseheap_auto);
    ddsrt_fibheap_init (&lease_fhdef_pp, &proxypp->leaseheap_man);
    ddsrt_atomic_stvoidp (&proxypp->minl_man, NULL);

    if (privpp != NULL && privpp->is_ddsi2_pp)
    {
      proxypp->lease = privpp->lease;
      proxypp->owns_lease = 0;
      ddsrt_atomic_stvoidp (&proxypp->minl_auto, NULL);
    }
    else
    {
      /* Lease duration is meaningless when the lease never expires, but when proxy participants are
        created implicitly because of endpoint discovery from a cloud service, we do want the lease to expire
        eventually when the cloud discovery service disappears and never reappears. The normal data path renews
        the lease, so if the lease expiry is changed after the DS disappears but data continues to flow (even if
        it is only a single sample) the proxy participant would immediately go back to a non-expiring lease with
        no further triggers for deleting it. Instead, we take tlease_dur == NEVER as a special value meaning a
        lease that doesn't expire now and that has a "reasonable" lease duration. That way the lease renewal in
        the data path is fine, and we only need to do something special in SEDP handling. */
      ddsrt_etime_t texp = ddsrt_etime_add_duration (ddsrt_time_elapsed(), tlease_dur);
      dds_duration_t dur = (tlease_dur == DDS_INFINITY) ? gv->config.lease_duration : tlease_dur;
      proxypp->lease = lease_new (texp, dur, &proxypp->e);
      proxypp->owns_lease = 1;

      /* Add the proxypp lease to heap so that monitoring liveliness will include this lease
         and uses the shortest duration for proxypp and all its pwr's (with automatic liveliness) */
      ddsrt_fibheap_insert (&lease_fhdef_pp, &proxypp->leaseheap_auto, proxypp->lease);

      /* Set the shortest lease for auto liveliness: clone proxypp's lease and store the clone in
         proxypp->minl_auto. As there are no pwr's at this point, the proxy pp's lease is the
         shortest lease. When a pwr with a shorter is added, the lease in minl_auto is replaced
         by the lease from the proxy writer in proxy_participant_add_pwr_lease_locked. This old shortest
         lease is freed, so that's why we need a clone and not the proxypp's lease in the heap.  */
      ddsrt_atomic_stvoidp (&proxypp->minl_auto, (void *) lease_clone (proxypp->lease));
    }
  }

  proxypp->as_default = as_default;
  proxypp->as_meta = as_meta;
  proxypp->endpoints = NULL;
  proxypp->plist = ddsi_plist_dup (plist);
  ddsi_xqos_mergein_missing (&proxypp->plist->qos, &gv->default_plist_pp.qos, ~(uint64_t)0);
  ddsrt_avl_init (&proxypp_groups_treedef, &proxypp->groups);

#ifdef DDSI_INCLUDE_SECURITY
  proxypp->sec_attr = NULL;
  set_proxy_participant_security_info (proxypp, plist);
  if (is_secure)
  {
<<<<<<< HEAD
    q_omg_security_init_remote_participant (proxypp);
    /* check if the proxy participant has a match with a local participant */
    if (!proxy_participant_check_security_info (gv, proxypp))
    {
 //     GVWARNING ("Remote secure participant "PGUIDFMT" not allowed\n", PGUID (*ppguid));
      free_proxy_participant (proxypp);
      return;
=======
#define TE(ap_, a_, bp_, b_) { NN_##ap_##BUILTIN_ENDPOINT_##a_, NN_ENTITYID_##bp_##_BUILTIN_##b_ }
#define LTE(a_, bp_, b_) { NN_##BUILTIN_ENDPOINT_##a_, NN_ENTITYID_##bp_##_BUILTIN_##b_ }
    static const struct bestab {
      unsigned besflag;
      unsigned entityid;
    } bestab[] = {
#if 0
      /* SPDP gets special treatment => no need for proxy
         writers/readers */
      TE (DISC_, PARTICIPANT_ANNOUNCER, SPDP, PARTICIPANT_WRITER),
#endif
      TE (DISC_, PARTICIPANT_DETECTOR, SPDP, PARTICIPANT_READER),
      TE (DISC_, PUBLICATION_ANNOUNCER, SEDP, PUBLICATIONS_WRITER),
      TE (DISC_, PUBLICATION_DETECTOR, SEDP, PUBLICATIONS_READER),
      TE (DISC_, SUBSCRIPTION_ANNOUNCER, SEDP, SUBSCRIPTIONS_WRITER),
      TE (DISC_, SUBSCRIPTION_DETECTOR, SEDP, SUBSCRIPTIONS_READER),
      LTE (PARTICIPANT_MESSAGE_DATA_WRITER, P2P, PARTICIPANT_MESSAGE_WRITER),
      LTE (PARTICIPANT_MESSAGE_DATA_READER, P2P, PARTICIPANT_MESSAGE_READER),
      TE (DISC_, TOPIC_ANNOUNCER, SEDP, TOPIC_WRITER),
      TE (DISC_, TOPIC_DETECTOR, SEDP, TOPIC_READER)
    };
#undef TE
#undef LTE
    ddsi_plist_t plist_rd, plist_wr;
    int i;
    /* Note: no entity name or group GUID supplied, but that shouldn't
       matter, as these are internal to DDSI and don't use group
       coherency */
    ddsi_plist_init_empty (&plist_wr);
    ddsi_plist_init_empty (&plist_rd);
    ddsi_xqos_copy (&plist_wr.qos, &gv->builtin_endpoint_xqos_wr);
    ddsi_xqos_copy (&plist_rd.qos, &gv->builtin_endpoint_xqos_rd);
    for (i = 0; i < (int) (sizeof (bestab) / sizeof (*bestab)); i++)
    {
      const struct bestab *te = &bestab[i];
      if (proxypp->bes & te->besflag)
      {
        ddsi_guid_t guid1;
        guid1.prefix = proxypp->e.guid.prefix;
        guid1.entityid.u = te->entityid;
        assert (is_builtin_entityid (guid1.entityid, proxypp->vendor));
        if (is_writer_entityid (guid1.entityid))
        {
          new_proxy_writer (gv, ppguid, &guid1, proxypp->as_meta, &plist_wr, gv->builtins_dqueue, gv->xevents, timestamp, 0);
        }
        else
        {
#ifdef DDSI_INCLUDE_SSM
          const int ssm = addrset_contains_ssm (gv, proxypp->as_meta);
          new_proxy_reader (gv, ppguid, &guid1, proxypp->as_meta, &plist_rd, timestamp, 0, ssm);
#else
          new_proxy_reader (gv, ppguid, &guid1, proxypp->as_meta, &plist_rd, timestamp, 0);
#endif
        }
      }
>>>>>>> f139dbcd
    }
  }
#endif

  /* Proxy participant must be in the hash tables for new_proxy_{writer,reader} to work */
  entidx_insert_proxy_participant_guid (gv->entity_index, proxypp);
  add_proxy_builtin_endpoints(gv, ppguid, proxypp, timestamp);

  /* write DCPSParticipant topic before the lease can expire */
  builtintopic_write (gv->builtin_topic_interface, &proxypp->e, timestamp, true);

  /* Register lease for auto liveliness, but be careful not to accidentally re-register
     DDSI2's lease, as we may have become dependent on DDSI2 any time after
     entidx_insert_proxy_participant_guid even if privileged_pp_guid was NULL originally */
  ddsrt_mutex_lock (&proxypp->e.lock);
  if (proxypp->owns_lease)
    lease_register (ddsrt_atomic_ldvoidp (&proxypp->minl_auto));
  ddsrt_mutex_unlock (&proxypp->e.lock);

#ifdef DDSI_INCLUDE_SECURITY
  if (is_secure)
  {
    proxy_participant_create_handshakes (gv, proxypp);
  }
#endif
}

int update_proxy_participant_plist_locked (struct proxy_participant *proxypp, seqno_t seq, const struct ddsi_plist *datap, ddsrt_wctime_t timestamp)
{
  if (seq > proxypp->seq)
  {
    proxypp->seq = seq;

    struct ddsi_domaingv * const gv = proxypp->e.gv;
    const uint64_t pmask = PP_ENTITY_NAME;
    const uint64_t qmask = QP_USER_DATA;
    ddsi_plist_t *new_plist = ddsrt_malloc (sizeof (*new_plist));
    ddsi_plist_init_empty (new_plist);
    ddsi_plist_mergein_missing (new_plist, datap, pmask, qmask);
    ddsi_plist_mergein_missing (new_plist, &gv->default_plist_pp, ~(uint64_t)0, ~(uint64_t)0);
    (void) update_qos_locked (&proxypp->e, &proxypp->plist->qos, &new_plist->qos, timestamp);
    ddsi_plist_fini (new_plist);
    ddsrt_free (new_plist);
    proxypp->proxypp_have_spdp = 1;
  }
  return 0;
}

int update_proxy_participant_plist (struct proxy_participant *proxypp, seqno_t seq, const struct ddsi_plist *datap, ddsrt_wctime_t timestamp)
{
  ddsrt_mutex_lock (&proxypp->e.lock);
  update_proxy_participant_plist_locked (proxypp, seq, datap, timestamp);
  ddsrt_mutex_unlock (&proxypp->e.lock);
  return 0;
}

static int ref_proxy_participant (struct proxy_participant *proxypp, struct proxy_endpoint_common *c)
{
  ddsrt_mutex_lock (&proxypp->e.lock);
  if (proxypp->deleting)
  {
    ddsrt_mutex_unlock (&proxypp->e.lock);
    return DDS_RETCODE_PRECONDITION_NOT_MET;
  }
  c->proxypp = proxypp;
  proxypp->refc++;

  c->next_ep = proxypp->endpoints;
  c->prev_ep = NULL;
  if (c->next_ep)
  {
    c->next_ep->prev_ep = c;
  }
  proxypp->endpoints = c;
  ddsrt_mutex_unlock (&proxypp->e.lock);

  return DDS_RETCODE_OK;
}

static void unref_proxy_participant (struct proxy_participant *proxypp, struct proxy_endpoint_common *c)
{
  uint32_t refc;
  const ddsrt_wctime_t tnow = ddsrt_time_wallclock();

  ddsrt_mutex_lock (&proxypp->e.lock);
  refc = --proxypp->refc;

  if (c != NULL)
  {
    if (c->next_ep)
      c->next_ep->prev_ep = c->prev_ep;
    if (c->prev_ep)
      c->prev_ep->next_ep = c->next_ep;
    else
      proxypp->endpoints = c->next_ep;
  }

  if (refc == 0)
  {
    struct ddsi_domaingv * const gv = proxypp->e.gv;
    const ddsi_guid_t pp_guid = proxypp->e.guid;
    assert (proxypp->endpoints == NULL);
    ddsrt_mutex_unlock (&proxypp->e.lock);
    ELOGDISC (proxypp, "unref_proxy_participant("PGUIDFMT"): refc=0, freeing\n", PGUID (proxypp->e.guid));
    free_proxy_participant (proxypp);
    remove_deleted_participant_guid (gv->deleted_participants, &pp_guid, DPG_LOCAL | DPG_REMOTE);
  }
  else if (proxypp->endpoints == NULL && proxypp->implicitly_created)
  {
    assert (refc == 1);
    ddsrt_mutex_unlock (&proxypp->e.lock);
    ELOGDISC (proxypp, "unref_proxy_participant("PGUIDFMT"): refc=%u, no endpoints, implicitly created, deleting\n",
              PGUID (proxypp->e.guid), (unsigned) refc);
    delete_proxy_participant_by_guid(proxypp->e.gv, &proxypp->e.guid, tnow, 1);
    /* Deletion is still (and has to be) asynchronous. A parallel endpoint creation may or may not
       succeed, and if it succeeds it will be deleted along with the proxy participant. So "your
       mileage may vary". Also, the proxy participant may be blacklisted for a little ... */
  }
  else
  {
    ddsrt_mutex_unlock (&proxypp->e.lock);
    ELOGDISC (proxypp, "unref_proxy_participant("PGUIDFMT"): refc=%u\n", PGUID (proxypp->e.guid), (unsigned) refc);
  }
}

static void gc_delete_proxy_participant (struct gcreq *gcreq)
{
  struct proxy_participant *proxypp = gcreq->arg;
  ELOGDISC (proxypp, "gc_delete_proxy_participant(%p, "PGUIDFMT")\n", (void *) gcreq, PGUID (proxypp->e.guid));
  gcreq_free (gcreq);
  unref_proxy_participant (proxypp, NULL);
}

static struct entity_common *entity_common_from_proxy_endpoint_common (const struct proxy_endpoint_common *c)
{
  assert (offsetof (struct proxy_writer, e) == 0);
  assert (offsetof (struct proxy_reader, e) == offsetof (struct proxy_writer, e));
  assert (offsetof (struct proxy_reader, c) == offsetof (struct proxy_writer, c));
  assert (c != NULL);
  return (struct entity_common *) ((char *) c - offsetof (struct proxy_writer, c));
}

static void delete_or_detach_dependent_pp (struct proxy_participant *p, struct proxy_participant *proxypp, ddsrt_wctime_t timestamp, int isimplicit)
{
  ddsrt_mutex_lock (&p->e.lock);
  if (memcmp (&p->privileged_pp_guid, &proxypp->e.guid, sizeof (proxypp->e.guid)) != 0)
  {
    /* p not dependent on proxypp */
    ddsrt_mutex_unlock (&p->e.lock);
    return;
  }
  else if (!(vendor_is_cloud(p->vendor) && p->implicitly_created))
  {
    /* DDSI2 minimal participant mode -- but really, anything not discovered via Cloud gets deleted */
    ddsrt_mutex_unlock (&p->e.lock);
    (void) delete_proxy_participant_by_guid (p->e.gv, &p->e.guid, timestamp, isimplicit);
  }
  else
  {
    ddsrt_etime_t texp = ddsrt_etime_add_duration (ddsrt_time_elapsed(), p->e.gv->config.ds_grace_period);
    /* Clear dependency (but don't touch entity id, which must be 0x1c1) and set the lease ticking */
    ELOGDISC (p, PGUIDFMT" detach-from-DS "PGUIDFMT"\n", PGUID(p->e.guid), PGUID(proxypp->e.guid));
    memset (&p->privileged_pp_guid.prefix, 0, sizeof (p->privileged_pp_guid.prefix));
    lease_set_expiry (p->lease, texp);
    /* FIXME: replace in p->leaseheap_auto and get new minl_auto */
    ddsrt_mutex_unlock (&p->e.lock);
  }
}

static void delete_ppt (struct proxy_participant *proxypp, ddsrt_wctime_t timestamp, int isimplicit)
{
  ddsi_entityid_t *eps;
  ddsi_guid_t ep_guid;
  uint32_t ep_count = 0;

  /* if any proxy participants depend on this participant, delete them */
  ELOGDISC (proxypp, "delete_ppt("PGUIDFMT") - deleting dependent proxy participants\n", PGUID (proxypp->e.guid));
  {
    struct entidx_enum_proxy_participant est;
    struct proxy_participant *p;
    entidx_enum_proxy_participant_init (&est, proxypp->e.gv->entity_index);
    while ((p = entidx_enum_proxy_participant_next (&est)) != NULL)
      delete_or_detach_dependent_pp(p, proxypp, timestamp, isimplicit);
    entidx_enum_proxy_participant_fini (&est);
  }

  ddsrt_mutex_lock (&proxypp->e.lock);
  proxypp->deleting = 1;
  if (isimplicit)
    proxypp->lease_expired = 1;

  /* Get snapshot of endpoints list so that we can release proxypp->e.lock
     Pwrs/prds may be deleted during the iteration over the entities,
     but resolving the guid will fail for these entities and the our
     call to delete_proxy_writer/reader returns. */
  {
    eps = ddsrt_malloc (proxypp->refc * sizeof(ddsi_entityid_t));
    struct proxy_endpoint_common *cep = proxypp->endpoints;
    while (cep)
    {
      const struct entity_common *entc = entity_common_from_proxy_endpoint_common (cep);
      eps[ep_count++] = entc->guid.entityid;
      cep = cep->next_ep;
    }
  }
  ddsrt_mutex_unlock (&proxypp->e.lock);

  ELOGDISC (proxypp, "delete_ppt("PGUIDFMT") - deleting endpoints\n", PGUID (proxypp->e.guid));
  ep_guid.prefix = proxypp->e.guid.prefix;
  for (uint32_t n = 0; n < ep_count; n++)
  {
    ep_guid.entityid = eps[n];
    if (is_writer_entityid (ep_guid.entityid))
      delete_proxy_writer (proxypp->e.gv, &ep_guid, timestamp, isimplicit);
    else
      delete_proxy_reader (proxypp->e.gv, &ep_guid, timestamp, isimplicit);
  }
  ddsrt_free (eps);
  gcreq_proxy_participant (proxypp);
}

#ifdef DDSI_INCLUDE_SECURITY

struct setab {
  enum entity_kind kind;
  uint32_t id;
};


static void downgrade_to_nonsecure(struct proxy_participant *proxypp)
{
  const nn_wctime_t tnow = now();
  struct ddsi_guid guid;
  static const struct setab setab[] = {
      {EK_PROXY_WRITER, NN_ENTITYID_SEDP_BUILTIN_PUBLICATIONS_SECURE_WRITER},
      {EK_PROXY_READER, NN_ENTITYID_SEDP_BUILTIN_PUBLICATIONS_SECURE_READER},
      {EK_PROXY_WRITER, NN_ENTITYID_SEDP_BUILTIN_SUBSCRIPTIONS_SECURE_WRITER},
      {EK_PROXY_READER, NN_ENTITYID_SEDP_BUILTIN_SUBSCRIPTIONS_SECURE_READER},
      {EK_PROXY_WRITER, NN_ENTITYID_P2P_BUILTIN_PARTICIPANT_STATELESS_MESSAGE_WRITER},
      {EK_PROXY_READER, NN_ENTITYID_P2P_BUILTIN_PARTICIPANT_STATELESS_MESSAGE_READER},
      {EK_PROXY_WRITER, NN_ENTITYID_P2P_BUILTIN_PARTICIPANT_MESSAGE_SECURE_WRITER},
      {EK_PROXY_READER, NN_ENTITYID_P2P_BUILTIN_PARTICIPANT_MESSAGE_SECURE_READER},
      {EK_PROXY_WRITER, NN_ENTITYID_P2P_BUILTIN_PARTICIPANT_VOLATILE_SECURE_WRITER},
      {EK_PROXY_READER, NN_ENTITYID_P2P_BUILTIN_PARTICIPANT_VOLATILE_SECURE_READER},
      {EK_PROXY_WRITER, NN_ENTITYID_SPDP_RELIABLE_BUILTIN_PARTICIPANT_SECURE_WRITER},
      {EK_PROXY_READER, NN_ENTITYID_SPDP_RELIABLE_BUILTIN_PARTICIPANT_SECURE_READER}
  };
  int i;

  DDS_CWARNING (&proxypp->e.gv->logconfig, "downgrade participant "PGUIDFMT" to non-secure\n", PGUID (proxypp->e.guid));

  guid.prefix = proxypp->e.guid.prefix;
  /* Remove security related endpoints. */
  for (i = 0; i < (int)(sizeof(setab)/sizeof(*setab)); i++)
  {
    guid.entityid.u = setab[i].id;
    switch (setab[i].kind)
    {
    case EK_PROXY_READER:
      (void)delete_proxy_reader (proxypp->e.gv, &guid, tnow, 0);
      break;
    case EK_PROXY_WRITER:
      (void)delete_proxy_writer (proxypp->e.gv, &guid, tnow, 0);
      break;
    default:
      assert(0);
    }
  }

  /* Cleanup all kinds of related security information. */
  q_omg_security_deregister_remote_participant(proxypp);
  proxypp->bes &= NN_BES_MASK_NON_SECURITY;
}
#endif


typedef struct proxy_purge_data {
  struct proxy_participant *proxypp;
  const nn_locator_t *loc;
  ddsrt_wctime_t timestamp;
} *proxy_purge_data_t;

static void purge_helper (const nn_locator_t *n, void * varg)
{
  proxy_purge_data_t data = (proxy_purge_data_t) varg;
  if (compare_locators (n, data->loc) == 0)
    delete_proxy_participant_by_guid (data->proxypp->e.gv, &data->proxypp->e.guid, data->timestamp, 1);
}

void purge_proxy_participants (struct ddsi_domaingv *gv, const nn_locator_t *loc, bool delete_from_as_disc)
{
  /* FIXME: check whether addr:port can't be reused for a new connection by the time we get here. */
  /* NOTE: This function exists for the sole purpose of cleaning up after closing a TCP connection in ddsi_tcp_close_conn and the state of the calling thread could be anything at this point. Because of that we do the unspeakable and toggle the thread state conditionally. We can't afford to have it in "asleep", as that causes a race with the garbage collector. */
  struct thread_state1 * const ts1 = lookup_thread_state ();
  struct entidx_enum_proxy_participant est;
  struct proxy_purge_data data;

  thread_state_awake_fixed_domain (ts1);
  data.loc = loc;
  data.timestamp = ddsrt_time_wallclock();
  entidx_enum_proxy_participant_init (&est, gv->entity_index);
  while ((data.proxypp = entidx_enum_proxy_participant_next (&est)) != NULL)
    addrset_forall (data.proxypp->as_meta, purge_helper, &data);
  entidx_enum_proxy_participant_fini (&est);

  /* Shouldn't try to keep pinging clients once they're gone */
  if (delete_from_as_disc)
    remove_from_addrset (gv, gv->as_disc, loc);

  thread_state_asleep (ts1);
}

int delete_proxy_participant_by_guid (struct ddsi_domaingv *gv, const struct ddsi_guid *guid, ddsrt_wctime_t timestamp, int isimplicit)
{
  struct proxy_participant *ppt;

  GVLOGDISC ("delete_proxy_participant_by_guid("PGUIDFMT") ", PGUID (*guid));
  ddsrt_mutex_lock (&gv->lock);
  ppt = entidx_lookup_proxy_participant_guid (gv->entity_index, guid);
  if (ppt == NULL)
  {
    ddsrt_mutex_unlock (&gv->lock);
    GVLOGDISC ("- unknown\n");
    return DDS_RETCODE_BAD_PARAMETER;
  }
  GVLOGDISC ("- deleting\n");
  builtintopic_write (gv->builtin_topic_interface, &ppt->e, timestamp, false);
  remember_deleted_participant_guid (gv->deleted_participants, &ppt->e.guid);
  entidx_remove_proxy_participant_guid (gv->entity_index, ppt);
  ddsrt_mutex_unlock (&gv->lock);
  delete_ppt (ppt, timestamp, isimplicit);

  return 0;
}

uint64_t get_entity_instance_id (const struct ddsi_domaingv *gv, const struct ddsi_guid *guid)
{
  struct thread_state1 *ts1 = lookup_thread_state ();
  struct entity_common *e;
  uint64_t iid = 0;
  thread_state_awake (ts1, gv);
  if ((e = entidx_lookup_guid_untyped (gv->entity_index, guid)) != NULL)
    iid = e->iid;
  thread_state_asleep (ts1);
  return iid;
}

/* PROXY-ENDPOINT --------------------------------------------------- */

static int proxy_endpoint_common_init (struct entity_common *e, struct proxy_endpoint_common *c, enum entity_kind kind, const struct ddsi_guid *guid, ddsrt_wctime_t tcreate, seqno_t seq, struct proxy_participant *proxypp, struct addrset *as, const ddsi_plist_t *plist)
{
  const char *name;
  int ret;

  if (is_builtin_entityid (guid->entityid, proxypp->vendor))
    assert ((plist->qos.present & (QP_TOPIC_NAME | QP_TYPE_NAME)) == 0);
  else
    assert ((plist->qos.present & (QP_TOPIC_NAME | QP_TYPE_NAME)) == (QP_TOPIC_NAME | QP_TYPE_NAME));

  name = (plist->present & PP_ENTITY_NAME) ? plist->entity_name : "";
  entity_common_init (e, proxypp->e.gv, guid, name, kind, tcreate, proxypp->vendor, false);
  c->xqos = ddsi_xqos_dup (&plist->qos);
  c->as = ref_addrset (as);
  c->vendor = proxypp->vendor;
  c->seq = seq;

  if (plist->present & PP_GROUP_GUID)
    c->group_guid = plist->group_guid;
  else
    memset (&c->group_guid, 0, sizeof (c->group_guid));

#ifdef DDSI_INCLUDE_SECURITY
  c->security_info.security_attributes = 0;
  c->security_info.plugin_security_attributes = 0;
#endif

  if ((ret = ref_proxy_participant (proxypp, c)) != DDS_RETCODE_OK)
  {
    ddsi_xqos_fini (c->xqos);
    ddsrt_free (c->xqos);
    unref_addrset (c->as);
    entity_common_fini (e);
    return ret;
  }

  return DDS_RETCODE_OK;
}

static void proxy_endpoint_common_fini (struct entity_common *e, struct proxy_endpoint_common *c)
{
  unref_proxy_participant (c->proxypp, c);
  ddsi_xqos_fini (c->xqos);
  ddsrt_free (c->xqos);
  unref_addrset (c->as);
  entity_common_fini (e);
}

/* PROXY-WRITER ----------------------------------------------------- */

<<<<<<< HEAD
static enum nn_reorder_mode
get_proxy_writer_reorder_mode(const ddsi_entityid_t pwr_entityid, int isreliable)
{
  if (isreliable)
  {
    return NN_REORDER_MODE_NORMAL;
  }
  if (pwr_entityid.u == NN_ENTITYID_P2P_BUILTIN_PARTICIPANT_STATELESS_MESSAGE_WRITER)
  {
    return NN_REORDER_MODE_ALWAYS_DELIVER;
  }
  return NN_REORDER_MODE_MONOTONICALLY_INCREASING;
}

int new_proxy_writer (struct ddsi_domaingv *gv, const struct ddsi_guid *ppguid, const struct ddsi_guid *guid, struct addrset *as, const ddsi_plist_t *plist, struct nn_dqueue *dqueue, struct xeventq *evq, nn_wctime_t timestamp, seqno_t seq)
=======
int new_proxy_writer (struct ddsi_domaingv *gv, const struct ddsi_guid *ppguid, const struct ddsi_guid *guid, struct addrset *as, const ddsi_plist_t *plist, struct nn_dqueue *dqueue, struct xeventq *evq, ddsrt_wctime_t timestamp, seqno_t seq)
>>>>>>> f139dbcd
{
  struct proxy_participant *proxypp;
  struct proxy_writer *pwr;
  int isreliable;
<<<<<<< HEAD
  nn_mtime_t tnow = now_mt ();
  enum nn_reorder_mode reorder_mode;
=======
  ddsrt_mtime_t tnow = ddsrt_time_monotonic ();
>>>>>>> f139dbcd
  int ret;

  assert (is_writer_entityid (guid->entityid));
  assert (entidx_lookup_proxy_writer_guid (gv->entity_index, guid) == NULL);

  if ((proxypp = entidx_lookup_proxy_participant_guid (gv->entity_index, ppguid)) == NULL)
  {
    GVWARNING ("new_proxy_writer("PGUIDFMT"): proxy participant unknown\n", PGUID (*guid));
    return DDS_RETCODE_BAD_PARAMETER;
  }

  pwr = ddsrt_malloc (sizeof (*pwr));
  if ((ret = proxy_endpoint_common_init (&pwr->e, &pwr->c, EK_PROXY_WRITER, guid, timestamp, seq, proxypp, as, plist)) != DDS_RETCODE_OK)
  {
    ddsrt_free (pwr);
    return ret;
  }

  ddsrt_avl_init (&pwr_readers_treedef, &pwr->readers);
  pwr->n_reliable_readers = 0;
  pwr->n_readers_out_of_sync = 0;
  pwr->last_seq = 0;
  pwr->last_fragnum = ~0u;
  pwr->nackfragcount = 0;
  pwr->last_fragnum_reset = 0;
  pwr->alive = 1;
  pwr->alive_vclock = 0;
  pwr->filtered = 0;
  ddsrt_atomic_st32 (&pwr->next_deliv_seq_lowword, 1);
  if (is_builtin_entityid (pwr->e.guid.entityid, pwr->c.vendor)) {
    /* The DDSI built-in proxy writers always deliver
       asynchronously */
    pwr->deliver_synchronously = 0;
  } else if (pwr->c.xqos->latency_budget.duration <= gv->config.synchronous_delivery_latency_bound &&
             pwr->c.xqos->transport_priority.value >= gv->config.synchronous_delivery_priority_threshold) {
    /* Regular proxy-writers with a sufficiently low latency_budget
       and a sufficiently high transport_priority deliver
       synchronously */
    pwr->deliver_synchronously = 1;
  } else {
    pwr->deliver_synchronously = 0;
  }
  /* Pretend we have seen a heartbeat if the proxy writer is a best-effort one */
  isreliable = (pwr->c.xqos->reliability.kind != DDS_RELIABILITY_BEST_EFFORT);
  pwr->have_seen_heartbeat = !isreliable;
  pwr->local_matching_inprogress = 1;
#ifdef DDSI_INCLUDE_SSM
  pwr->supports_ssm = (addrset_contains_ssm (gv, as) && gv->config.allowMulticast & AMC_SSM) ? 1 : 0;
#endif

  assert (pwr->c.xqos->present & QP_LIVELINESS);
  if (pwr->c.xqos->liveliness.lease_duration != DDS_INFINITY)
  {
    ddsrt_etime_t texpire = ddsrt_etime_add_duration (ddsrt_time_elapsed (), pwr->c.xqos->liveliness.lease_duration);
    pwr->lease = lease_new (texpire, pwr->c.xqos->liveliness.lease_duration, &pwr->e);
    if (pwr->c.xqos->liveliness.kind != DDS_LIVELINESS_MANUAL_BY_TOPIC)
    {
      ddsrt_mutex_lock (&proxypp->e.lock);
      proxy_participant_add_pwr_lease_locked (proxypp, pwr);
      ddsrt_mutex_unlock (&proxypp->e.lock);
    }
    else
    {
      lease_register (pwr->lease);
    }
  }
  else
  {
    pwr->lease = NULL;
  }

  if (isreliable)
  {
    pwr->defrag = nn_defrag_new (&gv->logconfig, NN_DEFRAG_DROP_LATEST, gv->config.defrag_reliable_maxsamples);
  }
  else
  {
    pwr->defrag = nn_defrag_new (&gv->logconfig, NN_DEFRAG_DROP_OLDEST, gv->config.defrag_unreliable_maxsamples);
  }
  reorder_mode = get_proxy_writer_reorder_mode(pwr->e.guid.entityid, isreliable);
  pwr->reorder = nn_reorder_new (&gv->logconfig, reorder_mode, gv->config.primary_reorder_maxsamples, gv->config.late_ack_mode);

  if (pwr->e.guid.entityid.u == NN_ENTITYID_P2P_BUILTIN_PARTICIPANT_VOLATILE_SECURE_WRITER)
  {
    /* for the builtin_volatile_secure proxy writer which uses a content filter set the next expected
     * sequence number of the reorder administration to the maximum sequence number to ensure that effectively
     * the reorder administration of the builtin_volatile_secure proxy writer is not used and because the corresponding
     * reader is always considered out of sync the reorder administration of the corresponding reader will be used
     * instead.
     */
    nn_reorder_set_next_seq(pwr->reorder, MAX_SEQ_NUMBER);
    pwr->filtered = 1;
  }

  pwr->dqueue = dqueue;
  pwr->evq = evq;
  pwr->ddsi2direct_cb = 0;
  pwr->ddsi2direct_cbarg = 0;

#ifdef DDSI_INCLUDE_SECURITY
  set_proxy_writer_security_info(pwr, plist);
  q_omg_get_proxy_writer_security_info(pwr, plist, &(pwr->security_info));
#endif

  local_reader_ary_init (&pwr->rdary);

  /* locking the entity prevents matching while the built-in topic hasn't been published yet */
  ddsrt_mutex_lock (&pwr->e.lock);
  entidx_insert_proxy_writer_guid (gv->entity_index, pwr);
  builtintopic_write (gv->builtin_topic_interface, &pwr->e, timestamp, true);
  ddsrt_mutex_unlock (&pwr->e.lock);

  match_proxy_writer_with_readers (pwr, tnow);

  ddsrt_mutex_lock (&pwr->e.lock);
  pwr->local_matching_inprogress = 0;
  ddsrt_mutex_unlock (&pwr->e.lock);

  return 0;
}

void update_proxy_writer (struct proxy_writer *pwr, seqno_t seq, struct addrset *as, const struct dds_qos *xqos, ddsrt_wctime_t timestamp)
{
  struct reader * rd;
  struct pwr_rd_match * m;
  ddsrt_avl_iter_t iter;

  /* Update proxy writer endpoints (from SEDP alive) */

  ddsrt_mutex_lock (&pwr->e.lock);
  if (seq > pwr->c.seq)
  {
    pwr->c.seq = seq;
    if (! addrset_eq_onesidederr (pwr->c.as, as))
    {
#ifdef DDSI_INCLUDE_SSM
      pwr->supports_ssm = (addrset_contains_ssm (pwr->e.gv, as) && pwr->e.gv->config.allowMulticast & AMC_SSM) ? 1 : 0;
#endif
      unref_addrset (pwr->c.as);
      ref_addrset (as);
      pwr->c.as = as;
      m = ddsrt_avl_iter_first (&pwr_readers_treedef, &pwr->readers, &iter);
      while (m)
      {
        rd = entidx_lookup_reader_guid (pwr->e.gv->entity_index, &m->rd_guid);
        if (rd)
        {
          qxev_pwr_entityid (pwr, &rd->e.guid);
        }
        m = ddsrt_avl_iter_next (&iter);
      }
    }

    (void) update_qos_locked (&pwr->e, pwr->c.xqos, xqos, timestamp);
  }
  ddsrt_mutex_unlock (&pwr->e.lock);
}

void update_proxy_reader (struct proxy_reader *prd, seqno_t seq, struct addrset *as, const struct dds_qos *xqos, ddsrt_wctime_t timestamp)
{
  struct prd_wr_match * m;
  ddsi_guid_t wrguid;

  memset (&wrguid, 0, sizeof (wrguid));

  ddsrt_mutex_lock (&prd->e.lock);
  if (seq > prd->c.seq)
  {
    prd->c.seq = seq;
    if (! addrset_eq_onesidederr (prd->c.as, as))
    {
      /* Update proxy reader endpoints (from SEDP alive) */

      unref_addrset (prd->c.as);
      ref_addrset (as);
      prd->c.as = as;

      /* Rebuild writer endpoints */

      while ((m = ddsrt_avl_lookup_succ_eq (&prd_writers_treedef, &prd->writers, &wrguid)) != NULL)
      {
        struct prd_wr_match *next;
        ddsi_guid_t guid_next;
        struct writer * wr;

        wrguid = m->wr_guid;
        next = ddsrt_avl_find_succ (&prd_writers_treedef, &prd->writers, m);
        if (next)
        {
          guid_next = next->wr_guid;
        }
        else
        {
          memset (&guid_next, 0xff, sizeof (guid_next));
          guid_next.entityid.u = (guid_next.entityid.u & ~(unsigned)0xff) | NN_ENTITYID_KIND_WRITER_NO_KEY;
        }

        ddsrt_mutex_unlock (&prd->e.lock);
        wr = entidx_lookup_writer_guid (prd->e.gv->entity_index, &wrguid);
        if (wr)
        {
          ddsrt_mutex_lock (&wr->e.lock);
          rebuild_writer_addrset (wr);
          ddsrt_mutex_unlock (&wr->e.lock);
          qxev_prd_entityid (prd, &wr->e.guid);
        }
        wrguid = guid_next;
        ddsrt_mutex_lock (&prd->e.lock);
      }
    }

    (void) update_qos_locked (&prd->e, prd->c.xqos, xqos, timestamp);
  }
  ddsrt_mutex_unlock (&prd->e.lock);
}

static void gc_delete_proxy_writer (struct gcreq *gcreq)
{
  struct proxy_writer *pwr = gcreq->arg;
  ELOGDISC (pwr, "gc_delete_proxy_writer(%p, "PGUIDFMT")\n", (void *) gcreq, PGUID (pwr->e.guid));
  gcreq_free (gcreq);
  while (!ddsrt_avl_is_empty (&pwr->readers))
  {
    struct pwr_rd_match *m = ddsrt_avl_root_non_empty (&pwr_readers_treedef, &pwr->readers);
    ddsrt_avl_delete (&pwr_readers_treedef, &pwr->readers, m);
    reader_drop_connection (&m->rd_guid, pwr);
    update_reader_init_acknack_count (&pwr->e.gv->logconfig, pwr->e.gv->entity_index, &m->rd_guid, m->count);
    free_pwr_rd_match (m);
  }
  local_reader_ary_fini (&pwr->rdary);
  if (pwr->c.xqos->liveliness.lease_duration != DDS_INFINITY)
    lease_free (pwr->lease);
  proxy_endpoint_common_fini (&pwr->e, &pwr->c);
  nn_defrag_free (pwr->defrag);
  nn_reorder_free (pwr->reorder);
  ddsrt_free (pwr);
}

/* First stage in deleting the proxy writer. In this function the pwr and its member pointers
   will remain valid. The real cleaning-up is done async in gc_delete_proxy_writer. */
int delete_proxy_writer (struct ddsi_domaingv *gv, const struct ddsi_guid *guid, ddsrt_wctime_t timestamp, int isimplicit)
{
  struct proxy_writer *pwr;
  DDSRT_UNUSED_ARG (isimplicit);
  GVLOGDISC ("delete_proxy_writer ("PGUIDFMT") ", PGUID (*guid));

  ddsrt_mutex_lock (&gv->lock);
  if ((pwr = entidx_lookup_proxy_writer_guid (gv->entity_index, guid)) == NULL)
  {
    ddsrt_mutex_unlock (&gv->lock);
    GVLOGDISC ("- unknown\n");
    return DDS_RETCODE_BAD_PARAMETER;
  }

  /* Set "deleting" flag in particular for Lite, to signal to the receive path it can't
     trust rdary[] anymore, which is because removing the proxy writer from the hash
     table will prevent the readers from looking up the proxy writer, and consequently
     from removing themselves from the proxy writer's rdary[]. */
  local_reader_ary_setinvalid (&pwr->rdary);
  GVLOGDISC ("- deleting\n");
  builtintopic_write (gv->builtin_topic_interface, &pwr->e, timestamp, false);
  entidx_remove_proxy_writer_guid (gv->entity_index, pwr);
  ddsrt_mutex_unlock (&gv->lock);
  if (pwr->c.xqos->liveliness.lease_duration != DDS_INFINITY &&
      pwr->c.xqos->liveliness.kind == DDS_LIVELINESS_MANUAL_BY_TOPIC)
    lease_unregister (pwr->lease);
  if (proxy_writer_set_notalive (pwr, false) != DDS_RETCODE_OK)
    GVLOGDISC ("proxy_writer_set_notalive failed for "PGUIDFMT"\n", PGUID(*guid));
  gcreq_proxy_writer (pwr);
  return DDS_RETCODE_OK;
}

static void proxy_writer_notify_liveliness_change_may_unlock (struct proxy_writer *pwr)
{
  struct alive_state alive_state;
  proxy_writer_get_alive_state_locked (pwr, &alive_state);

  struct ddsi_guid rdguid;
  struct pwr_rd_match *m;
  memset (&rdguid, 0, sizeof (rdguid));
  while (pwr->alive_vclock == alive_state.vclock &&
         (m = ddsrt_avl_lookup_succ (&pwr_readers_treedef, &pwr->readers, &rdguid)) != NULL)
  {
    rdguid = m->rd_guid;
    ddsrt_mutex_unlock (&pwr->e.lock);
    /* unlocking pwr means alive state may have changed already; we break out of the loop once we
       detect this but there for the reader in the current iteration, anything is possible */
    reader_update_notify_pwr_alive_state_guid (&rdguid, pwr, &alive_state);
    ddsrt_mutex_lock (&pwr->e.lock);
  }
}

void proxy_writer_set_alive_may_unlock (struct proxy_writer *pwr, bool notify)
{
  /* Caller has pwr->e.lock, so we can safely read pwr->alive.  Updating pwr->alive requires
     also taking pwr->c.proxypp->e.lock because pwr->alive <=> (pwr->lease in proxypp's lease
     heap). */
  assert (!pwr->alive);

  /* check that proxy writer still exists (when deleting it is removed from guid hash) */
  if (entidx_lookup_proxy_writer_guid (pwr->e.gv->entity_index, &pwr->e.guid) == NULL)
  {
    ELOGDISC (pwr, "proxy_writer_set_alive_may_unlock("PGUIDFMT") - not in entity index, pwr deleting\n", PGUID (pwr->e.guid));
    return;
  }

  ddsrt_mutex_lock (&pwr->c.proxypp->e.lock);
  pwr->alive = true;
  pwr->alive_vclock++;
  if (pwr->c.xqos->liveliness.lease_duration != DDS_INFINITY)
  {
    if (pwr->c.xqos->liveliness.kind != DDS_LIVELINESS_MANUAL_BY_TOPIC)
      proxy_participant_add_pwr_lease_locked (pwr->c.proxypp, pwr);
    else
      lease_set_expiry (pwr->lease, ddsrt_etime_add_duration (ddsrt_time_elapsed (), pwr->lease->tdur));
  }
  ddsrt_mutex_unlock (&pwr->c.proxypp->e.lock);

  if (notify)
    proxy_writer_notify_liveliness_change_may_unlock (pwr);
}

int proxy_writer_set_notalive (struct proxy_writer *pwr, bool notify)
{
  /* Caller should not have taken pwr->e.lock and pwr->c.proxypp->e.lock;
   * this function takes both locks to update pwr->alive value */
  ddsrt_mutex_lock (&pwr->e.lock);
  if (!pwr->alive)
  {
    ddsrt_mutex_unlock (&pwr->e.lock);
    return DDS_RETCODE_PRECONDITION_NOT_MET;
  }

  ddsrt_mutex_lock (&pwr->c.proxypp->e.lock);
  pwr->alive = false;
  pwr->alive_vclock++;
  if (pwr->c.xqos->liveliness.lease_duration != DDS_INFINITY && pwr->c.xqos->liveliness.kind != DDS_LIVELINESS_MANUAL_BY_TOPIC)
    proxy_participant_remove_pwr_lease_locked (pwr->c.proxypp, pwr);
  ddsrt_mutex_unlock (&pwr->c.proxypp->e.lock);

  if (notify)
    proxy_writer_notify_liveliness_change_may_unlock (pwr);
  ddsrt_mutex_unlock (&pwr->e.lock);
  return DDS_RETCODE_OK;
}

/* PROXY-READER ----------------------------------------------------- */

int new_proxy_reader (struct ddsi_domaingv *gv, const struct ddsi_guid *ppguid, const struct ddsi_guid *guid, struct addrset *as, const ddsi_plist_t *plist, ddsrt_wctime_t timestamp, seqno_t seq
#ifdef DDSI_INCLUDE_SSM
                      , int favours_ssm
#endif
                      )
{
  struct proxy_participant *proxypp;
  struct proxy_reader *prd;
  ddsrt_mtime_t tnow = ddsrt_time_monotonic ();
  int ret;

  assert (!is_writer_entityid (guid->entityid));
  assert (entidx_lookup_proxy_reader_guid (gv->entity_index, guid) == NULL);

  if ((proxypp = entidx_lookup_proxy_participant_guid (gv->entity_index, ppguid)) == NULL)
  {
    GVWARNING ("new_proxy_reader("PGUIDFMT"): proxy participant unknown\n", PGUID (*guid));
    return DDS_RETCODE_BAD_PARAMETER;
  }

  prd = ddsrt_malloc (sizeof (*prd));
  if ((ret = proxy_endpoint_common_init (&prd->e, &prd->c, EK_PROXY_READER, guid, timestamp, seq, proxypp, as, plist)) != DDS_RETCODE_OK)
  {
    ddsrt_free (prd);
    return ret;
  }

  prd->deleting = 0;
#ifdef DDSI_INCLUDE_SSM
  prd->favours_ssm = (favours_ssm && gv->config.allowMulticast & AMC_SSM) ? 1 : 0;
#endif
  prd->is_fict_trans_reader = 0;

#ifdef DDSI_INCLUDE_SECURITY
  set_proxy_reader_security_info(prd, plist);
#endif

  ddsrt_avl_init (&prd_writers_treedef, &prd->writers);

#ifdef DDSI_INCLUDE_SECURITY
  q_omg_get_proxy_reader_security_info(prd, plist, &(prd->security_info));
  if (prd->e.guid.entityid.u == NN_ENTITYID_P2P_BUILTIN_PARTICIPANT_VOLATILE_SECURE_READER)
    prd->filter = volatile_secure_data_filter;
  else
    prd->filter = NULL;
#else
  prd->filter = NULL;
#endif

  /* locking the entity prevents matching while the built-in topic hasn't been published yet */
  ddsrt_mutex_lock (&prd->e.lock);
  entidx_insert_proxy_reader_guid (gv->entity_index, prd);
  builtintopic_write (gv->builtin_topic_interface, &prd->e, timestamp, true);
  ddsrt_mutex_unlock (&prd->e.lock);

  match_proxy_reader_with_writers (prd, tnow);
  return DDS_RETCODE_OK;
}

static void proxy_reader_set_delete_and_ack_all_messages (struct proxy_reader *prd)
{
  ddsi_guid_t wrguid;
  struct writer *wr;
  struct prd_wr_match *m;

  memset (&wrguid, 0, sizeof (wrguid));
  ddsrt_mutex_lock (&prd->e.lock);
  prd->deleting = 1;
  while ((m = ddsrt_avl_lookup_succ_eq (&prd_writers_treedef, &prd->writers, &wrguid)) != NULL)
  {
    /* have to be careful walking the tree -- pretty is different, but
       I want to check this before I write a lookup_succ function. */
    struct prd_wr_match *m_a_next;
    ddsi_guid_t wrguid_next;
    wrguid = m->wr_guid;
    if ((m_a_next = ddsrt_avl_find_succ (&prd_writers_treedef, &prd->writers, m)) != NULL)
      wrguid_next = m_a_next->wr_guid;
    else
    {
      memset (&wrguid_next, 0xff, sizeof (wrguid_next));
      wrguid_next.entityid.u = (wrguid_next.entityid.u & ~(unsigned)0xff) | NN_ENTITYID_KIND_WRITER_NO_KEY;
    }

    ddsrt_mutex_unlock (&prd->e.lock);
    if ((wr = entidx_lookup_writer_guid (prd->e.gv->entity_index, &wrguid)) != NULL)
    {
      struct whc_node *deferred_free_list = NULL;
      struct wr_prd_match *m_wr;
      ddsrt_mutex_lock (&wr->e.lock);
      if ((m_wr = ddsrt_avl_lookup (&wr_readers_treedef, &wr->readers, &prd->e.guid)) != NULL)
      {
        struct whc_state whcst;
        m_wr->seq = MAX_SEQ_NUMBER;
        ddsrt_avl_augment_update (&wr_readers_treedef, m_wr);
        (void)remove_acked_messages (wr, &whcst, &deferred_free_list);
        writer_clear_retransmitting (wr);
      }
      ddsrt_mutex_unlock (&wr->e.lock);
      whc_free_deferred_free_list (wr->whc, deferred_free_list);
    }

    wrguid = wrguid_next;
    ddsrt_mutex_lock (&prd->e.lock);
  }
  ddsrt_mutex_unlock (&prd->e.lock);
}

static void gc_delete_proxy_reader (struct gcreq *gcreq)
{
  struct proxy_reader *prd = gcreq->arg;
  ELOGDISC (prd, "gc_delete_proxy_reader(%p, "PGUIDFMT")\n", (void *) gcreq, PGUID (prd->e.guid));
  gcreq_free (gcreq);

  while (!ddsrt_avl_is_empty (&prd->writers))
  {
    struct prd_wr_match *m = ddsrt_avl_root_non_empty (&prd_writers_treedef, &prd->writers);
    ddsrt_avl_delete (&prd_writers_treedef, &prd->writers, m);
    writer_drop_connection (&m->wr_guid, prd);
    free_prd_wr_match (m);
  }
  proxy_endpoint_common_fini (&prd->e, &prd->c);
  ddsrt_free (prd);
}

int delete_proxy_reader (struct ddsi_domaingv *gv, const struct ddsi_guid *guid, ddsrt_wctime_t timestamp, int isimplicit)
{
  struct proxy_reader *prd;
  (void)isimplicit;
  GVLOGDISC ("delete_proxy_reader ("PGUIDFMT") ", PGUID (*guid));
  ddsrt_mutex_lock (&gv->lock);
  if ((prd = entidx_lookup_proxy_reader_guid (gv->entity_index, guid)) == NULL)
  {
    ddsrt_mutex_unlock (&gv->lock);
    GVLOGDISC ("- unknown\n");
    return DDS_RETCODE_BAD_PARAMETER;
  }
  builtintopic_write (gv->builtin_topic_interface, &prd->e, timestamp, false);
  entidx_remove_proxy_reader_guid (gv->entity_index, prd);
  ddsrt_mutex_unlock (&gv->lock);
  GVLOGDISC ("- deleting\n");

  /* If the proxy reader is reliable, pretend it has just acked all
     messages: this allows a throttled writer to once again make
     progress, which in turn is necessary for the garbage collector to
     do its work. */
  proxy_reader_set_delete_and_ack_all_messages (prd);

  gcreq_proxy_reader (prd);
  return 0;
}

/* CONVENIENCE FUNCTIONS FOR SCHEDULING GC WORK --------------------- */

static int gcreq_participant (struct participant *pp)
{
  struct gcreq *gcreq = gcreq_new (pp->e.gv->gcreq_queue, gc_delete_participant);
  gcreq->arg = pp;
  gcreq_enqueue (gcreq);
  return 0;
}

static int gcreq_writer (struct writer *wr)
{
  struct gcreq *gcreq = gcreq_new (wr->e.gv->gcreq_queue, wr->throttling ? gc_delete_writer_throttlewait : gc_delete_writer);
  gcreq->arg = wr;
  gcreq_enqueue (gcreq);
  return 0;
}

static int gcreq_reader (struct reader *rd)
{
  struct gcreq *gcreq = gcreq_new (rd->e.gv->gcreq_queue, gc_delete_reader);
  gcreq->arg = rd;
  gcreq_enqueue (gcreq);
  return 0;
}

static int gcreq_proxy_participant (struct proxy_participant *proxypp)
{
  struct gcreq *gcreq = gcreq_new (proxypp->e.gv->gcreq_queue, gc_delete_proxy_participant);
  gcreq->arg = proxypp;
  gcreq_enqueue (gcreq);
  return 0;
}

static void gc_delete_proxy_writer_dqueue_bubble_cb (struct gcreq *gcreq)
{
  /* delete proxy_writer, phase 3 */
  struct proxy_writer *pwr = gcreq->arg;
  ELOGDISC (pwr, "gc_delete_proxy_writer_dqueue_bubble(%p, "PGUIDFMT")\n", (void *) gcreq, PGUID (pwr->e.guid));
  gcreq_requeue (gcreq, gc_delete_proxy_writer);
}

static void gc_delete_proxy_writer_dqueue (struct gcreq *gcreq)
{
  /* delete proxy_writer, phase 2 */
  struct proxy_writer *pwr = gcreq->arg;
  struct nn_dqueue *dqueue = pwr->dqueue;
  ELOGDISC (pwr, "gc_delete_proxy_writer_dqueue(%p, "PGUIDFMT")\n", (void *) gcreq, PGUID (pwr->e.guid));
  nn_dqueue_enqueue_callback (dqueue, (void (*) (void *)) gc_delete_proxy_writer_dqueue_bubble_cb, gcreq);
}

static int gcreq_proxy_writer (struct proxy_writer *pwr)
{
  struct gcreq *gcreq = gcreq_new (pwr->e.gv->gcreq_queue, gc_delete_proxy_writer_dqueue);
  gcreq->arg = pwr;
  gcreq_enqueue (gcreq);
  return 0;
}

static int gcreq_proxy_reader (struct proxy_reader *prd)
{
  struct gcreq *gcreq = gcreq_new (prd->e.gv->gcreq_queue, gc_delete_proxy_reader);
  gcreq->arg = prd;
  gcreq_enqueue (gcreq);
  return 0;
}<|MERGE_RESOLUTION|>--- conflicted
+++ resolved
@@ -754,11 +754,8 @@
   struct participant *pp;
   ddsi_guid_t subguid, group_guid;
   struct whc_writer_info *wrinfo;
-<<<<<<< HEAD
   dds_return_t ret = DDS_RETCODE_OK;
-=======
   ddsi_tran_conn_t ppconn;
->>>>>>> f139dbcd
 
   /* no reserved bits may be set */
   assert ((flags & ~(RTPS_PF_NO_BUILTIN_READERS | RTPS_PF_NO_BUILTIN_WRITERS | RTPS_PF_PRIVILEGED_PP | RTPS_PF_IS_DDSI2_PP | RTPS_PF_ONLY_LOCAL)) == 0);
@@ -805,14 +802,10 @@
     {
       ddsrt_mutex_unlock (&gv->participant_set_lock);
       GVERROR ("new_participant("PGUIDFMT", %x) failed: max participants reached\n", PGUID (*ppguid), flags);
-<<<<<<< HEAD
+      if (ppconn)
+        ddsi_conn_free (ppconn);
       ret = DDS_RETCODE_OUT_OF_RESOURCES;
       goto new_pp_err;
-=======
-      if (ppconn)
-        ddsi_conn_free (ppconn);
-      return DDS_RETCODE_OUT_OF_RESOURCES;
->>>>>>> f139dbcd
     }
   }
 
@@ -2448,11 +2441,7 @@
   }
 }
 
-<<<<<<< HEAD
-static void proxy_writer_add_connection (struct proxy_writer *pwr, struct reader *rd, nn_mtime_t tnow, nn_count_t init_count, int64_t crypto_handle)
-=======
-static void proxy_writer_add_connection (struct proxy_writer *pwr, struct reader *rd, ddsrt_mtime_t tnow, nn_count_t init_count)
->>>>>>> f139dbcd
+static void proxy_writer_add_connection (struct proxy_writer *pwr, struct reader *rd, ddsrt_mtime_t tnow, nn_count_t init_count, int64_t crypto_handle)
 {
   struct pwr_rd_match *m = ddsrt_malloc (sizeof (*m));
   ddsrt_avl_ipath_t path;
@@ -2554,7 +2543,6 @@
      hopefully it won't make that much of a difference in practice.) */
   if (rd->reliable)
   {
-<<<<<<< HEAD
     uint32_t secondary_reorder_maxsamples = pwr->e.gv->config.secondary_reorder_maxsamples;
 
     if (rd->e.guid.entityid.u == NN_ENTITYID_P2P_BUILTIN_PARTICIPANT_VOLATILE_SECURE_READER)
@@ -2562,10 +2550,7 @@
       secondary_reorder_maxsamples = pwr->e.gv->config.primary_reorder_maxsamples;
       m->filtered = 1;
     }
-    m->acknack_xevent = qxev_acknack (pwr->evq, add_duration_to_mtime (tnow, pwr->e.gv->config.preemptive_ack_delay), &pwr->e.guid, &rd->e.guid);
-=======
     m->acknack_xevent = qxev_acknack (pwr->evq, ddsrt_mtime_add_duration (tnow, pwr->e.gv->config.preemptive_ack_delay), &pwr->e.guid, &rd->e.guid);
->>>>>>> f139dbcd
     m->u.not_in_sync.reorder =
       nn_reorder_new (&pwr->e.gv->logconfig, NN_REORDER_MODE_NORMAL, secondary_reorder_maxsamples, pwr->e.gv->config.late_ack_mode);
     pwr->n_reliable_readers++;
@@ -2758,15 +2743,14 @@
   return ret;
 }
 
-<<<<<<< HEAD
-void connect_writer_with_proxy_reader_secure(struct writer *wr, struct proxy_reader *prd, nn_mtime_t tnow, int64_t crypto_handle)
+void connect_writer_with_proxy_reader_secure(struct writer *wr, struct proxy_reader *prd, ddsrt_mtime_t tnow, int64_t crypto_handle)
 {
   DDSRT_UNUSED_ARG(tnow);
   proxy_reader_add_connection (prd, wr, crypto_handle);
   writer_add_connection (wr, prd, crypto_handle);
 }
 
-void connect_reader_with_proxy_writer_secure(struct reader *rd, struct proxy_writer *pwr, nn_mtime_t tnow, int64_t crypto_handle)
+void connect_reader_with_proxy_writer_secure(struct reader *rd, struct proxy_writer *pwr, ddsrt_mtime_t tnow, int64_t crypto_handle)
 {
   nn_count_t init_count;
   struct alive_state alive_state;
@@ -2784,10 +2768,7 @@
   reader_update_notify_pwr_alive_state (rd, pwr, &alive_state);
 }
 
-static void connect_writer_with_proxy_reader (struct writer *wr, struct proxy_reader *prd, nn_mtime_t tnow)
-=======
 static void connect_writer_with_proxy_reader (struct writer *wr, struct proxy_reader *prd, ddsrt_mtime_t tnow)
->>>>>>> f139dbcd
 {
   const int isb0 = (is_builtin_entityid (wr->e.guid.entityid, NN_VENDORID_ECLIPSE) != 0);
   const int isb1 = (is_builtin_entityid (prd->e.guid.entityid, prd->c.vendor) != 0);
@@ -3122,7 +3103,7 @@
   struct proxy_reader *prd;
   struct proxy_writer *pwr;
   ddsi_guid_t guid;
-  nn_mtime_t tnow = now_mt ();
+  ddsrt_mtime_t tnow = ddsrt_time_monotonic ();
 
   EELOGDISC (&pp->e, "match volatile endpoints (pp "PGUIDFMT") with (proxypp "PGUIDFMT")\n",
              PGUID(pp->e.guid), PGUID(proxypp->e.guid));
@@ -3175,7 +3156,7 @@
   ddsi_guid_t guid;
   ddsi_entityid_t *endpoint_ids;
   uint32_t num = 0, i;
-  nn_mtime_t tnow = now_mt ();
+  ddsrt_mtime_t tnow = ddsrt_time_monotonic ();
 
   EELOGDISC (&proxypp->e, "update_proxy_participant_endpoint_matching (proxypp "PGUIDFMT" pp "PGUIDFMT")\n",
              PGUID (proxypp->e.guid), PGUID (pp->e.guid));
@@ -4561,7 +4542,6 @@
 
 struct bestab {
   unsigned besflag;
-  unsigned prismtech_besflag;
   unsigned entityid;
 };
 
@@ -4571,7 +4551,7 @@
   int nbes,
   const struct ddsi_guid *ppguid,
   struct proxy_participant *proxypp,
-  nn_wctime_t timestamp,
+  ddsrt_wctime_t timestamp,
   dds_qos_t *xqos_wr,
   dds_qos_t *xqos_rd)
 {
@@ -4588,7 +4568,7 @@
   for (i = 0; i < nbes; i++)
   {
     const struct bestab *te = &bestab[i];
-    if ((proxypp->bes & te->besflag) || (proxypp->prismtech_bes & te->prismtech_besflag))
+    if (proxypp->bes & te->besflag)
     {
       ddsi_guid_t guid1;
       guid1.prefix = proxypp->e.guid.prefix;
@@ -4618,13 +4598,12 @@
   struct ddsi_domaingv *gv,
   const struct ddsi_guid *ppguid,
   struct proxy_participant *proxypp,
-  nn_wctime_t timestamp)
+  ddsrt_wctime_t timestamp)
 {
   /* Add proxy endpoints based on the advertised (& possibly augmented
      ...) built-in endpoint set. */
-#define PT_TE(ap_, a_, bp_, b_) { 0, NN_##ap_##BUILTIN_ENDPOINT_##a_, NN_ENTITYID_##bp_##_BUILTIN_##b_ }
-#define TE(ap_, a_, bp_, b_) { NN_##ap_##BUILTIN_ENDPOINT_##a_, 0, NN_ENTITYID_##bp_##_BUILTIN_##b_ }
-#define LTE(a_, bp_, b_) { NN_##BUILTIN_ENDPOINT_##a_, 0, NN_ENTITYID_##bp_##_BUILTIN_##b_ }
+#define TE(ap_, a_, bp_, b_) { NN_##ap_##BUILTIN_ENDPOINT_##a_, NN_ENTITYID_##bp_##_BUILTIN_##b_ }
+#define LTE(a_, bp_, b_) { NN_##BUILTIN_ENDPOINT_##a_, NN_ENTITYID_##bp_##_BUILTIN_##b_ }
 
   /* 'Default' proxy endpoints. */
   static const struct bestab bestab_default[] = {
@@ -4702,7 +4681,6 @@
                                  &gv->builtin_stateless_xqos_rd);
 #endif
 
-#undef PT_TE
 #undef TE
 #undef LTE
 }
@@ -4769,7 +4747,6 @@
   }
 }
 
-<<<<<<< HEAD
 #ifdef DDSI_INCLUDE_SECURITY
 
 void handshake_end_cb(struct ddsi_handshake *handshake, struct participant *pp, struct proxy_participant *proxypp, enum ddsi_handshake_state result)
@@ -4900,10 +4877,7 @@
   ddsrt_free (proxypp);
 }
 
-void new_proxy_participant (struct ddsi_domaingv *gv, const struct ddsi_guid *ppguid, uint32_t bes, const struct ddsi_guid *privileged_pp_guid, struct addrset *as_default, struct addrset *as_meta, const ddsi_plist_t *plist, dds_duration_t tlease_dur, nn_vendorid_t vendor, unsigned custom_flags, nn_wctime_t timestamp, seqno_t seq)
-=======
 void new_proxy_participant (struct ddsi_domaingv *gv, const struct ddsi_guid *ppguid, uint32_t bes, const struct ddsi_guid *privileged_pp_guid, struct addrset *as_default, struct addrset *as_meta, const ddsi_plist_t *plist, dds_duration_t tlease_dur, nn_vendorid_t vendor, unsigned custom_flags, ddsrt_wctime_t timestamp, seqno_t seq)
->>>>>>> f139dbcd
 {
   /* No locking => iff all participants use unique guids, and sedp
      runs on a single thread, it can't go wrong. FIXME, maybe? The
@@ -5002,7 +4976,6 @@
   set_proxy_participant_security_info (proxypp, plist);
   if (is_secure)
   {
-<<<<<<< HEAD
     q_omg_security_init_remote_participant (proxypp);
     /* check if the proxy participant has a match with a local participant */
     if (!proxy_participant_check_security_info (gv, proxypp))
@@ -5010,63 +4983,6 @@
  //     GVWARNING ("Remote secure participant "PGUIDFMT" not allowed\n", PGUID (*ppguid));
       free_proxy_participant (proxypp);
       return;
-=======
-#define TE(ap_, a_, bp_, b_) { NN_##ap_##BUILTIN_ENDPOINT_##a_, NN_ENTITYID_##bp_##_BUILTIN_##b_ }
-#define LTE(a_, bp_, b_) { NN_##BUILTIN_ENDPOINT_##a_, NN_ENTITYID_##bp_##_BUILTIN_##b_ }
-    static const struct bestab {
-      unsigned besflag;
-      unsigned entityid;
-    } bestab[] = {
-#if 0
-      /* SPDP gets special treatment => no need for proxy
-         writers/readers */
-      TE (DISC_, PARTICIPANT_ANNOUNCER, SPDP, PARTICIPANT_WRITER),
-#endif
-      TE (DISC_, PARTICIPANT_DETECTOR, SPDP, PARTICIPANT_READER),
-      TE (DISC_, PUBLICATION_ANNOUNCER, SEDP, PUBLICATIONS_WRITER),
-      TE (DISC_, PUBLICATION_DETECTOR, SEDP, PUBLICATIONS_READER),
-      TE (DISC_, SUBSCRIPTION_ANNOUNCER, SEDP, SUBSCRIPTIONS_WRITER),
-      TE (DISC_, SUBSCRIPTION_DETECTOR, SEDP, SUBSCRIPTIONS_READER),
-      LTE (PARTICIPANT_MESSAGE_DATA_WRITER, P2P, PARTICIPANT_MESSAGE_WRITER),
-      LTE (PARTICIPANT_MESSAGE_DATA_READER, P2P, PARTICIPANT_MESSAGE_READER),
-      TE (DISC_, TOPIC_ANNOUNCER, SEDP, TOPIC_WRITER),
-      TE (DISC_, TOPIC_DETECTOR, SEDP, TOPIC_READER)
-    };
-#undef TE
-#undef LTE
-    ddsi_plist_t plist_rd, plist_wr;
-    int i;
-    /* Note: no entity name or group GUID supplied, but that shouldn't
-       matter, as these are internal to DDSI and don't use group
-       coherency */
-    ddsi_plist_init_empty (&plist_wr);
-    ddsi_plist_init_empty (&plist_rd);
-    ddsi_xqos_copy (&plist_wr.qos, &gv->builtin_endpoint_xqos_wr);
-    ddsi_xqos_copy (&plist_rd.qos, &gv->builtin_endpoint_xqos_rd);
-    for (i = 0; i < (int) (sizeof (bestab) / sizeof (*bestab)); i++)
-    {
-      const struct bestab *te = &bestab[i];
-      if (proxypp->bes & te->besflag)
-      {
-        ddsi_guid_t guid1;
-        guid1.prefix = proxypp->e.guid.prefix;
-        guid1.entityid.u = te->entityid;
-        assert (is_builtin_entityid (guid1.entityid, proxypp->vendor));
-        if (is_writer_entityid (guid1.entityid))
-        {
-          new_proxy_writer (gv, ppguid, &guid1, proxypp->as_meta, &plist_wr, gv->builtins_dqueue, gv->xevents, timestamp, 0);
-        }
-        else
-        {
-#ifdef DDSI_INCLUDE_SSM
-          const int ssm = addrset_contains_ssm (gv, proxypp->as_meta);
-          new_proxy_reader (gv, ppguid, &guid1, proxypp->as_meta, &plist_rd, timestamp, 0, ssm);
-#else
-          new_proxy_reader (gv, ppguid, &guid1, proxypp->as_meta, &plist_rd, timestamp, 0);
-#endif
-        }
-      }
->>>>>>> f139dbcd
     }
   }
 #endif
@@ -5298,7 +5214,7 @@
 
 static void downgrade_to_nonsecure(struct proxy_participant *proxypp)
 {
-  const nn_wctime_t tnow = now();
+  const ddsrt_wctime_t tnow = ddsrt_time_wallclock ();
   struct ddsi_guid guid;
   static const struct setab setab[] = {
       {EK_PROXY_WRITER, NN_ENTITYID_SEDP_BUILTIN_PUBLICATIONS_SECURE_WRITER},
@@ -5466,7 +5382,6 @@
 
 /* PROXY-WRITER ----------------------------------------------------- */
 
-<<<<<<< HEAD
 static enum nn_reorder_mode
 get_proxy_writer_reorder_mode(const ddsi_entityid_t pwr_entityid, int isreliable)
 {
@@ -5481,20 +5396,13 @@
   return NN_REORDER_MODE_MONOTONICALLY_INCREASING;
 }
 
-int new_proxy_writer (struct ddsi_domaingv *gv, const struct ddsi_guid *ppguid, const struct ddsi_guid *guid, struct addrset *as, const ddsi_plist_t *plist, struct nn_dqueue *dqueue, struct xeventq *evq, nn_wctime_t timestamp, seqno_t seq)
-=======
 int new_proxy_writer (struct ddsi_domaingv *gv, const struct ddsi_guid *ppguid, const struct ddsi_guid *guid, struct addrset *as, const ddsi_plist_t *plist, struct nn_dqueue *dqueue, struct xeventq *evq, ddsrt_wctime_t timestamp, seqno_t seq)
->>>>>>> f139dbcd
 {
   struct proxy_participant *proxypp;
   struct proxy_writer *pwr;
   int isreliable;
-<<<<<<< HEAD
-  nn_mtime_t tnow = now_mt ();
+  ddsrt_mtime_t tnow = ddsrt_time_monotonic ();
   enum nn_reorder_mode reorder_mode;
-=======
-  ddsrt_mtime_t tnow = ddsrt_time_monotonic ();
->>>>>>> f139dbcd
   int ret;
 
   assert (is_writer_entityid (guid->entityid));
