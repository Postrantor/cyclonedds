/*
 * Copyright(c) 2006 to 2018 ADLINK Technology Limited and others
 *
 * This program and the accompanying materials are made available under the
 * terms of the Eclipse Public License v. 2.0 which is available at
 * http://www.eclipse.org/legal/epl-2.0, or the Eclipse Distribution License
 * v. 1.0 which is available at
 * http://www.eclipse.org/org/documents/edl-v10.php.
 *
 * SPDX-License-Identifier: EPL-2.0 OR BSD-3-Clause
 */
#include <assert.h>
#include <string.h>
#include <stddef.h>

#include "dds/ddsrt/fibheap.h"
#include "dds/ddsrt/heap.h"
#include "dds/ddsrt/log.h"
#include "dds/ddsrt/sockets.h"
#include "dds/ddsrt/string.h"
#include "dds/ddsrt/sync.h"
#include "dds/ddsrt/misc.h"

#include "dds/ddsi/q_entity.h"
#include "dds/ddsi/q_config.h"
#include "dds/ddsi/q_time.h"
#include "dds/ddsi/q_misc.h"
#include "dds/ddsi/q_log.h"
#include "dds/ddsrt/avl.h"
#include "dds/ddsi/q_plist.h"
#include "dds/ddsi/q_lease.h"
#include "dds/ddsi/q_qosmatch.h"
#include "dds/ddsi/ddsi_entity_index.h"
#include "dds/ddsi/q_globals.h"
#include "dds/ddsi/q_bswap.h"
#include "dds/ddsi/q_addrset.h"
#include "dds/ddsi/q_xevent.h" /* qxev_spdp, &c. */
#include "dds/ddsi/q_ddsi_discovery.h" /* spdp_write, &c. */
#include "dds/ddsi/q_gc.h"
#include "dds/ddsi/q_radmin.h"
#include "dds/ddsi/q_protocol.h" /* NN_ENTITYID_... */
#include "dds/ddsi/q_unused.h"
#include "dds/ddsi/ddsi_serdata_default.h"
#include "dds/ddsi/ddsi_mcgroup.h"
#include "dds/ddsi/q_receive.h"
#include "dds/ddsi/ddsi_udp.h" /* nn_mc4gen_address_t */
#include "dds/ddsi/ddsi_rhc.h"

#include "dds/ddsi/sysdeps.h"
#include "dds__whc.h"
#include "dds/ddsi/ddsi_iid.h"
#include "dds/ddsi/ddsi_tkmap.h"
#include "dds/ddsi/ddsi_security_omg.h"

#ifdef DDSI_INCLUDE_SECURITY
#include "dds/ddsi/ddsi_security_msg.h"
#endif

struct deleted_participant {
  ddsrt_avl_node_t avlnode;
  ddsi_guid_t guid;
  unsigned for_what;
  nn_mtime_t t_prune;
};

struct deleted_participants_admin {
  ddsrt_mutex_t deleted_participants_lock;
  ddsrt_avl_tree_t deleted_participants;
  const ddsrt_log_cfg_t *logcfg;
  int64_t delay;
};

struct proxy_writer_alive_state {
  bool alive;
  uint32_t vclock;
};

static int compare_guid (const void *va, const void *vb);
static void augment_wr_prd_match (void *vnode, const void *vleft, const void *vright);

const ddsrt_avl_treedef_t wr_readers_treedef =
  DDSRT_AVL_TREEDEF_INITIALIZER (offsetof (struct wr_prd_match, avlnode), offsetof (struct wr_prd_match, prd_guid), compare_guid, augment_wr_prd_match);
const ddsrt_avl_treedef_t wr_local_readers_treedef =
  DDSRT_AVL_TREEDEF_INITIALIZER (offsetof (struct wr_rd_match, avlnode), offsetof (struct wr_rd_match, rd_guid), compare_guid, 0);
const ddsrt_avl_treedef_t rd_writers_treedef =
  DDSRT_AVL_TREEDEF_INITIALIZER (offsetof (struct rd_pwr_match, avlnode), offsetof (struct rd_pwr_match, pwr_guid), compare_guid, 0);
const ddsrt_avl_treedef_t rd_local_writers_treedef =
  DDSRT_AVL_TREEDEF_INITIALIZER (offsetof (struct rd_wr_match, avlnode), offsetof (struct rd_wr_match, wr_guid), compare_guid, 0);
const ddsrt_avl_treedef_t pwr_readers_treedef =
  DDSRT_AVL_TREEDEF_INITIALIZER (offsetof (struct pwr_rd_match, avlnode), offsetof (struct pwr_rd_match, rd_guid), compare_guid, 0);
const ddsrt_avl_treedef_t prd_writers_treedef =
  DDSRT_AVL_TREEDEF_INITIALIZER (offsetof (struct prd_wr_match, avlnode), offsetof (struct prd_wr_match, wr_guid), compare_guid, 0);
const ddsrt_avl_treedef_t deleted_participants_treedef =
  DDSRT_AVL_TREEDEF_INITIALIZER (offsetof (struct deleted_participant, avlnode), offsetof (struct deleted_participant, guid), compare_guid, 0);
const ddsrt_avl_treedef_t proxypp_groups_treedef =
  DDSRT_AVL_TREEDEF_INITIALIZER (offsetof (struct proxy_group, avlnode), offsetof (struct proxy_group, guid), compare_guid, 0);

static const unsigned builtin_writers_besmask =
  NN_DISC_BUILTIN_ENDPOINT_PARTICIPANT_ANNOUNCER |
  NN_DISC_BUILTIN_ENDPOINT_SUBSCRIPTION_ANNOUNCER |
  NN_DISC_BUILTIN_ENDPOINT_PUBLICATION_ANNOUNCER |
  NN_BUILTIN_ENDPOINT_PARTICIPANT_MESSAGE_DATA_WRITER;
static const unsigned prismtech_builtin_writers_besmask =
  NN_DISC_BUILTIN_ENDPOINT_CM_PARTICIPANT_WRITER |
  NN_DISC_BUILTIN_ENDPOINT_CM_PUBLISHER_WRITER |
  NN_DISC_BUILTIN_ENDPOINT_CM_SUBSCRIBER_WRITER;

static dds_return_t new_writer_guid (struct writer **wr_out, const struct ddsi_guid *guid, const struct ddsi_guid *group_guid, struct participant *pp, const struct ddsi_sertopic *topic, const struct dds_qos *xqos, struct whc *whc, status_cb_t status_cb, void *status_cbarg);
static dds_return_t new_reader_guid (struct reader **rd_out, const struct ddsi_guid *guid, const struct ddsi_guid *group_guid, struct participant *pp, const struct ddsi_sertopic *topic, const struct dds_qos *xqos, struct ddsi_rhc *rhc, status_cb_t status_cb, void *status_cbarg);
static struct participant *ref_participant (struct participant *pp, const struct ddsi_guid *guid_of_refing_entity);
static void unref_participant (struct participant *pp, const struct ddsi_guid *guid_of_refing_entity);

static int gcreq_participant (struct participant *pp);
static int gcreq_writer (struct writer *wr);
static int gcreq_reader (struct reader *rd);
static int gcreq_proxy_participant (struct proxy_participant *proxypp);
static int gcreq_proxy_writer (struct proxy_writer *pwr);
static int gcreq_proxy_reader (struct proxy_reader *prd);

extern inline bool builtintopic_is_visible (const struct ddsi_builtin_topic_interface *btif, const struct ddsi_guid *guid, nn_vendorid_t vendorid);
extern inline bool builtintopic_is_builtintopic (const struct ddsi_builtin_topic_interface *btif, const struct ddsi_sertopic *topic);
extern inline struct ddsi_tkmap_instance *builtintopic_get_tkmap_entry (const struct ddsi_builtin_topic_interface *btif, const struct ddsi_guid *guid);
extern inline void builtintopic_write (const struct ddsi_builtin_topic_interface *btif, const struct entity_common *e, nn_wctime_t timestamp, bool alive);

extern inline seqno_t writer_read_seq_xmit (const struct writer *wr);
extern inline void writer_update_seq_xmit (struct writer *wr, seqno_t nv);

static int compare_guid (const void *va, const void *vb)
{
  return memcmp (va, vb, sizeof (ddsi_guid_t));
}

bool is_null_guid (const ddsi_guid_t *guid)
{
  return guid->prefix.u[0] == 0 && guid->prefix.u[1] == 0 && guid->prefix.u[2] == 0 && guid->entityid.u == 0;
}

ddsi_entityid_t to_entityid (unsigned u)
{
  ddsi_entityid_t e;
  e.u = u;
  return e;
}

int is_writer_entityid (ddsi_entityid_t id)
{
  switch (id.u & NN_ENTITYID_KIND_MASK)
  {
    case NN_ENTITYID_KIND_WRITER_WITH_KEY:
    case NN_ENTITYID_KIND_WRITER_NO_KEY:
      return 1;
    default:
      return 0;
  }
}

int is_reader_entityid (ddsi_entityid_t id)
{
  switch (id.u & NN_ENTITYID_KIND_MASK)
  {
    case NN_ENTITYID_KIND_READER_WITH_KEY:
    case NN_ENTITYID_KIND_READER_NO_KEY:
      return 1;
    default:
      return 0;
  }
}

int is_keyed_endpoint_entityid (ddsi_entityid_t id)
{
  switch (id.u & NN_ENTITYID_KIND_MASK)
  {
    case NN_ENTITYID_KIND_READER_WITH_KEY:
    case NN_ENTITYID_KIND_WRITER_WITH_KEY:
      return 1;
    case NN_ENTITYID_KIND_READER_NO_KEY:
    case NN_ENTITYID_KIND_WRITER_NO_KEY:
      return 0;
    default:
      return 0;
  }
}

int is_builtin_entityid (ddsi_entityid_t id, nn_vendorid_t vendorid)
{
  if ((id.u & NN_ENTITYID_SOURCE_MASK) == NN_ENTITYID_SOURCE_BUILTIN)
    return 1;
  else if ((id.u & NN_ENTITYID_SOURCE_MASK) != NN_ENTITYID_SOURCE_VENDOR)
    return 0;
  else if (!vendor_is_eclipse_or_prismtech (vendorid))
    return 0;
  else
  {
    /* Currently only SOURCE_VENDOR entities are for CM "topics". */
    return 1;
  }
}

int is_builtin_endpoint (ddsi_entityid_t id, nn_vendorid_t vendorid)
{
  return is_builtin_entityid (id, vendorid) && id.u != NN_ENTITYID_PARTICIPANT;
}

bool is_local_orphan_endpoint (const struct entity_common *e)
{
  return (e->guid.prefix.u[0] == 0 && e->guid.prefix.u[1] == 0 && e->guid.prefix.u[2] == 0 &&
          is_builtin_endpoint (e->guid.entityid, NN_VENDORID_ECLIPSE));
}

static void entity_common_init (struct entity_common *e, struct q_globals *gv, const struct ddsi_guid *guid, const char *name, enum entity_kind kind, nn_wctime_t tcreate, nn_vendorid_t vendorid, bool onlylocal)
{
  e->guid = *guid;
  e->kind = kind;
  e->tupdate = tcreate;
  e->name = ddsrt_strdup (name ? name : "");
  e->onlylocal = onlylocal;
  e->gv = gv;
  ddsrt_mutex_init (&e->lock);
  ddsrt_mutex_init (&e->qos_lock);
  if (builtintopic_is_visible (gv->builtin_topic_interface, guid, vendorid))
  {
    e->tk = builtintopic_get_tkmap_entry (gv->builtin_topic_interface, guid);
    e->iid = e->tk->m_iid;
  }
  else
  {
    e->tk = NULL;
    e->iid = ddsi_iid_gen ();
  }
}

static void entity_common_fini (struct entity_common *e)
{
  if (e->tk)
    ddsi_tkmap_instance_unref (e->gv->m_tkmap, e->tk);
  ddsrt_free (e->name);
  ddsrt_mutex_destroy (&e->qos_lock);
  ddsrt_mutex_destroy (&e->lock);
}

static void local_reader_ary_init (struct local_reader_ary *x)
{
  ddsrt_mutex_init (&x->rdary_lock);
  x->valid = 1;
  x->fastpath_ok = 1;
  x->n_readers = 0;
  x->rdary = ddsrt_malloc (sizeof (*x->rdary));
  x->rdary[0] = NULL;
}

static void local_reader_ary_fini (struct local_reader_ary *x)
{
  ddsrt_free (x->rdary);
  ddsrt_mutex_destroy (&x->rdary_lock);
}

static void local_reader_ary_insert (struct local_reader_ary *x, struct reader *rd)
{
  ddsrt_mutex_lock (&x->rdary_lock);
  x->n_readers++;
  x->rdary = ddsrt_realloc (x->rdary, (x->n_readers + 1) * sizeof (*x->rdary));
  x->rdary[x->n_readers - 1] = rd;
  x->rdary[x->n_readers] = NULL;
  ddsrt_mutex_unlock (&x->rdary_lock);
}

static void local_reader_ary_remove (struct local_reader_ary *x, struct reader *rd)
{
  uint32_t i;
  ddsrt_mutex_lock (&x->rdary_lock);
  for (i = 0; i < x->n_readers; i++)
  {
    if (x->rdary[i] == rd)
      break;
  }
  assert (i < x->n_readers);
  /* if i == N-1 copy is a no-op */
  x->rdary[i] = x->rdary[x->n_readers-1];
  x->n_readers--;
  x->rdary[x->n_readers] = NULL;
  x->rdary = ddsrt_realloc (x->rdary, (x->n_readers + 1) * sizeof (*x->rdary));
  ddsrt_mutex_unlock (&x->rdary_lock);
}

void local_reader_ary_setfastpath_ok (struct local_reader_ary *x, bool fastpath_ok)
{
  ddsrt_mutex_lock (&x->rdary_lock);
  if (x->valid)
    x->fastpath_ok = fastpath_ok;
  ddsrt_mutex_unlock (&x->rdary_lock);
}

static void local_reader_ary_setinvalid (struct local_reader_ary *x)
{
  ddsrt_mutex_lock (&x->rdary_lock);
  x->valid = 0;
  x->fastpath_ok = 0;
  ddsrt_mutex_unlock (&x->rdary_lock);
}

nn_vendorid_t get_entity_vendorid (const struct entity_common *e)
{
  switch (e->kind)
  {
    case EK_PARTICIPANT:
    case EK_READER:
    case EK_WRITER:
      return NN_VENDORID_ECLIPSE;
    case EK_PROXY_PARTICIPANT:
      return ((const struct proxy_participant *) e)->vendor;
    case EK_PROXY_READER:
      return ((const struct proxy_reader *) e)->c.vendor;
    case EK_PROXY_WRITER:
      return ((const struct proxy_writer *) e)->c.vendor;
  }
  assert (0);
  return NN_VENDORID_UNKNOWN;
}

void ddsi_make_writer_info(struct ddsi_writer_info *wrinfo, const struct entity_common *e, const struct dds_qos *xqos, uint32_t statusinfo)
{
#ifndef DDSI_INCLUDE_LIFESPAN
  DDSRT_UNUSED_ARG (statusinfo);
#endif
  wrinfo->guid = e->guid;
  wrinfo->ownership_strength = xqos->ownership_strength.value;
  wrinfo->auto_dispose = xqos->writer_data_lifecycle.autodispose_unregistered_instances;
  wrinfo->iid = e->iid;
#ifdef DDSI_INCLUDE_LIFESPAN
  if (xqos->lifespan.duration != DDS_INFINITY && (statusinfo & (NN_STATUSINFO_UNREGISTER | NN_STATUSINFO_DISPOSE)) == 0)
    wrinfo->lifespan_exp = add_duration_to_mtime(now_mt(), xqos->lifespan.duration);
  else
    wrinfo->lifespan_exp = NN_MTIME_NEVER;
#endif
}

/* DELETED PARTICIPANTS --------------------------------------------- */

struct deleted_participants_admin *deleted_participants_admin_new (const ddsrt_log_cfg_t *logcfg, int64_t delay)
{
  struct deleted_participants_admin *admin = ddsrt_malloc (sizeof (*admin));
  ddsrt_mutex_init (&admin->deleted_participants_lock);
  ddsrt_avl_init (&deleted_participants_treedef, &admin->deleted_participants);
  admin->logcfg = logcfg;
  admin->delay = delay;
  return admin;
}

void deleted_participants_admin_free (struct deleted_participants_admin *admin)
{
  ddsrt_avl_free (&deleted_participants_treedef, &admin->deleted_participants, ddsrt_free);
  ddsrt_mutex_destroy (&admin->deleted_participants_lock);
  ddsrt_free (admin);
}

static void prune_deleted_participant_guids_unlocked (struct deleted_participants_admin *admin, nn_mtime_t tnow)
{
  /* Could do a better job of finding prunable ones efficiently under
     all circumstances, but I expect the tree to be very small at all
     times, so a full scan is fine, too ... */
  struct deleted_participant *dpp;
  dpp = ddsrt_avl_find_min (&deleted_participants_treedef, &admin->deleted_participants);
  while (dpp)
  {
    struct deleted_participant *dpp1 = ddsrt_avl_find_succ (&deleted_participants_treedef, &admin->deleted_participants, dpp);
    if (dpp->t_prune.v < tnow.v)
    {
      DDS_CLOG (DDS_LC_DISCOVERY, admin->logcfg, "prune_deleted_participant_guid("PGUIDFMT")\n", PGUID (dpp->guid));
      ddsrt_avl_delete (&deleted_participants_treedef, &admin->deleted_participants, dpp);
      ddsrt_free (dpp);
    }
    dpp = dpp1;
  }
}

static void prune_deleted_participant_guids (struct deleted_participants_admin *admin, nn_mtime_t tnow)
{
  ddsrt_mutex_lock (&admin->deleted_participants_lock);
  prune_deleted_participant_guids_unlocked (admin, tnow);
  ddsrt_mutex_unlock (&admin->deleted_participants_lock);
}

static void remember_deleted_participant_guid (struct deleted_participants_admin *admin, const struct ddsi_guid *guid)
{
  struct deleted_participant *n;
  ddsrt_avl_ipath_t path;
  ddsrt_mutex_lock (&admin->deleted_participants_lock);
  if (ddsrt_avl_lookup_ipath (&deleted_participants_treedef, &admin->deleted_participants, guid, &path) == NULL)
  {
    if ((n = ddsrt_malloc (sizeof (*n))) != NULL)
    {
      n->guid = *guid;
      n->t_prune.v = T_NEVER;
      n->for_what = DPG_LOCAL | DPG_REMOTE;
      ddsrt_avl_insert_ipath (&deleted_participants_treedef, &admin->deleted_participants, n, &path);
    }
  }
  ddsrt_mutex_unlock (&admin->deleted_participants_lock);
}

int is_deleted_participant_guid (struct deleted_participants_admin *admin, const struct ddsi_guid *guid, unsigned for_what)
{
  struct deleted_participant *n;
  int known;
  ddsrt_mutex_lock (&admin->deleted_participants_lock);
  prune_deleted_participant_guids_unlocked (admin, now_mt ());
  if ((n = ddsrt_avl_lookup (&deleted_participants_treedef, &admin->deleted_participants, guid)) == NULL)
    known = 0;
  else
    known = ((n->for_what & for_what) != 0);
  ddsrt_mutex_unlock (&admin->deleted_participants_lock);
  return known;
}

static void remove_deleted_participant_guid (struct deleted_participants_admin *admin, const struct ddsi_guid *guid, unsigned for_what)
{
  struct deleted_participant *n;
  DDS_CLOG (DDS_LC_DISCOVERY, admin->logcfg, "remove_deleted_participant_guid("PGUIDFMT" for_what=%x)\n", PGUID (*guid), for_what);
  ddsrt_mutex_lock (&admin->deleted_participants_lock);
  if ((n = ddsrt_avl_lookup (&deleted_participants_treedef, &admin->deleted_participants, guid)) != NULL)
    n->t_prune = add_duration_to_mtime (now_mt (), admin->delay);
  ddsrt_mutex_unlock (&admin->deleted_participants_lock);
}

/* PARTICIPANT ------------------------------------------------------ */

static int compare_ldur (const void *va, const void *vb)
{
  const struct ldur_fhnode *a = va;
  const struct ldur_fhnode *b = vb;
  return (a->ldur == b->ldur) ? 0 : (a->ldur < b->ldur) ? -1 : 1;
}

/* used in participant for keeping writer liveliness renewal */
const ddsrt_fibheap_def_t ldur_fhdef = DDSRT_FIBHEAPDEF_INITIALIZER(offsetof (struct ldur_fhnode, heapnode), compare_ldur);

static bool update_qos_locked (struct entity_common *e, dds_qos_t *ent_qos, const dds_qos_t *xqos, nn_wctime_t timestamp)
{
  uint64_t mask;

  mask = nn_xqos_delta (ent_qos, xqos, QP_CHANGEABLE_MASK & ~(QP_RXO_MASK | QP_PARTITION)) & xqos->present;
#if 0
  int a = (ent_qos->present & QP_TOPIC_DATA) ? (int) ent_qos->topic_data.length : 6;
  int b = (xqos->present & QP_TOPIC_DATA) ? (int) xqos->topic_data.length : 6;
  char *astr = (ent_qos->present & QP_TOPIC_DATA) ? (char *) ent_qos->topic_data.value : "(null)";
  char *bstr = (xqos->present & QP_TOPIC_DATA) ? (char *) xqos->topic_data.value : "(null)";
  printf ("%d: "PGUIDFMT" ent_qos %d \"%*.*s\" xqos %d \"%*.*s\" => mask %d\n",
          (int) getpid (), PGUID (e->guid),
          !!(ent_qos->present & QP_TOPIC_DATA), a, a, astr,
          !!(xqos->present & QP_TOPIC_DATA), b, b, bstr,
          !!(mask & QP_TOPIC_DATA));
#endif
  EELOGDISC (e, "update_qos_locked "PGUIDFMT" delta=%"PRIu64" QOS={", PGUID(e->guid), mask);
  nn_log_xqos (DDS_LC_DISCOVERY, &e->gv->logconfig, xqos);
  EELOGDISC (e, "}\n");

  if (mask == 0)
    /* no change, or an as-yet unsupported one */
    return false;

  ddsrt_mutex_lock (&e->qos_lock);
  nn_xqos_fini_mask (ent_qos, mask);
  nn_xqos_mergein_missing (ent_qos, xqos, mask);
  ddsrt_mutex_unlock (&e->qos_lock);
  builtintopic_write (e->gv->builtin_topic_interface, e, timestamp, true);
  return true;
}

static dds_return_t pp_allocate_entityid(ddsi_entityid_t *id, uint32_t kind, struct participant *pp)
{
  uint32_t id1;
  int ret = 0;
  ddsrt_mutex_lock (&pp->e.lock);
  if (inverse_uint32_set_alloc(&id1, &pp->avail_entityids.x))
  {
    *id = to_entityid (id1 * NN_ENTITYID_ALLOCSTEP + kind);
    ret = 0;
  }
  else
  {
    DDS_CERROR (&pp->e.gv->logconfig, "pp_allocate_entityid("PGUIDFMT"): all ids in use\n", PGUID(pp->e.guid));
    ret = DDS_RETCODE_OUT_OF_RESOURCES;
  }
  ddsrt_mutex_unlock (&pp->e.lock);
  return ret;
}

static void pp_release_entityid(struct participant *pp, ddsi_entityid_t id)
{
  ddsrt_mutex_lock (&pp->e.lock);
  inverse_uint32_set_free(&pp->avail_entityids.x, id.u / NN_ENTITYID_ALLOCSTEP);
  ddsrt_mutex_unlock (&pp->e.lock);
}

static void force_as_disc_address(struct q_globals *gv, const ddsi_guid_t *subguid)
{
  struct writer *wr = ephash_lookup_writer_guid (gv->guid_hash, subguid);
  assert (wr != NULL);
  ddsrt_mutex_lock (&wr->e.lock);
  unref_addrset (wr->as);
  unref_addrset (wr->as_group);
  wr->as = ref_addrset (gv->as_disc);
  wr->as_group = ref_addrset (gv->as_disc_group);
  ddsrt_mutex_unlock (&wr->e.lock);
}

#ifdef DDSI_INCLUDE_SECURITY
static void add_security_builtin_endpoints(struct participant *pp, ddsi_guid_t *subguid, const ddsi_guid_t *group_guid, struct q_globals *gv, bool add_writers, bool add_readers)
{
  if (add_writers)
  {
    subguid->entityid = to_entityid (NN_ENTITYID_SPDP_RELIABLE_BUILTIN_PARTICIPANT_SECURE_WRITER);
    new_writer_guid (NULL, subguid, group_guid, pp, NULL, &gv->builtin_endpoint_xqos_wr, whc_new(gv, 1, 1, 1), NULL, NULL);
    /* But we need the as_disc address set for SPDP, because we need to
       send it to everyone regardless of the existence of readers. */
    force_as_disc_address(gv, subguid);
    pp->bes |= NN_DISC_BUILTIN_ENDPOINT_PARTICIPANT_SECURE_ANNOUNCER;

    subguid->entityid = to_entityid (NN_ENTITYID_P2P_BUILTIN_PARTICIPANT_STATELESS_MESSAGE_WRITER);
    new_writer_guid (NULL, subguid, group_guid, pp, NULL, &gv->builtin_stateless_xqos_wr, whc_new(gv, 0, 1, 1), NULL, NULL);
    pp->bes |= NN_BUILTIN_ENDPOINT_PARTICIPANT_STATELESS_MESSAGE_ANNOUNCER;

    subguid->entityid = to_entityid (NN_ENTITYID_P2P_BUILTIN_PARTICIPANT_VOLATILE_SECURE_WRITER);
    new_writer_guid (NULL, subguid, group_guid, pp, NULL, &gv->builtin_volatile_xqos_wr, whc_new(gv, 0, 0, 0), NULL, NULL);
    pp->bes |= NN_BUILTIN_ENDPOINT_PARTICIPANT_VOLATILE_SECURE_ANNOUNCER;

    subguid->entityid = to_entityid (NN_ENTITYID_P2P_BUILTIN_PARTICIPANT_MESSAGE_SECURE_WRITER);
    new_writer_guid (NULL, subguid, group_guid, pp, NULL, &gv->builtin_endpoint_xqos_wr, whc_new(gv, 1, 1, 1), NULL, NULL);
    pp->bes |= NN_BUILTIN_ENDPOINT_PARTICIPANT_MESSAGE_SECURE_ANNOUNCER;

    subguid->entityid = to_entityid (NN_ENTITYID_SEDP_BUILTIN_PUBLICATIONS_SECURE_WRITER);
    new_writer_guid (NULL, subguid, group_guid, pp, NULL, &gv->builtin_endpoint_xqos_wr, whc_new(gv, 1, 1, 1), NULL, NULL);
    pp->bes |= NN_BUILTIN_ENDPOINT_PUBLICATION_MESSAGE_SECURE_ANNOUNCER;

    subguid->entityid = to_entityid (NN_ENTITYID_SEDP_BUILTIN_SUBSCRIPTIONS_SECURE_WRITER);
    new_writer_guid (NULL, subguid, group_guid, pp, NULL, &gv->builtin_endpoint_xqos_wr, whc_new(gv, 1, 1, 1), NULL, NULL);
    pp->bes |= NN_BUILTIN_ENDPOINT_SUBSCRIPTION_MESSAGE_SECURE_ANNOUNCER;
  }

  if (add_readers)
  {
    subguid->entityid = to_entityid (NN_ENTITYID_SEDP_BUILTIN_SUBSCRIPTIONS_SECURE_READER);
    new_reader_guid (NULL, subguid, group_guid, pp, NULL, &gv->builtin_endpoint_xqos_rd, NULL, NULL, NULL);
    pp->bes |= NN_BUILTIN_ENDPOINT_SUBSCRIPTION_MESSAGE_SECURE_DETECTOR;

    subguid->entityid = to_entityid (NN_ENTITYID_SEDP_BUILTIN_PUBLICATIONS_SECURE_READER);
    new_reader_guid (NULL, subguid, group_guid, pp, NULL, &gv->builtin_endpoint_xqos_rd, NULL, NULL, NULL);
    pp->bes |= NN_BUILTIN_ENDPOINT_PUBLICATION_MESSAGE_SECURE_DETECTOR;
  }

  /*
   * When security is enabled configure the associated necessary builtin readers independent of the
   * besmode flag setting, because all participant do require authentication.
   */
  subguid->entityid = to_entityid (NN_ENTITYID_SPDP_RELIABLE_BUILTIN_PARTICIPANT_SECURE_READER);
  new_reader_guid (NULL, subguid, group_guid, pp, NULL, &gv->builtin_endpoint_xqos_rd, NULL, NULL, NULL);
  pp->bes |= NN_DISC_BUILTIN_ENDPOINT_PARTICIPANT_SECURE_DETECTOR;

  subguid->entityid = to_entityid (NN_ENTITYID_P2P_BUILTIN_PARTICIPANT_VOLATILE_SECURE_READER);
  new_reader_guid (NULL, subguid, group_guid, pp, NULL, &gv->builtin_volatile_xqos_rd, NULL, NULL, NULL);
  pp->bes |= NN_BUILTIN_ENDPOINT_PARTICIPANT_VOLATILE_SECURE_DETECTOR;

  subguid->entityid = to_entityid (NN_ENTITYID_P2P_BUILTIN_PARTICIPANT_STATELESS_MESSAGE_READER);
  new_reader_guid (NULL, subguid, group_guid, pp, NULL, &gv->builtin_stateless_xqos_rd, NULL, NULL, NULL);
  pp->bes |= NN_BUILTIN_ENDPOINT_PARTICIPANT_STATELESS_MESSAGE_DETECTOR;

  subguid->entityid = to_entityid (NN_ENTITYID_P2P_BUILTIN_PARTICIPANT_MESSAGE_SECURE_READER);
  new_reader_guid (NULL, subguid, group_guid, pp, NULL, &gv->builtin_endpoint_xqos_rd, NULL, NULL, NULL);
  pp->bes |= NN_BUILTIN_ENDPOINT_PARTICIPANT_MESSAGE_SECURE_DETECTOR;
}
#endif

dds_return_t new_participant_guid (const ddsi_guid_t *ppguid, struct q_globals *gv, unsigned flags, const nn_plist_t *plist)
{
  struct participant *pp;
  ddsi_guid_t subguid, group_guid;
  dds_return_t ret = DDS_RETCODE_OK;

  /* no reserved bits may be set */
  assert ((flags & ~(RTPS_PF_NO_BUILTIN_READERS | RTPS_PF_NO_BUILTIN_WRITERS | RTPS_PF_PRIVILEGED_PP | RTPS_PF_IS_DDSI2_PP | RTPS_PF_ONLY_LOCAL)) == 0);
  /* privileged participant MUST have builtin readers and writers */
  assert (!(flags & RTPS_PF_PRIVILEGED_PP) || (flags & (RTPS_PF_NO_BUILTIN_READERS | RTPS_PF_NO_BUILTIN_WRITERS)) == 0);

  prune_deleted_participant_guids (gv->deleted_participants, now_mt ());

  /* FIXME: FULL LOCKING AROUND NEW_XXX FUNCTIONS, JUST SO EXISTENCE TESTS ARE PRECISE */

  /* Participant may not exist yet, but this test is imprecise: if it
     used to exist, but is currently being deleted and we're trying to
     recreate it. */
  if (entidx_lookup_participant_guid (gv->entity_index, ppguid) != NULL)
    return DDS_RETCODE_PRECONDITION_NOT_MET;

  if (gv->config.max_participants == 0)
  {
    ddsrt_mutex_lock (&gv->participant_set_lock);
    ++gv->nparticipants;
    ddsrt_mutex_unlock (&gv->participant_set_lock);
  }
  else
  {
    ddsrt_mutex_lock (&gv->participant_set_lock);
    if (gv->nparticipants < gv->config.max_participants)
    {
      ++gv->nparticipants;
      ddsrt_mutex_unlock (&gv->participant_set_lock);
    }
    else
    {
      ddsrt_mutex_unlock (&gv->participant_set_lock);
      GVERROR ("new_participant("PGUIDFMT", %x) failed: max participants reached\n", PGUID (*ppguid), flags);
      ret = DDS_RETCODE_OUT_OF_RESOURCES;
      goto new_pp_err;
    }
  }

  GVLOGDISC ("new_participant("PGUIDFMT", %x)\n", PGUID (*ppguid), flags);

  pp = ddsrt_malloc (sizeof (*pp));

  entity_common_init (&pp->e, gv, ppguid, "", EK_PARTICIPANT, now (), NN_VENDORID_ECLIPSE, ((flags & RTPS_PF_ONLY_LOCAL) != 0));
  pp->user_refc = 1;
  pp->builtin_refc = 0;
  pp->builtins_deleted = 0;
  pp->is_ddsi2_pp = (flags & (RTPS_PF_PRIVILEGED_PP | RTPS_PF_IS_DDSI2_PP)) ? 1 : 0;
  ddsrt_mutex_init (&pp->refc_lock);
  inverse_uint32_set_init(&pp->avail_entityids.x, 1, UINT32_MAX / NN_ENTITYID_ALLOCSTEP);
  pp->lease_duration = gv->config.lease_duration;
  ddsrt_fibheap_init (&ldur_fhdef, &pp->ldur_auto_wr);
  pp->plist = ddsrt_malloc (sizeof (*pp->plist));
  nn_plist_copy (pp->plist, plist);
  nn_plist_mergein_missing (pp->plist, &gv->default_local_plist_pp, ~(uint64_t)0, ~(uint64_t)0);

#ifdef DDSI_INCLUDE_SECURITY
  if (gv->config.omg_security_configuration)
  {
    /* For security, configuration can be provided through the configuration.
     * However, the specification (and the plugins) expect it to be in the QoS. */
    if (!nn_xqos_mergein_security_config(&pp->plist->qos, &gv->config.omg_security_configuration->cfg))
    {
      char *req[] = { DDS_SEC_PROP_AUTH_IDENTITY_CA,
                      DDS_SEC_PROP_AUTH_PRIV_KEY,
                      DDS_SEC_PROP_AUTH_IDENTITY_CERT,
                      DDS_SEC_PROP_ACCESS_PERMISSIONS_CA,
                      DDS_SEC_PROP_ACCESS_GOVERNANCE,
                      DDS_SEC_PROP_ACCESS_PERMISSIONS };

      GVLOGDISC ("new_participant("PGUIDFMT"): using security settings from QoS, ignoring security configuration\n", PGUID (*ppguid));

      /* check if all required security properties exist in qos */
      for (size_t i = 0; i < sizeof(req) / sizeof(req[0]); i++)
      {
        if (!nn_xqos_has_prop (&pp->plist->qos, req[i], false))
        {
          GVERROR ("new_participant("PGUIDFMT"): required security property %s missing in Property QoS\n", PGUID (*ppguid), req[i]);
          ret = DDS_RETCODE_PRECONDITION_NOT_MET;
        }
      }
      if (ret != DDS_RETCODE_OK)
        goto new_pp_err_secprop;
    }
  }
#endif

  if (gv->logconfig.c.mask & DDS_LC_DISCOVERY)
  {
    GVLOGDISC ("PARTICIPANT "PGUIDFMT" QOS={", PGUID (pp->e.guid));
    nn_log_xqos (DDS_LC_DISCOVERY, &gv->logconfig, &pp->plist->qos);
    GVLOGDISC ("}\n");
  }

  if (gv->config.many_sockets_mode == MSM_MANY_UNICAST)
  {
    pp->m_conn = ddsi_factory_create_conn (gv->m_factory, 0, NULL);
    ddsi_conn_locator (pp->m_conn, &pp->m_locator);
  }
  else
  {
    pp->m_conn = NULL;
  }

  /* Before we create endpoints -- and may call unref_participant if
     things go wrong -- we must initialize all that unref_participant
     depends on. */
  pp->spdp_xevent = NULL;
  pp->pmd_update_xevent = NULL;

  /* Create built-in endpoints (note: these have no GID, and no group GUID). */
  pp->bes = 0;
  pp->prismtech_bes = 0;
  subguid.prefix = pp->e.guid.prefix;
  memset (&group_guid, 0, sizeof (group_guid));
  /* SPDP writer */
#define LAST_WR_PARAMS NULL, NULL

  /* Note: skip SEDP <=> skip SPDP because of the way ddsi_discovery.c does things
     currently.  */
  if (!(flags & RTPS_PF_NO_BUILTIN_WRITERS))
  {
    subguid.entityid = to_entityid (NN_ENTITYID_SPDP_BUILTIN_PARTICIPANT_WRITER);
    new_writer_guid (NULL, &subguid, &group_guid, pp, NULL, &gv->spdp_endpoint_xqos, whc_new(gv, 1, 1, 1), LAST_WR_PARAMS);
    /* But we need the as_disc address set for SPDP, because we need to
       send it to everyone regardless of the existence of readers. */
<<<<<<< HEAD
    force_as_disc_address(gv, &subguid);
=======
    {
      struct writer *wr = entidx_lookup_writer_guid (gv->entity_index, &subguid);
      assert (wr != NULL);
      ddsrt_mutex_lock (&wr->e.lock);
      unref_addrset (wr->as);
      unref_addrset (wr->as_group);
      wr->as = ref_addrset (gv->as_disc);
      wr->as_group = ref_addrset (gv->as_disc_group);
      ddsrt_mutex_unlock (&wr->e.lock);
    }
>>>>>>> 01dc6ebc
    pp->bes |= NN_DISC_BUILTIN_ENDPOINT_PARTICIPANT_ANNOUNCER;
  }

  /* Make it globally visible, else the endpoint matching won't work. */
  entidx_insert_participant_guid (gv->entity_index, pp);

  /* SEDP writers: */
  if (!(flags & RTPS_PF_NO_BUILTIN_WRITERS))
  {
    subguid.entityid = to_entityid (NN_ENTITYID_SEDP_BUILTIN_SUBSCRIPTIONS_WRITER);
    new_writer_guid (NULL, &subguid, &group_guid, pp, NULL, &gv->builtin_endpoint_xqos_wr, whc_new(gv, 1, 1, 1), LAST_WR_PARAMS);
    pp->bes |= NN_DISC_BUILTIN_ENDPOINT_SUBSCRIPTION_ANNOUNCER;

    subguid.entityid = to_entityid (NN_ENTITYID_SEDP_BUILTIN_PUBLICATIONS_WRITER);
    new_writer_guid (NULL, &subguid, &group_guid, pp, NULL, &gv->builtin_endpoint_xqos_wr, whc_new(gv, 1, 1, 1), LAST_WR_PARAMS);
    pp->bes |= NN_DISC_BUILTIN_ENDPOINT_PUBLICATION_ANNOUNCER;

    subguid.entityid = to_entityid (NN_ENTITYID_SEDP_BUILTIN_CM_PARTICIPANT_WRITER);
    new_writer_guid (NULL, &subguid, &group_guid, pp, NULL, &gv->builtin_endpoint_xqos_wr, whc_new(gv, 1, 1, 1), LAST_WR_PARAMS);
    pp->prismtech_bes |= NN_DISC_BUILTIN_ENDPOINT_CM_PARTICIPANT_WRITER;

    subguid.entityid = to_entityid (NN_ENTITYID_SEDP_BUILTIN_CM_PUBLISHER_WRITER);
    new_writer_guid (NULL, &subguid, &group_guid, pp, NULL, &gv->builtin_endpoint_xqos_wr, whc_new(gv, 1, 1, 1), LAST_WR_PARAMS);
    pp->prismtech_bes |= NN_DISC_BUILTIN_ENDPOINT_CM_PUBLISHER_WRITER;

    subguid.entityid = to_entityid (NN_ENTITYID_SEDP_BUILTIN_CM_SUBSCRIBER_WRITER);
    new_writer_guid (NULL, &subguid, &group_guid, pp, NULL, &gv->builtin_endpoint_xqos_wr, whc_new(gv, 1, 1, 1), LAST_WR_PARAMS);
    pp->prismtech_bes |= NN_DISC_BUILTIN_ENDPOINT_CM_SUBSCRIBER_WRITER;
  }

  if (gv->config.do_topic_discovery)
  {
    /* TODO: make this one configurable, we don't want all participants to publish all topics (or even just those that they use themselves) */
    subguid.entityid = to_entityid (NN_ENTITYID_SEDP_BUILTIN_TOPIC_WRITER);
    new_writer_guid (NULL, &subguid, &group_guid, pp, NULL, &gv->builtin_endpoint_xqos_wr, whc_new(gv, 1, 1, 1), LAST_WR_PARAMS);
    pp->bes |= NN_DISC_BUILTIN_ENDPOINT_TOPIC_ANNOUNCER;
  }

  /* PMD writer: */
  if (!(flags & RTPS_PF_NO_BUILTIN_WRITERS))
  {
    subguid.entityid = to_entityid (NN_ENTITYID_P2P_BUILTIN_PARTICIPANT_MESSAGE_WRITER);
    new_writer_guid (NULL, &subguid, &group_guid, pp, NULL, &gv->builtin_endpoint_xqos_wr, whc_new(gv, 1, 1, 1), LAST_WR_PARAMS);
    pp->bes |= NN_BUILTIN_ENDPOINT_PARTICIPANT_MESSAGE_DATA_WRITER;
  }

  /* SPDP, SEDP, PMD readers: */
  if (!(flags & RTPS_PF_NO_BUILTIN_READERS))
  {
    subguid.entityid = to_entityid (NN_ENTITYID_SPDP_BUILTIN_PARTICIPANT_READER);
    new_reader_guid (NULL, &subguid, &group_guid, pp, NULL, &gv->spdp_endpoint_xqos, NULL, NULL, NULL);
    pp->bes |= NN_DISC_BUILTIN_ENDPOINT_PARTICIPANT_DETECTOR;

    subguid.entityid = to_entityid (NN_ENTITYID_SEDP_BUILTIN_SUBSCRIPTIONS_READER);
    new_reader_guid (NULL, &subguid, &group_guid, pp, NULL, &gv->builtin_endpoint_xqos_rd, NULL, NULL, NULL);
    pp->bes |= NN_DISC_BUILTIN_ENDPOINT_SUBSCRIPTION_DETECTOR;

    subguid.entityid = to_entityid (NN_ENTITYID_SEDP_BUILTIN_PUBLICATIONS_READER);
    new_reader_guid (NULL, &subguid, &group_guid, pp, NULL, &gv->builtin_endpoint_xqos_rd, NULL, NULL, NULL);
    pp->bes |= NN_DISC_BUILTIN_ENDPOINT_PUBLICATION_DETECTOR;

    subguid.entityid = to_entityid (NN_ENTITYID_P2P_BUILTIN_PARTICIPANT_MESSAGE_READER);
    new_reader_guid (NULL, &subguid, &group_guid, pp, NULL, &gv->builtin_endpoint_xqos_rd, NULL, NULL, NULL);
    pp->bes |= NN_BUILTIN_ENDPOINT_PARTICIPANT_MESSAGE_DATA_READER;

    subguid.entityid = to_entityid (NN_ENTITYID_SEDP_BUILTIN_CM_PARTICIPANT_READER);
    new_reader_guid (NULL, &subguid, &group_guid, pp, NULL, &gv->builtin_endpoint_xqos_rd, NULL, NULL, NULL);
    pp->prismtech_bes |= NN_DISC_BUILTIN_ENDPOINT_CM_PARTICIPANT_READER;

    subguid.entityid = to_entityid (NN_ENTITYID_SEDP_BUILTIN_CM_PUBLISHER_READER);
    new_reader_guid (NULL, &subguid, &group_guid, pp, NULL, &gv->builtin_endpoint_xqos_rd, NULL, NULL, NULL);
    pp->prismtech_bes |= NN_DISC_BUILTIN_ENDPOINT_CM_PUBLISHER_READER;

    subguid.entityid = to_entityid (NN_ENTITYID_SEDP_BUILTIN_CM_SUBSCRIBER_READER);
    new_reader_guid (NULL, &subguid, &group_guid, pp, NULL, &gv->builtin_endpoint_xqos_rd, NULL, NULL, NULL);
    pp->prismtech_bes |= NN_DISC_BUILTIN_ENDPOINT_CM_SUBSCRIBER_READER;

  }

#ifdef DDSI_INCLUDE_SECURITY
  if (q_omg_participant_is_secure(pp))
  {
    add_security_builtin_endpoints(pp, &subguid, &group_guid, gv, !(flags & RTPS_PF_NO_BUILTIN_WRITERS), !(flags & RTPS_PF_NO_BUILTIN_READERS));
  }
#endif

#undef LAST_WR_PARAMS

  /* If the participant doesn't have the full set of builtin writers
     it depends on the privileged participant, which must exist, hence
     the reference count of the privileged participant is incremented.
     If it is the privileged participant, set the global variable
     pointing to it.
     Except when the participant is only locally available. */
  if (!(flags & RTPS_PF_ONLY_LOCAL)) {
    ddsrt_mutex_lock (&gv->privileged_pp_lock);
    if ((pp->bes & builtin_writers_besmask) != builtin_writers_besmask ||
        (pp->prismtech_bes & prismtech_builtin_writers_besmask) != prismtech_builtin_writers_besmask)
    {
      /* Simply crash when the privileged participant doesn't exist when
         it is needed.  Its existence is a precondition, and this is not
         a public API */
      assert (gv->privileged_pp != NULL);
      ref_participant (gv->privileged_pp, &pp->e.guid);
    }
    if (flags & RTPS_PF_PRIVILEGED_PP)
    {
      /* Crash when two privileged participants are created -- this is
         not a public API. */
      assert (gv->privileged_pp == NULL);
      gv->privileged_pp = pp;
    }
    ddsrt_mutex_unlock (&gv->privileged_pp_lock);
  }

  /* Make it globally visible, then signal receive threads if
     necessary. Must do in this order, or the receive thread won't
     find the new participant */

  if (gv->config.many_sockets_mode == MSM_MANY_UNICAST)
  {
    ddsrt_atomic_fence ();
    ddsrt_atomic_inc32 (&gv->participant_set_generation);
    trigger_recv_threads (gv);
  }

  builtintopic_write (gv->builtin_topic_interface, &pp->e, now(), true);

  /* SPDP periodic broadcast uses the retransmit path, so the initial
     publication must be done differently. Must be later than making
     the participant globally visible, or the SPDP processing won't
     recognise the participant as a local one. */
  if (spdp_write (pp) >= 0)
  {
    /* Once the initial sample has been written, the automatic and
       asynchronous broadcasting required by SPDP can start. Also,
       since we're new alive, PMD updates can now start, too.
       Schedule the first update for 100ms in the future to reduce the
       impact of the first sample getting lost.  Note: these two may
       fire before the calls return.  If the initial sample wasn't
       accepted, all is lost, but we continue nonetheless, even though
       the participant won't be able to discover or be discovered.  */
    pp->spdp_xevent = qxev_spdp (gv->xevents, add_duration_to_mtime (now_mt (), 100 * T_MILLISECOND), &pp->e.guid, NULL);
  }

  /* Also write the CM data - this one being transient local, we only
   need to write it once (or when it changes, I suppose) */
  sedp_write_cm_participant (pp, 1);

  {
    nn_mtime_t tsched;
    tsched.v = (pp->lease_duration == T_NEVER) ? T_NEVER : 0;
    pp->pmd_update_xevent = qxev_pmd_update (gv->xevents, tsched, &pp->e.guid);
  }
  return ret;

#ifdef DDSI_INCLUDE_SECURITY
new_pp_err_secprop:
  nn_plist_fini (pp->plist);
  ddsrt_free (pp->plist);
  inverse_uint32_set_fini (&pp->avail_entityids.x);
  ddsrt_mutex_destroy (&pp->refc_lock);
  entity_common_fini (&pp->e);
  ddsrt_free (pp);
  ddsrt_mutex_lock (&gv->participant_set_lock);
  gv->nparticipants--;
  ddsrt_mutex_unlock (&gv->participant_set_lock);
#endif
new_pp_err:
  return ret;
}

dds_return_t new_participant (ddsi_guid_t *p_ppguid, struct q_globals *gv, unsigned flags, const nn_plist_t *plist)
{
  union { uint64_t u64; uint32_t u32[2]; } u;
  u.u32[0] = gv->ppguid_base.prefix.u[1];
  u.u32[1] = gv->ppguid_base.prefix.u[2];
  u.u64 += ddsi_iid_gen ();
  p_ppguid->prefix.u[0] = gv->ppguid_base.prefix.u[0];
  p_ppguid->prefix.u[1] = u.u32[0];
  p_ppguid->prefix.u[2] = u.u32[1];
  p_ppguid->entityid.u = NN_ENTITYID_PARTICIPANT;
  return new_participant_guid (p_ppguid, gv, flags, plist);
}

void update_participant_plist (struct participant *pp, const nn_plist_t *plist)
{
  ddsrt_mutex_lock (&pp->e.lock);
  if (update_qos_locked (&pp->e, &pp->plist->qos, &plist->qos, now ()))
    spdp_write (pp);
  ddsrt_mutex_unlock (&pp->e.lock);
}

static void delete_builtin_endpoint (struct q_globals *gv, const struct ddsi_guid *ppguid, unsigned entityid)
{
  ddsi_guid_t guid;
  guid.prefix = ppguid->prefix;
  guid.entityid.u = entityid;
  assert (is_builtin_entityid (to_entityid (entityid), NN_VENDORID_ECLIPSE));
  if (is_writer_entityid (to_entityid (entityid)))
    delete_writer_nolinger (gv, &guid);
  else
    (void)delete_reader (gv, &guid);
}

static struct participant *ref_participant (struct participant *pp, const struct ddsi_guid *guid_of_refing_entity)
{
  ddsi_guid_t stguid;
  ddsrt_mutex_lock (&pp->refc_lock);
  if (guid_of_refing_entity && is_builtin_endpoint (guid_of_refing_entity->entityid, NN_VENDORID_ECLIPSE))
    pp->builtin_refc++;
  else
    pp->user_refc++;

  if (guid_of_refing_entity)
    stguid = *guid_of_refing_entity;
  else
    memset (&stguid, 0, sizeof (stguid));
  ELOGDISC (pp, "ref_participant("PGUIDFMT" @ %p <- "PGUIDFMT" @ %p) user %"PRId32" builtin %"PRId32"\n",
            PGUID (pp->e.guid), (void*)pp, PGUID (stguid), (void*)guid_of_refing_entity, pp->user_refc, pp->builtin_refc);
  ddsrt_mutex_unlock (&pp->refc_lock);
  return pp;
}

static void unref_participant (struct participant *pp, const struct ddsi_guid *guid_of_refing_entity)
{
  static const unsigned builtin_endpoints_tab[] = {
    NN_ENTITYID_SPDP_BUILTIN_PARTICIPANT_WRITER,
    NN_ENTITYID_SEDP_BUILTIN_TOPIC_WRITER,
    NN_ENTITYID_SEDP_BUILTIN_PUBLICATIONS_WRITER,
    NN_ENTITYID_SEDP_BUILTIN_SUBSCRIPTIONS_WRITER,
    NN_ENTITYID_P2P_BUILTIN_PARTICIPANT_MESSAGE_WRITER,
    NN_ENTITYID_SPDP_BUILTIN_PARTICIPANT_READER,
    NN_ENTITYID_SEDP_BUILTIN_TOPIC_READER,
    NN_ENTITYID_SEDP_BUILTIN_PUBLICATIONS_READER,
    NN_ENTITYID_SEDP_BUILTIN_SUBSCRIPTIONS_READER,
    NN_ENTITYID_P2P_BUILTIN_PARTICIPANT_MESSAGE_READER,
    /* Security ones: */
    NN_ENTITYID_SEDP_BUILTIN_PUBLICATIONS_SECURE_WRITER,
    NN_ENTITYID_SEDP_BUILTIN_PUBLICATIONS_SECURE_READER,
    NN_ENTITYID_SEDP_BUILTIN_SUBSCRIPTIONS_SECURE_WRITER,
    NN_ENTITYID_SEDP_BUILTIN_SUBSCRIPTIONS_SECURE_READER,
    NN_ENTITYID_P2P_BUILTIN_PARTICIPANT_MESSAGE_SECURE_WRITER,
    NN_ENTITYID_P2P_BUILTIN_PARTICIPANT_MESSAGE_SECURE_READER,
    NN_ENTITYID_P2P_BUILTIN_PARTICIPANT_STATELESS_MESSAGE_WRITER,
    NN_ENTITYID_P2P_BUILTIN_PARTICIPANT_STATELESS_MESSAGE_READER,
    NN_ENTITYID_SPDP_RELIABLE_BUILTIN_PARTICIPANT_SECURE_WRITER,
    NN_ENTITYID_SPDP_RELIABLE_BUILTIN_PARTICIPANT_SECURE_READER,
    NN_ENTITYID_P2P_BUILTIN_PARTICIPANT_VOLATILE_SECURE_WRITER,
    NN_ENTITYID_P2P_BUILTIN_PARTICIPANT_VOLATILE_SECURE_READER,
    /* PrismTech ones: */
    NN_ENTITYID_SEDP_BUILTIN_CM_PARTICIPANT_WRITER,
    NN_ENTITYID_SEDP_BUILTIN_CM_PARTICIPANT_READER,
    NN_ENTITYID_SEDP_BUILTIN_CM_PUBLISHER_WRITER,
    NN_ENTITYID_SEDP_BUILTIN_CM_PUBLISHER_READER,
    NN_ENTITYID_SEDP_BUILTIN_CM_SUBSCRIBER_WRITER,
    NN_ENTITYID_SEDP_BUILTIN_CM_SUBSCRIBER_READER
  };
  ddsi_guid_t stguid;

  ddsrt_mutex_lock (&pp->refc_lock);
  if (guid_of_refing_entity && is_builtin_endpoint (guid_of_refing_entity->entityid, NN_VENDORID_ECLIPSE))
    pp->builtin_refc--;
  else
    pp->user_refc--;
  assert (pp->user_refc >= 0);
  assert (pp->builtin_refc >= 0);

  if (guid_of_refing_entity)
    stguid = *guid_of_refing_entity;
  else
    memset (&stguid, 0, sizeof (stguid));
  ELOGDISC (pp, "unref_participant("PGUIDFMT" @ %p <- "PGUIDFMT" @ %p) user %"PRId32" builtin %"PRId32"\n",
            PGUID (pp->e.guid), (void*)pp, PGUID (stguid), (void*)guid_of_refing_entity, pp->user_refc, pp->builtin_refc);

  if (pp->user_refc == 0 && (pp->bes != 0 || pp->prismtech_bes != 0) && !pp->builtins_deleted)
  {
    int i;

    /* The builtin ones are never deleted explicitly by the glue code,
       only implicitly by unref_participant, and we need to make sure
       they go at the very end, or else the SEDP disposes and the
       final SPDP message can't be sent.

       If there are no builtins at all, then we must go straight to
       deleting the participant, as unref_participant will never be
       called upon deleting a builtin endpoint.

       First we stop the asynchronous SPDP and PMD publication, then
       we send a dispose+unregister message on SPDP (wonder if I ought
       to send a final PMD one as well), then we kill the readers and
       expect us to finally hit the new_refc == 0 to really free this
       participant.

       The conditional execution of some of this is so we can use
       unref_participant() for some of the error handling in
       new_participant(). Non-existent built-in endpoints can't be
       found in entity_index and are simply ignored. */
    pp->builtins_deleted = 1;
    ddsrt_mutex_unlock (&pp->refc_lock);

    if (pp->spdp_xevent)
      delete_xevent (pp->spdp_xevent);
    if (pp->pmd_update_xevent)
      delete_xevent (pp->pmd_update_xevent);

    /* SPDP relies on the WHC, but dispose-unregister will empty
       it. The event handler verifies the event has already been
       scheduled for deletion when it runs into an empty WHC */
    spdp_dispose_unregister (pp);

    /* We don't care, but other implementations might: */
    sedp_write_cm_participant (pp, 0);

    /* If this happens to be the privileged_pp, clear it */
    ddsrt_mutex_lock (&pp->e.gv->privileged_pp_lock);
    if (pp == pp->e.gv->privileged_pp)
      pp->e.gv->privileged_pp = NULL;
    ddsrt_mutex_unlock (&pp->e.gv->privileged_pp_lock);

    for (i = 0; i < (int) (sizeof (builtin_endpoints_tab) / sizeof (builtin_endpoints_tab[0])); i++)
      delete_builtin_endpoint (pp->e.gv, &pp->e.guid, builtin_endpoints_tab[i]);
  }
  else if (pp->user_refc == 0 && pp->builtin_refc == 0)
  {
    ddsrt_mutex_unlock (&pp->refc_lock);

    if (!(pp->e.onlylocal))
    {
      if ((pp->bes & builtin_writers_besmask) != builtin_writers_besmask ||
          (pp->prismtech_bes & prismtech_builtin_writers_besmask) != prismtech_builtin_writers_besmask)
      {
        /* Participant doesn't have a full complement of built-in
           writers, therefore, it relies on gv->privileged_pp, and
           therefore we must decrement the reference count of that one.

           Why read it with the lock held, only to release it and use it
           without any attempt to maintain a consistent state?  We DO
           have a counted reference, so it can't be freed, but there is
           no formal guarantee that the pointer we read is valid unless
           we read it with the lock held.  We can't keep the lock across
           the unref_participant, because we may trigger a clean-up of
           it.  */
        struct participant *ppp;
        ddsrt_mutex_lock (&pp->e.gv->privileged_pp_lock);
        ppp = pp->e.gv->privileged_pp;
        ddsrt_mutex_unlock (&pp->e.gv->privileged_pp_lock);
        assert (ppp != NULL);
        unref_participant (ppp, &pp->e.guid);
      }
    }

    ddsrt_mutex_lock (&pp->e.gv->participant_set_lock);
    assert (pp->e.gv->nparticipants > 0);
    if (--pp->e.gv->nparticipants == 0)
      ddsrt_cond_broadcast (&pp->e.gv->participant_set_cond);
    ddsrt_mutex_unlock (&pp->e.gv->participant_set_lock);
    if (pp->e.gv->config.many_sockets_mode == MSM_MANY_UNICAST)
    {
      ddsrt_atomic_fence_rel ();
      ddsrt_atomic_inc32 (&pp->e.gv->participant_set_generation);

      /* Deleting the socket will usually suffice to wake up the
         receiver threads, but in general, no one cares if it takes a
         while longer for it to wakeup. */
      ddsi_conn_free (pp->m_conn);
    }
    nn_plist_fini (pp->plist);
    ddsrt_free (pp->plist);
    ddsrt_mutex_destroy (&pp->refc_lock);
    entity_common_fini (&pp->e);
    remove_deleted_participant_guid (pp->e.gv->deleted_participants, &pp->e.guid, DPG_LOCAL);
    inverse_uint32_set_fini(&pp->avail_entityids.x);
    ddsrt_free (pp);
  }
  else
  {
    ddsrt_mutex_unlock (&pp->refc_lock);
  }
}

static void gc_delete_participant (struct gcreq *gcreq)
{
  struct participant *pp = gcreq->arg;
  ELOGDISC (pp, "gc_delete_participant(%p, "PGUIDFMT")\n", (void *) gcreq, PGUID (pp->e.guid));
  gcreq_free (gcreq);
  unref_participant (pp, NULL);
}

dds_return_t delete_participant (struct q_globals *gv, const struct ddsi_guid *ppguid)
{
  struct participant *pp;
  GVLOGDISC ("delete_participant("PGUIDFMT")\n", PGUID (*ppguid));
  if ((pp = entidx_lookup_participant_guid (gv->entity_index, ppguid)) == NULL)
    return DDS_RETCODE_BAD_PARAMETER;
  builtintopic_write (gv->builtin_topic_interface, &pp->e, now(), false);
  remember_deleted_participant_guid (gv->deleted_participants, &pp->e.guid);
  entidx_remove_participant_guid (gv->entity_index, pp);
  gcreq_participant (pp);
  return 0;
}

struct writer *get_builtin_writer (const struct participant *pp, unsigned entityid)
{
  ddsi_guid_t bwr_guid;
  unsigned bes_mask = 0, prismtech_bes_mask = 0;

  if (pp->e.onlylocal) {
      return NULL;
  }

  /* If the participant the required built-in writer, we use it.  We
     check by inspecting the "built-in endpoint set" advertised by the
     participant, which is a constant. */
  switch (entityid)
  {
    case NN_ENTITYID_SPDP_BUILTIN_PARTICIPANT_WRITER:
      bes_mask = NN_DISC_BUILTIN_ENDPOINT_PARTICIPANT_ANNOUNCER;
      break;
    case NN_ENTITYID_SEDP_BUILTIN_SUBSCRIPTIONS_WRITER:
      bes_mask = NN_DISC_BUILTIN_ENDPOINT_SUBSCRIPTION_ANNOUNCER;
      break;
    case NN_ENTITYID_SEDP_BUILTIN_SUBSCRIPTIONS_SECURE_WRITER:
      bes_mask = NN_BUILTIN_ENDPOINT_SUBSCRIPTION_MESSAGE_SECURE_ANNOUNCER;
      break;
    case NN_ENTITYID_SEDP_BUILTIN_PUBLICATIONS_WRITER:
      bes_mask = NN_DISC_BUILTIN_ENDPOINT_PUBLICATION_ANNOUNCER;
      break;
    case NN_ENTITYID_SEDP_BUILTIN_PUBLICATIONS_SECURE_WRITER:
      bes_mask = NN_BUILTIN_ENDPOINT_PUBLICATION_MESSAGE_SECURE_ANNOUNCER;
      break;
    case NN_ENTITYID_P2P_BUILTIN_PARTICIPANT_MESSAGE_WRITER:
      bes_mask = NN_BUILTIN_ENDPOINT_PARTICIPANT_MESSAGE_DATA_WRITER;
      break;
    case NN_ENTITYID_SEDP_BUILTIN_CM_PARTICIPANT_WRITER:
      prismtech_bes_mask = NN_DISC_BUILTIN_ENDPOINT_CM_PARTICIPANT_WRITER;
      break;
    case NN_ENTITYID_SEDP_BUILTIN_CM_PUBLISHER_WRITER:
      prismtech_bes_mask = NN_DISC_BUILTIN_ENDPOINT_CM_PUBLISHER_WRITER;
      break;
    case NN_ENTITYID_SEDP_BUILTIN_CM_SUBSCRIBER_WRITER:
      prismtech_bes_mask = NN_DISC_BUILTIN_ENDPOINT_CM_SUBSCRIBER_WRITER;
      break;
    case NN_ENTITYID_SEDP_BUILTIN_TOPIC_WRITER:
      bes_mask = NN_DISC_BUILTIN_ENDPOINT_TOPIC_ANNOUNCER;
      break;
    case NN_ENTITYID_SPDP_RELIABLE_BUILTIN_PARTICIPANT_SECURE_WRITER:
      bes_mask = NN_DISC_BUILTIN_ENDPOINT_PARTICIPANT_SECURE_ANNOUNCER;
      break;
    case NN_ENTITYID_P2P_BUILTIN_PARTICIPANT_STATELESS_MESSAGE_WRITER:
      bes_mask = NN_BUILTIN_ENDPOINT_PARTICIPANT_STATELESS_MESSAGE_ANNOUNCER;
      break;
    case NN_ENTITYID_P2P_BUILTIN_PARTICIPANT_VOLATILE_SECURE_WRITER:
      bes_mask = NN_BUILTIN_ENDPOINT_PARTICIPANT_VOLATILE_SECURE_ANNOUNCER;
      break;
    case NN_ENTITYID_P2P_BUILTIN_PARTICIPANT_MESSAGE_SECURE_WRITER:
      bes_mask = NN_BUILTIN_ENDPOINT_PARTICIPANT_MESSAGE_SECURE_ANNOUNCER;
      break;
    default:
      DDS_FATAL ("get_builtin_writer called with entityid %x\n", entityid);
      return NULL;
  }

  if ((pp->bes & bes_mask) || (pp->prismtech_bes & prismtech_bes_mask))
  {
    /* Participant has this SEDP writer => use it. */
    bwr_guid.prefix = pp->e.guid.prefix;
    bwr_guid.entityid.u = entityid;
  }
  else
  {
    /* Must have a designated participant to use -- that is, before
       any application readers and writers may be created (indeed,
       before any PMD message may go out), one participant must be
       created with the built-in writers, and this participant then
       automatically becomes the designated participant.  Woe betide
       who deletes it early!  Lock's not really needed but provides
       the memory barriers that guarantee visibility of the correct
       value of privileged_pp. */
    ddsrt_mutex_lock (&pp->e.gv->privileged_pp_lock);
    assert (pp->e.gv->privileged_pp != NULL);
    bwr_guid.prefix = pp->e.gv->privileged_pp->e.guid.prefix;
    ddsrt_mutex_unlock (&pp->e.gv->privileged_pp_lock);
    bwr_guid.entityid.u = entityid;
  }

  return entidx_lookup_writer_guid (pp->e.gv->entity_index, &bwr_guid);
}

dds_duration_t pp_get_pmd_interval (struct participant *pp)
{
  struct ldur_fhnode *ldur_node;
  dds_duration_t intv;
  ddsrt_mutex_lock (&pp->e.lock);
  ldur_node = ddsrt_fibheap_min (&ldur_fhdef, &pp->ldur_auto_wr);
  intv = (ldur_node != NULL) ? ldur_node->ldur : T_NEVER;
  if (pp->lease_duration < intv)
    intv = pp->lease_duration;
  ddsrt_mutex_unlock (&pp->e.lock);
  return intv;
}

/* WRITER/READER/PROXY-WRITER/PROXY-READER CONNECTION ---------------

   These are all located in a separate section because they are so
   very similar that co-locating them eases editing and checking. */

struct rebuild_flatten_locs_arg {
  nn_locator_t *locs;
  int idx;
#ifndef NDEBUG
  int size;
#endif
};

static void rebuild_flatten_locs(const nn_locator_t *loc, void *varg)
{
  struct rebuild_flatten_locs_arg *arg = varg;
  assert(arg->idx < arg->size);
  arg->locs[arg->idx++] = *loc;
}

static int rebuild_compare_locs(const void *va, const void *vb)
{
  const nn_locator_t *a = va;
  const nn_locator_t *b = vb;
  if (a->kind != b->kind || a->kind != NN_LOCATOR_KIND_UDPv4MCGEN)
    return compare_locators(a, b);
  else
  {
    nn_locator_t u = *a, v = *b;
    nn_udpv4mcgen_address_t *u1 = (nn_udpv4mcgen_address_t *) u.address;
    nn_udpv4mcgen_address_t *v1 = (nn_udpv4mcgen_address_t *) v.address;
    u1->idx = v1->idx = 0;
    return compare_locators(&u, &v);
  }
}

static struct addrset *rebuild_make_all_addrs (int *nreaders, struct writer *wr)
{
  struct addrset *all_addrs = new_addrset();
  struct entity_index *gh = wr->e.gv->entity_index;
  struct wr_prd_match *m;
  ddsrt_avl_iter_t it;
#ifdef DDSI_INCLUDE_SSM
  if (wr->supports_ssm && wr->ssm_as)
    copy_addrset_into_addrset_mc (wr->e.gv, all_addrs, wr->ssm_as);
#endif
  *nreaders = 0;
  for (m = ddsrt_avl_iter_first (&wr_readers_treedef, &wr->readers, &it); m; m = ddsrt_avl_iter_next (&it))
  {
    struct proxy_reader *prd;
    if ((prd = entidx_lookup_proxy_reader_guid (gh, &m->prd_guid)) == NULL)
      continue;
    (*nreaders)++;
    copy_addrset_into_addrset(wr->e.gv, all_addrs, prd->c.as);
  }
  if (addrset_empty(all_addrs) || *nreaders == 0)
  {
    unref_addrset(all_addrs);
    return NULL;
  }
  else
  {
    return all_addrs;
  }
}

static void rebuild_make_locs(const struct ddsrt_log_cfg *logcfg, int *p_nlocs, nn_locator_t **p_locs, struct addrset *all_addrs)
{
  struct rebuild_flatten_locs_arg flarg;
  int nlocs;
  int i, j;
  nn_locator_t *locs;
  nlocs = (int)addrset_count(all_addrs);
  locs = ddsrt_malloc((size_t)nlocs * sizeof(*locs));
  flarg.locs = locs;
  flarg.idx = 0;
#ifndef NDEBUG
  flarg.size = nlocs;
#endif
  addrset_forall(all_addrs, rebuild_flatten_locs, &flarg);
  assert(flarg.idx == flarg.size);
  qsort(locs, (size_t)nlocs, sizeof(*locs), rebuild_compare_locs);
  /* We want MC gens just once for each IP,BASE,COUNT pair, not once for each node */
  i = 0; j = 1;
  while (j < nlocs)
  {
    if (rebuild_compare_locs(&locs[i], &locs[j]) != 0)
      locs[++i] = locs[j];
    j++;
  }
  nlocs = i+1;
  DDS_CLOG (DDS_LC_DISCOVERY, logcfg, "reduced nlocs=%d\n", nlocs);
  *p_nlocs = nlocs;
  *p_locs = locs;
}

static void rebuild_make_covered(int8_t **covered, const struct writer *wr, int *nreaders, int nlocs, const nn_locator_t *locs)
{
  struct rebuild_flatten_locs_arg flarg;
  struct entity_index *gh = wr->e.gv->entity_index;
  struct wr_prd_match *m;
  ddsrt_avl_iter_t it;
  int rdidx, i, j;
  int8_t *cov = ddsrt_malloc((size_t) *nreaders * (size_t) nlocs * sizeof (*cov));
  for (i = 0; i < *nreaders * nlocs; i++)
    cov[i] = -1;
  rdidx = 0;
  flarg.locs = ddsrt_malloc((size_t) nlocs * sizeof(*flarg.locs));
#ifndef NDEBUG
  flarg.size = nlocs;
#endif
  for (m = ddsrt_avl_iter_first (&wr_readers_treedef, &wr->readers, &it); m; m = ddsrt_avl_iter_next (&it))
  {
    struct proxy_reader *prd;
    struct addrset *ass[] = { NULL, NULL, NULL };
    if ((prd = entidx_lookup_proxy_reader_guid (gh, &m->prd_guid)) == NULL)
      continue;
    ass[0] = prd->c.as;
#ifdef DDSI_INCLUDE_SSM
    if (prd->favours_ssm && wr->supports_ssm)
      ass[1] = wr->ssm_as;
#endif
    for (i = 0; ass[i]; i++)
    {
      flarg.idx = 0;
      addrset_forall(ass[i], rebuild_flatten_locs, &flarg);
      for (j = 0; j < flarg.idx; j++)
      {
        /* all addresses should be in the combined set of addresses -- FIXME: this doesn't hold if the address sets can change */
        const nn_locator_t *l = bsearch(&flarg.locs[j], locs, (size_t) nlocs, sizeof(*locs), rebuild_compare_locs);
        int lidx;
        int8_t x;
        assert(l != NULL);
        lidx = (int) (l - locs);
        if (l->kind != NN_LOCATOR_KIND_UDPv4MCGEN)
          x = 0;
        else
        {
          const nn_udpv4mcgen_address_t *l1 = (const nn_udpv4mcgen_address_t *) flarg.locs[j].address;
          assert(l1->base + l1->idx <= 127);
          x = (int8_t) (l1->base + l1->idx);
        }
        cov[rdidx * nlocs + lidx] = x;
      }
    }
    rdidx++;
  }
  ddsrt_free(flarg.locs);
  *covered = cov;
  *nreaders = rdidx;
}

static void rebuild_make_locs_nrds(int **locs_nrds, int nreaders, int nlocs, const int8_t *covered)
{
  int i, j;
  int *ln = ddsrt_malloc((size_t) nlocs * sizeof(*ln));
  for (i = 0; i < nlocs; i++)
  {
    int n = 0;
    for (j = 0; j < nreaders; j++)
      if (covered[j * nlocs + i] >= 0)
        n++;

    /* The compiler doesn't realize that ln is large enough. */
    DDSRT_WARNING_MSVC_OFF(6386);
    ln[i] = n;
    DDSRT_WARNING_MSVC_ON(6386);
  }
  *locs_nrds = ln;
}

static void rebuild_trace_covered(const struct q_globals *gv, int nreaders, int nlocs, const nn_locator_t *locs, const int *locs_nrds, const int8_t *covered)
{
  int i, j;
  for (i = 0; i < nlocs; i++)
  {
    char buf[DDSI_LOCATORSTRLEN];
    ddsi_locator_to_string(gv, buf, sizeof(buf), &locs[i]);
    GVLOGDISC ("  loc %2d = %-30s %2d {", i, buf, locs_nrds[i]);
    for (j = 0; j < nreaders; j++)
      if (covered[j * nlocs + i] >= 0)
        GVLOGDISC (" %d", covered[j * nlocs + i]);
      else
        GVLOGDISC (" .");
    GVLOGDISC (" }\n");
  }
}

static int rebuild_select(const struct q_globals *gv, int nlocs, const nn_locator_t *locs, const int *locs_nrds, bool prefer_multicast)
{
  int i, j;
  if (nlocs == 0)
    return -1;
  for (j = 0, i = 1; i < nlocs; i++) {
    if (prefer_multicast && locs_nrds[i] > 0 && ddsi_is_mcaddr(gv, &locs[i]) && !ddsi_is_mcaddr(gv, &locs[j]))
      j = i; /* obviously first step must be to try and avoid unicast if configuration says so */
    else if (locs_nrds[i] > locs_nrds[j])
      j = i; /* better coverage */
    else if (locs_nrds[i] == locs_nrds[j])
    {
      if (locs_nrds[i] == 1 && !ddsi_is_mcaddr(gv, &locs[i]))
        j = i; /* prefer unicast for single nodes */
#if DDSI_INCLUDE_SSM
      else if (ddsi_is_ssm_mcaddr(gv, &locs[i]))
        j = i; /* "reader favours SSM": all else being equal, use SSM */
#endif
    }
  }
  return (locs_nrds[j] > 0) ? j : -1;
}

static void rebuild_add(const struct q_globals *gv, struct addrset *newas, int locidx, int nreaders, int nlocs, const nn_locator_t *locs, const int8_t *covered)
{
  char str[DDSI_LOCATORSTRLEN];
  if (locs[locidx].kind != NN_LOCATOR_KIND_UDPv4MCGEN)
  {
    ddsi_locator_to_string(gv, str, sizeof(str), &locs[locidx]);
    GVLOGDISC ("  simple %s\n", str);
    add_to_addrset(gv, newas, &locs[locidx]);
  }
  else /* convert MC gen to the correct multicast address */
  {
    nn_locator_t l = locs[locidx];
    nn_udpv4mcgen_address_t l1;
    uint32_t iph, ipn;
    int i;
    memcpy(&l1, l.address, sizeof(l1));
    l.kind = NN_LOCATOR_KIND_UDPv4;
    memset(l.address, 0, 12);
    iph = ntohl(l1.ipv4.s_addr);
    for(i = 0; i < nreaders; i++)
      if (covered[i * nlocs + locidx] >= 0)
        iph |= 1u << covered[i * nlocs + locidx];
    ipn = htonl(iph);
    memcpy(l.address + 12, &ipn, 4);
    ddsi_locator_to_string(gv, str, sizeof(str), &l);
    GVLOGDISC ("  mcgen %s\n", str);
    add_to_addrset(gv, newas, &l);
  }
}

static void rebuild_drop(int locidx, int nreaders, int nlocs, int *locs_nrds, int8_t *covered)
{
  /* readers covered by this locator no longer matter */
  int i, j;
  for (i = 0; i < nreaders; i++)
  {
    if (covered[i * nlocs + locidx] < 0)
      continue;
    for (j = 0; j < nlocs; j++)
      if (covered[i * nlocs + j] >= 0)
      {
        assert(locs_nrds[j] > 0);
        locs_nrds[j]--;
        covered[i * nlocs + j] = -1;
      }
  }
}

static void rebuild_writer_addrset_setcover(struct addrset *newas, struct writer *wr)
{
  bool prefer_multicast = wr->e.gv->config.prefer_multicast;
  struct addrset *all_addrs;
  int nreaders, nlocs;
  nn_locator_t *locs;
  int *locs_nrds;
  int8_t *covered;
  int best;
  if ((all_addrs = rebuild_make_all_addrs(&nreaders, wr)) == NULL)
    return;
  nn_log_addrset(wr->e.gv, DDS_LC_DISCOVERY, "setcover: all_addrs", all_addrs);
  ELOGDISC (wr, "\n");
  rebuild_make_locs(&wr->e.gv->logconfig, &nlocs, &locs, all_addrs);
  unref_addrset(all_addrs);
  rebuild_make_covered(&covered, wr, &nreaders, nlocs, locs);
  if (nreaders == 0)
    goto done;
  rebuild_make_locs_nrds(&locs_nrds, nreaders, nlocs, covered);
  while ((best = rebuild_select(wr->e.gv, nlocs, locs, locs_nrds, prefer_multicast)) >= 0)
  {
    rebuild_trace_covered(wr->e.gv, nreaders, nlocs, locs, locs_nrds, covered);
    ELOGDISC (wr, "  best = %d\n", best);
    rebuild_add(wr->e.gv, newas, best, nreaders, nlocs, locs, covered);
    rebuild_drop(best, nreaders, nlocs, locs_nrds, covered);
    assert (locs_nrds[best] == 0);
  }
  ddsrt_free(locs_nrds);
 done:
  ddsrt_free(locs);
  ddsrt_free(covered);
}

static void rebuild_writer_addrset (struct writer *wr)
{
  /* FIXME way too inefficient in this form */
  struct addrset *newas = new_addrset ();
  struct addrset *oldas = wr->as;

  /* only one operation at a time */
  ASSERT_MUTEX_HELD (&wr->e.lock);

  /* compute new addrset */
  rebuild_writer_addrset_setcover(newas, wr);

  /* swap in new address set; this simple procedure is ok as long as
     wr->as is never accessed without the wr->e.lock held */
  wr->as = newas;
  unref_addrset (oldas);

  ELOGDISC (wr, "rebuild_writer_addrset("PGUIDFMT"):", PGUID (wr->e.guid));
  nn_log_addrset(wr->e.gv, DDS_LC_DISCOVERY, "", wr->as);
  ELOGDISC (wr, "\n");
}

void rebuild_or_clear_writer_addrsets (struct q_globals *gv, int rebuild)
{
  struct entidx_enum_writer est;
  struct writer *wr;
  struct addrset *empty = rebuild ? NULL : new_addrset();
  GVLOGDISC ("rebuild_or_delete_writer_addrsets(%d)\n", rebuild);
  entidx_enum_writer_init (&est, gv->entity_index);
  while ((wr = entidx_enum_writer_next (&est)) != NULL)
  {
    ddsrt_mutex_lock (&wr->e.lock);
    if (wr->e.guid.entityid.u != NN_ENTITYID_SPDP_BUILTIN_PARTICIPANT_WRITER)
    {
      if (rebuild)
        rebuild_writer_addrset(wr);
      else
        addrset_purge(wr->as);
    }
    else
    {
      /* SPDP writers have no matched readers, instead they all use the same address space,
         gv->as_disc. Keep as_disc unchanged, and instead make the participants point to the
         empty one. */
      unref_addrset(wr->as);
      if (rebuild)
        wr->as = ref_addrset(gv->as_disc);
      else
        wr->as = ref_addrset(empty);
    }
    ddsrt_mutex_unlock (&wr->e.lock);
  }
  entidx_enum_writer_fini (&est);
  unref_addrset(empty);
  GVLOGDISC ("rebuild_or_delete_writer_addrsets(%d) done\n", rebuild);
}

static void free_wr_prd_match (struct wr_prd_match *m)
{
  if (m)
  {
    nn_lat_estim_fini (&m->hb_to_ack_latency);
    ddsrt_free (m);
  }
}

static void free_rd_pwr_match (struct q_globals *gv, struct rd_pwr_match *m)
{
  if (m)
  {
#ifdef DDSI_INCLUDE_SSM
    if (!is_unspec_locator (&m->ssm_mc_loc))
    {
      assert (ddsi_is_mcaddr (gv, &m->ssm_mc_loc));
      assert (!is_unspec_locator (&m->ssm_src_loc));
      if (ddsi_leave_mc (gv, gv->mship, gv->data_conn_mc, &m->ssm_src_loc, &m->ssm_mc_loc) < 0)
        GVWARNING ("failed to leave network partition ssm group\n");
    }
#else
    (void) gv;
#endif
    ddsrt_free (m);
  }
}

static void free_pwr_rd_match (struct pwr_rd_match *m)
{
  if (m)
  {
    if (m->acknack_xevent)
      delete_xevent (m->acknack_xevent);
    nn_reorder_free (m->u.not_in_sync.reorder);
    ddsrt_free (m);
  }
}

static void free_prd_wr_match (struct prd_wr_match *m)
{
  if (m) ddsrt_free (m);
}

static void free_rd_wr_match (struct rd_wr_match *m)
{
  if (m) ddsrt_free (m);
}

static void free_wr_rd_match (struct wr_rd_match *m)
{
  if (m) ddsrt_free (m);
}

static void proxy_writer_get_alive_state_locked (struct proxy_writer *pwr, struct proxy_writer_alive_state *st)
{
  st->alive = pwr->alive;
  st->vclock = pwr->alive_vclock;
}

static void proxy_writer_get_alive_state (struct proxy_writer *pwr, struct proxy_writer_alive_state *st)
{
  ddsrt_mutex_lock (&pwr->e.lock);
  proxy_writer_get_alive_state_locked (pwr, st);
  ddsrt_mutex_unlock (&pwr->e.lock);
}

static void writer_drop_connection (const struct ddsi_guid *wr_guid, const struct proxy_reader *prd)
{
  struct writer *wr;
  if ((wr = entidx_lookup_writer_guid (prd->e.gv->entity_index, wr_guid)) != NULL)
  {
    struct whc_node *deferred_free_list = NULL;
    struct wr_prd_match *m;
    ddsrt_mutex_lock (&wr->e.lock);
    if ((m = ddsrt_avl_lookup (&wr_readers_treedef, &wr->readers, &prd->e.guid)) != NULL)
    {
      struct whc_state whcst;
      ddsrt_avl_delete (&wr_readers_treedef, &wr->readers, m);
      rebuild_writer_addrset (wr);
      remove_acked_messages (wr, &whcst, &deferred_free_list);
      wr->num_reliable_readers -= m->is_reliable;
    }
    ddsrt_mutex_unlock (&wr->e.lock);
    if (m != NULL && wr->status_cb)
    {
      status_cb_data_t data;
      data.raw_status_id = (int) DDS_PUBLICATION_MATCHED_STATUS_ID;
      data.add = false;
      data.handle = prd->e.iid;
      (wr->status_cb) (wr->status_cb_entity, &data);
    }
    whc_free_deferred_free_list (wr->whc, deferred_free_list);
    free_wr_prd_match (m);
  }
}

static void writer_drop_local_connection (const struct ddsi_guid *wr_guid, struct reader *rd)
{
  /* Only called by gc_delete_reader, so we actually have a reader pointer */
  struct writer *wr;
  if ((wr = entidx_lookup_writer_guid (rd->e.gv->entity_index, wr_guid)) != NULL)
  {
    struct wr_rd_match *m;

    ddsrt_mutex_lock (&wr->e.lock);
    if ((m = ddsrt_avl_lookup (&wr_local_readers_treedef, &wr->local_readers, &rd->e.guid)) != NULL)
    {
      ddsrt_avl_delete (&wr_local_readers_treedef, &wr->local_readers, m);
      local_reader_ary_remove (&wr->rdary, rd);
    }
    ddsrt_mutex_unlock (&wr->e.lock);
    if (m != NULL && wr->status_cb)
    {
      status_cb_data_t data;
      data.raw_status_id = (int) DDS_PUBLICATION_MATCHED_STATUS_ID;
      data.add = false;
      data.handle = rd->e.iid;
      (wr->status_cb) (wr->status_cb_entity, &data);
    }
    free_wr_rd_match (m);
  }
}

static void reader_update_notify_pwr_alive_state (struct reader *rd, const struct proxy_writer *pwr, const struct proxy_writer_alive_state *alive_state)
{
  struct rd_pwr_match *m;
  bool notify = false;
  int delta = 0; /* -1: alive -> not_alive; 0: unchanged; 1: not_alive -> alive */
  ddsrt_mutex_lock (&rd->e.lock);
  if ((m = ddsrt_avl_lookup (&rd_writers_treedef, &rd->writers, &pwr->e.guid)) != NULL)
  {
    if ((int32_t) (alive_state->vclock - m->pwr_alive_vclock) > 0)
    {
      delta = (int) alive_state->alive - (int) m->pwr_alive;
      notify = true;
      m->pwr_alive = alive_state->alive;
      m->pwr_alive_vclock = alive_state->vclock;
    }
  }
  ddsrt_mutex_unlock (&rd->e.lock);

  if (delta < 0 && rd->rhc)
  {
    struct ddsi_writer_info wrinfo;
    ddsi_make_writer_info (&wrinfo, &pwr->e, pwr->c.xqos, NN_STATUSINFO_UNREGISTER);
    ddsi_rhc_unregister_wr (rd->rhc, &wrinfo);
  }

  /* Liveliness changed events can race each other and can, potentially, be delivered
   in a different order. */
  if (notify && rd->status_cb)
  {
    status_cb_data_t data;
    data.handle = pwr->e.iid;
    if (delta == 0)
      data.extra = (uint32_t) LIVELINESS_CHANGED_TWITCH;
    else if (delta < 0)
      data.extra = (uint32_t) LIVELINESS_CHANGED_ALIVE_TO_NOT_ALIVE;
    else
      data.extra = (uint32_t) LIVELINESS_CHANGED_NOT_ALIVE_TO_ALIVE;
    data.raw_status_id = (int) DDS_LIVELINESS_CHANGED_STATUS_ID;
    (rd->status_cb) (rd->status_cb_entity, &data);
  }
}

static void reader_update_notify_pwr_alive_state_guid (const struct ddsi_guid *rd_guid, const struct proxy_writer *pwr, const struct proxy_writer_alive_state *alive_state)
{
  struct reader *rd;
  if ((rd = entidx_lookup_reader_guid (pwr->e.gv->entity_index, rd_guid)) != NULL)
    reader_update_notify_pwr_alive_state (rd, pwr, alive_state);
}

static void reader_drop_connection (const struct ddsi_guid *rd_guid, const struct proxy_writer *pwr)
{
  struct reader *rd;
  if ((rd = entidx_lookup_reader_guid (pwr->e.gv->entity_index, rd_guid)) != NULL)
  {
    struct rd_pwr_match *m;
    ddsrt_mutex_lock (&rd->e.lock);
    if ((m = ddsrt_avl_lookup (&rd_writers_treedef, &rd->writers, &pwr->e.guid)) != NULL)
      ddsrt_avl_delete (&rd_writers_treedef, &rd->writers, m);
    ddsrt_mutex_unlock (&rd->e.lock);
    if (m != NULL)
    {
      if (rd->rhc)
      {
        struct ddsi_writer_info wrinfo;
        ddsi_make_writer_info (&wrinfo, &pwr->e, pwr->c.xqos, NN_STATUSINFO_UNREGISTER);
        ddsi_rhc_unregister_wr (rd->rhc, &wrinfo);
      }
      if (rd->status_cb)
      {
        status_cb_data_t data;
        data.handle = pwr->e.iid;
        data.add = false;
        data.extra = (uint32_t) (m->pwr_alive ? LIVELINESS_CHANGED_REMOVE_ALIVE : LIVELINESS_CHANGED_REMOVE_NOT_ALIVE);

        data.raw_status_id = (int) DDS_LIVELINESS_CHANGED_STATUS_ID;
        (rd->status_cb) (rd->status_cb_entity, &data);

        data.raw_status_id = (int) DDS_SUBSCRIPTION_MATCHED_STATUS_ID;
        (rd->status_cb) (rd->status_cb_entity, &data);
      }
    }
    free_rd_pwr_match (pwr->e.gv, m);
  }
}

static void reader_drop_local_connection (const struct ddsi_guid *rd_guid, const struct writer *wr)
{
  struct reader *rd;
  if ((rd = entidx_lookup_reader_guid (wr->e.gv->entity_index, rd_guid)) != NULL)
  {
    struct rd_wr_match *m;
    ddsrt_mutex_lock (&rd->e.lock);
    if ((m = ddsrt_avl_lookup (&rd_local_writers_treedef, &rd->local_writers, &wr->e.guid)) != NULL)
      ddsrt_avl_delete (&rd_local_writers_treedef, &rd->local_writers, m);
    ddsrt_mutex_unlock (&rd->e.lock);
    if (m != NULL)
    {
      if (rd->rhc)
      {
        /* FIXME: */
        struct ddsi_writer_info wrinfo;
        ddsi_make_writer_info (&wrinfo, &wr->e, wr->xqos, NN_STATUSINFO_UNREGISTER);
        ddsi_rhc_unregister_wr (rd->rhc, &wrinfo);
      }
      if (rd->status_cb)
      {
        status_cb_data_t data;
        data.handle = wr->e.iid;
        data.add = false;
        data.extra = (uint32_t) LIVELINESS_CHANGED_REMOVE_ALIVE;

        data.raw_status_id = (int) DDS_LIVELINESS_CHANGED_STATUS_ID;
        (rd->status_cb) (rd->status_cb_entity, &data);

        data.raw_status_id = (int) DDS_SUBSCRIPTION_MATCHED_STATUS_ID;
        (rd->status_cb) (rd->status_cb_entity, &data);
      }
    }
    free_rd_wr_match (m);
  }
}

static void update_reader_init_acknack_count (const ddsrt_log_cfg_t *logcfg, const struct entity_index *entidx, const struct ddsi_guid *rd_guid, nn_count_t count)
{
  struct reader *rd;

  /* Update the initial acknack sequence number for the reader.  See
     also reader_add_connection(). */
  DDS_CLOG (DDS_LC_DISCOVERY, logcfg, "update_reader_init_acknack_count ("PGUIDFMT", %"PRId32"): ", PGUID (*rd_guid), count);
  if ((rd = entidx_lookup_reader_guid (entidx, rd_guid)) != NULL)
  {
    ddsrt_mutex_lock (&rd->e.lock);
    DDS_CLOG (DDS_LC_DISCOVERY, logcfg, "%"PRId32" -> ", rd->init_acknack_count);
    if (count > rd->init_acknack_count)
      rd->init_acknack_count = count;
    DDS_CLOG (DDS_LC_DISCOVERY, logcfg, "%"PRId32"\n", count);
    ddsrt_mutex_unlock (&rd->e.lock);
  }
  else
  {
    DDS_CLOG (DDS_LC_DISCOVERY, logcfg, "reader no longer exists\n");
  }
}

static void proxy_writer_drop_connection (const struct ddsi_guid *pwr_guid, struct reader *rd)
{
  /* Only called by gc_delete_reader, so we actually have a reader pointer */
  struct proxy_writer *pwr;
  if ((pwr = entidx_lookup_proxy_writer_guid (rd->e.gv->entity_index, pwr_guid)) != NULL)
  {
    struct pwr_rd_match *m;

    ddsrt_mutex_lock (&pwr->e.lock);
    if ((m = ddsrt_avl_lookup (&pwr_readers_treedef, &pwr->readers, &rd->e.guid)) != NULL)
    {
      ddsrt_avl_delete (&pwr_readers_treedef, &pwr->readers, m);
      if (m->in_sync != PRMSS_SYNC)
      {
        if (--pwr->n_readers_out_of_sync == 0)
          local_reader_ary_setfastpath_ok (&pwr->rdary, true);
      }
      if (rd->reliable)
        pwr->n_reliable_readers--;
      /* If no reliable readers left, there is no reason to believe the heartbeats will keep
         coming and therefore reset have_seen_heartbeat so the next reader to be created
         doesn't get initialised based on stale data */
      if (pwr->n_reliable_readers == 0)
        pwr->have_seen_heartbeat = 0;
      local_reader_ary_remove (&pwr->rdary, rd);
    }
    ddsrt_mutex_unlock (&pwr->e.lock);
    if (m)
    {
<<<<<<< HEAD
      update_reader_init_acknack_count (&rd->e.gv->logconfig, rd->e.gv->guid_hash, &rd->e.guid, m->count);
      if (m->filtered)
        nn_defrag_prune(pwr->defrag, &m->rd_guid.prefix, m->last_seq);

=======
      update_reader_init_acknack_count (&rd->e.gv->logconfig, rd->e.gv->entity_index, &rd->e.guid, m->count);
>>>>>>> 01dc6ebc
    }
    free_pwr_rd_match (m);
  }
}

static void proxy_reader_drop_connection (const struct ddsi_guid *prd_guid, struct writer *wr)
{
  struct proxy_reader *prd;
  if ((prd = entidx_lookup_proxy_reader_guid (wr->e.gv->entity_index, prd_guid)) != NULL)
  {
    struct prd_wr_match *m;
    ddsrt_mutex_lock (&prd->e.lock);
    m = ddsrt_avl_lookup (&prd_writers_treedef, &prd->writers, &wr->e.guid);
    if (m)
    {
      ddsrt_avl_delete (&prd_writers_treedef, &prd->writers, m);
    }
    ddsrt_mutex_unlock (&prd->e.lock);
    free_prd_wr_match (m);
  }
}

static void writer_add_connection (struct writer *wr, struct proxy_reader *prd)
{
  struct wr_prd_match *m = ddsrt_malloc (sizeof (*m));
  ddsrt_avl_ipath_t path;
  int pretend_everything_acked;
  m->prd_guid = prd->e.guid;
  m->is_reliable = (prd->c.xqos->reliability.kind > DDS_RELIABILITY_BEST_EFFORT);
  m->assumed_in_sync = (wr->e.gv->config.retransmit_merging == REXMIT_MERGE_ALWAYS);
  m->has_replied_to_hb = !m->is_reliable;
  m->all_have_replied_to_hb = 0;
  m->non_responsive_count = 0;
  m->rexmit_requests = 0;
  /* m->demoted: see below */
  ddsrt_mutex_lock (&prd->e.lock);
  if (prd->deleting)
  {
    ELOGDISC (wr, "  writer_add_connection(wr "PGUIDFMT" prd "PGUIDFMT") - prd is being deleted\n",
              PGUID (wr->e.guid), PGUID (prd->e.guid));
    pretend_everything_acked = 1;
  }
  else if (!m->is_reliable)
  {
    /* Pretend a best-effort reader has ack'd everything, even waht is
       still to be published. */
    pretend_everything_acked = 1;
  }
  else
  {
    pretend_everything_acked = 0;
  }
  ddsrt_mutex_unlock (&prd->e.lock);
  m->next_acknack = DDSI_COUNT_MIN;
  m->next_nackfrag = DDSI_COUNT_MIN;
  nn_lat_estim_init (&m->hb_to_ack_latency);
  m->hb_to_ack_latency_tlastlog = now ();
  m->t_acknack_accepted.v = 0;

  ddsrt_mutex_lock (&wr->e.lock);
  if (pretend_everything_acked)
    m->seq = MAX_SEQ_NUMBER;
  else
    m->seq = wr->seq;
  m->last_seq = m->seq;
  if (ddsrt_avl_lookup_ipath (&wr_readers_treedef, &wr->readers, &prd->e.guid, &path))
  {
    ELOGDISC (wr, "  writer_add_connection(wr "PGUIDFMT" prd "PGUIDFMT") - already connected\n",
              PGUID (wr->e.guid), PGUID (prd->e.guid));
    ddsrt_mutex_unlock (&wr->e.lock);
    nn_lat_estim_fini (&m->hb_to_ack_latency);
    ddsrt_free (m);
  }
  else
  {
    ELOGDISC (wr, "  writer_add_connection(wr "PGUIDFMT" prd "PGUIDFMT") - ack seq %"PRId64"\n",
              PGUID (wr->e.guid), PGUID (prd->e.guid), m->seq);
    ddsrt_avl_insert_ipath (&wr_readers_treedef, &wr->readers, m, &path);
    rebuild_writer_addrset (wr);
    wr->num_reliable_readers += m->is_reliable;
    ddsrt_mutex_unlock (&wr->e.lock);

    if (wr->status_cb)
    {
      status_cb_data_t data;
      data.raw_status_id = (int) DDS_PUBLICATION_MATCHED_STATUS_ID;
      data.add = true;
      data.handle = prd->e.iid;
      (wr->status_cb) (wr->status_cb_entity, &data);
    }

    /* If reliable and/or transient-local, we may have data available
       in the WHC, but if all has been acknowledged by the previously
       known proxy readers (or if the is the first proxy reader),
       there is no heartbeat event scheduled.

       A pre-emptive AckNack may be sent, but need not be, and we
       can't be certain it won't have the final flag set. So we must
       ensure a heartbeat is scheduled soon. */
    if (wr->heartbeat_xevent)
    {
      const int64_t delta = 1 * T_MILLISECOND;
      const nn_mtime_t tnext = add_duration_to_mtime (now_mt (), delta);
      ddsrt_mutex_lock (&wr->e.lock);
      /* To make sure that we keep sending heartbeats at a higher rate
         at the start of this discovery, reset the hbs_since_last_write
         count to zero. */
      wr->hbcontrol.hbs_since_last_write = 0;
      if (tnext.v < wr->hbcontrol.tsched.v)
      {
        wr->hbcontrol.tsched = tnext;
        (void) resched_xevent_if_earlier (wr->heartbeat_xevent, tnext);
      }
      ddsrt_mutex_unlock (&wr->e.lock);
    }
  }
}

static void writer_add_local_connection (struct writer *wr, struct reader *rd)
{
  struct wr_rd_match *m = ddsrt_malloc (sizeof (*m));
  ddsrt_avl_ipath_t path;

  ddsrt_mutex_lock (&wr->e.lock);
  if (ddsrt_avl_lookup_ipath (&wr_local_readers_treedef, &wr->local_readers, &rd->e.guid, &path))
  {
    ELOGDISC (wr, "  writer_add_local_connection(wr "PGUIDFMT" rd "PGUIDFMT") - already connected\n",
              PGUID (wr->e.guid), PGUID (rd->e.guid));
    ddsrt_mutex_unlock (&wr->e.lock);
    ddsrt_free (m);
    return;
  }

  ELOGDISC (wr, "  writer_add_local_connection(wr "PGUIDFMT" rd "PGUIDFMT")",
            PGUID (wr->e.guid), PGUID (rd->e.guid));
  m->rd_guid = rd->e.guid;
  ddsrt_avl_insert_ipath (&wr_local_readers_treedef, &wr->local_readers, m, &path);
  local_reader_ary_insert (&wr->rdary, rd);

  /* Store available data into the late joining reader when it is reliable (we don't do
     historical data for best-effort data over the wire, so also not locally).
     FIXME: should limit ourselves to what it is available because of durability history,
     not writer history */
  if (rd->xqos->reliability.kind > DDS_RELIABILITY_BEST_EFFORT && rd->xqos->durability.kind > DDS_DURABILITY_VOLATILE)
  {
    struct ddsi_tkmap *tkmap = rd->e.gv->m_tkmap;
    struct whc_sample_iter it;
    struct whc_borrowed_sample sample;
    whc_sample_iter_init(wr->whc, &it);
    while (whc_sample_iter_borrow_next(&it, &sample))
    {
      struct ddsi_writer_info wrinfo;
      struct ddsi_serdata *payload = sample.serdata;
      /* FIXME: whc has tk reference in its index nodes, which is what we really should be iterating over anyway, and so we don't really have to look them up anymore */
      struct ddsi_tkmap_instance *tk = ddsi_tkmap_lookup_instance_ref (tkmap, payload);
      ddsi_make_writer_info (&wrinfo, &wr->e, wr->xqos, sample.serdata->statusinfo);
      (void) ddsi_rhc_store (rd->rhc, &wrinfo, payload, tk);
      ddsi_tkmap_instance_unref (tkmap, tk);
    }
  }

  ddsrt_mutex_unlock (&wr->e.lock);

  ELOGDISC (wr, "\n");

  if (wr->status_cb)
  {
    status_cb_data_t data;
    data.raw_status_id = (int) DDS_PUBLICATION_MATCHED_STATUS_ID;
    data.add = true;
    data.handle = rd->e.iid;
    (wr->status_cb) (wr->status_cb_entity, &data);
  }
}

static void reader_add_connection (struct reader *rd, struct proxy_writer *pwr, nn_count_t *init_count, const struct proxy_writer_alive_state *alive_state)
{
  struct rd_pwr_match *m = ddsrt_malloc (sizeof (*m));
  ddsrt_avl_ipath_t path;

  m->pwr_guid = pwr->e.guid;
  m->pwr_alive = alive_state->alive;
  m->pwr_alive_vclock = alive_state->vclock;

  ddsrt_mutex_lock (&rd->e.lock);

  /* Initial sequence number of acknacks is the highest stored (+ 1,
     done when generating the acknack) -- existing connections may be
     beyond that already, but this guarantees that one particular
     writer will always see monotonically increasing sequence numbers
     from one particular reader.  This is then used for the
     pwr_rd_match initialization */
  ELOGDISC (rd, "  reader "PGUIDFMT" init_acknack_count = %"PRId32"\n",
            PGUID (rd->e.guid), rd->init_acknack_count);
  *init_count = rd->init_acknack_count;

  if (ddsrt_avl_lookup_ipath (&rd_writers_treedef, &rd->writers, &pwr->e.guid, &path))
  {
    ELOGDISC (rd, "  reader_add_connection(pwr "PGUIDFMT" rd "PGUIDFMT") - already connected\n",
              PGUID (pwr->e.guid), PGUID (rd->e.guid));
    ddsrt_mutex_unlock (&rd->e.lock);
    ddsrt_free (m);
  }
  else
  {
    ELOGDISC (rd, "  reader_add_connection(pwr "PGUIDFMT" rd "PGUIDFMT")\n",
              PGUID (pwr->e.guid), PGUID (rd->e.guid));
    ddsrt_avl_insert_ipath (&rd_writers_treedef, &rd->writers, m, &path);
    ddsrt_mutex_unlock (&rd->e.lock);

#ifdef DDSI_INCLUDE_SSM
    if (rd->favours_ssm && pwr->supports_ssm)
    {
      /* pwr->supports_ssm is set if addrset_contains_ssm(pwr->ssm), so
       any_ssm must succeed. */
      if (!addrset_any_uc (pwr->c.as, &m->ssm_src_loc))
        assert (0);
      if (!addrset_any_ssm (rd->e.gv, pwr->c.as, &m->ssm_mc_loc))
        assert (0);
      /* FIXME: for now, assume that the ports match for datasock_mc --
       't would be better to dynamically create and destroy sockets on
       an as needed basis. */
      int ret = ddsi_join_mc (rd->e.gv, rd->e.gv->mship, rd->e.gv->data_conn_mc, &m->ssm_src_loc, &m->ssm_mc_loc);
      if (ret < 0)
        ELOGDISC (rd, "  unable to join\n");
    }
    else
    {
      set_unspec_locator (&m->ssm_src_loc);
      set_unspec_locator (&m->ssm_mc_loc);
    }
#endif

    if (rd->status_cb)
    {
      status_cb_data_t data;
      data.handle = pwr->e.iid;
      data.add = true;
      data.extra = (uint32_t) (alive_state->alive ? LIVELINESS_CHANGED_ADD_ALIVE : LIVELINESS_CHANGED_ADD_NOT_ALIVE);

      data.raw_status_id = (int) DDS_SUBSCRIPTION_MATCHED_STATUS_ID;
      (rd->status_cb) (rd->status_cb_entity, &data);

      data.raw_status_id = (int) DDS_LIVELINESS_CHANGED_STATUS_ID;
      (rd->status_cb) (rd->status_cb_entity, &data);
    }
  }
}

static void reader_add_local_connection (struct reader *rd, struct writer *wr)
{
  struct rd_wr_match *m = ddsrt_malloc (sizeof (*m));
  ddsrt_avl_ipath_t path;

  m->wr_guid = wr->e.guid;

  ddsrt_mutex_lock (&rd->e.lock);

  if (ddsrt_avl_lookup_ipath (&rd_local_writers_treedef, &rd->local_writers, &wr->e.guid, &path))
  {
    ELOGDISC (rd, "  reader_add_local_connection(wr "PGUIDFMT" rd "PGUIDFMT") - already connected\n",
              PGUID (wr->e.guid), PGUID (rd->e.guid));
    ddsrt_mutex_unlock (&rd->e.lock);
    ddsrt_free (m);
  }
  else
  {
    ELOGDISC (rd, "  reader_add_local_connection(wr "PGUIDFMT" rd "PGUIDFMT")\n",
              PGUID (wr->e.guid), PGUID (rd->e.guid));
    ddsrt_avl_insert_ipath (&rd_local_writers_treedef, &rd->local_writers, m, &path);
    ddsrt_mutex_unlock (&rd->e.lock);

    if (rd->status_cb)
    {
      status_cb_data_t data;
      data.handle = wr->e.iid;
      data.add = true;
      data.extra = (uint32_t) LIVELINESS_CHANGED_ADD_ALIVE;

      data.raw_status_id = (int) DDS_SUBSCRIPTION_MATCHED_STATUS_ID;
      (rd->status_cb) (rd->status_cb_entity, &data);

      data.raw_status_id = (int) DDS_LIVELINESS_CHANGED_STATUS_ID;
      (rd->status_cb) (rd->status_cb_entity, &data);
    }
  }
}

static void proxy_writer_add_connection (struct proxy_writer *pwr, struct reader *rd, nn_mtime_t tnow, nn_count_t init_count)
{
  struct pwr_rd_match *m = ddsrt_malloc (sizeof (*m));
  ddsrt_avl_ipath_t path;

  ddsrt_mutex_lock (&pwr->e.lock);
  if (ddsrt_avl_lookup_ipath (&pwr_readers_treedef, &pwr->readers, &rd->e.guid, &path))
    goto already_matched;

  assert (rd->topic || is_builtin_endpoint (rd->e.guid.entityid, NN_VENDORID_ECLIPSE));
  if (pwr->ddsi2direct_cb == 0 && rd->ddsi2direct_cb != 0)
  {
    pwr->ddsi2direct_cb = rd->ddsi2direct_cb;
    pwr->ddsi2direct_cbarg = rd->ddsi2direct_cbarg;
  }

  ELOGDISC (pwr, "  proxy_writer_add_connection(pwr "PGUIDFMT" rd "PGUIDFMT")",
            PGUID (pwr->e.guid), PGUID (rd->e.guid));
  m->rd_guid = rd->e.guid;
  m->tcreate = now_mt ();

  /* We track the last heartbeat count value per reader--proxy-writer
     pair, so that we can correctly handle directed heartbeats. The
     only reason to bother is to prevent a directed heartbeat (with
     the FINAL flag clear) from causing AckNacks from all readers
     instead of just the addressed ones.

     If we don't mind those extra AckNacks, we could track the count
     at the proxy-writer and simply treat all incoming heartbeats as
     undirected. */
  m->next_heartbeat = DDSI_COUNT_MIN;
  m->hb_timestamp.v = 0;
  m->t_heartbeat_accepted.v = 0;
  m->t_last_nack.v = 0;
  m->seq_last_nack = 0;
  m->last_seq = 0;
  m->filtered = 0;

  /* These can change as a consequence of handling data and/or
     discovery activities. The safe way of dealing with them is to
     lock the proxy writer */
  if (is_builtin_entityid (rd->e.guid.entityid, NN_VENDORID_ECLIPSE) && !ddsrt_avl_is_empty (&pwr->readers))
  {
    /* builtins really don't care about multiple copies or anything */
    m->in_sync = PRMSS_SYNC;
  }
  else if (!pwr->have_seen_heartbeat || !rd->handle_as_transient_local)
  {
    /* Proxy writer hasn't seen a heartbeat yet: means we have no
       clue from what sequence number to start accepting data, nor
       where historical data ends and live data begins.

       A transient-local reader should always get all historical
       data, and so can always start-out as "out-of-sync".  Cyclone
       refuses to retransmit already ACK'd samples to a Cyclone
       reader, so if the other side is Cyclone, we can always start
       from sequence number 1.

       For non-Cyclone, if the reader is volatile, we have to just
       start from the most recent sample, even though that means
       the first samples written after matching the reader may be
       lost.  The alternative not only gets too much historical data
       but may also result in "sample lost" notifications because the
       writer is (may not be) retaining samples on behalf of this
       reader for the oldest samples and so this reader may end up
       with a partial set of old-ish samples.  Even when both are
       using KEEP_ALL and the connection doesn't fail ... */
    if (rd->handle_as_transient_local)
      m->in_sync = PRMSS_OUT_OF_SYNC;
    else if (vendor_is_eclipse (pwr->c.vendor))
      m->in_sync = PRMSS_OUT_OF_SYNC;
    else
      m->in_sync = PRMSS_SYNC;
    m->u.not_in_sync.end_of_tl_seq = MAX_SEQ_NUMBER;
  }
  else
  {
    /* transient-local reader; range of sequence numbers is already
       known */
    m->in_sync = PRMSS_OUT_OF_SYNC;
    m->u.not_in_sync.end_of_tl_seq = pwr->last_seq;
  }
  if (m->in_sync != PRMSS_SYNC)
  {
    ELOGDISC (pwr, " - out-of-sync");
    pwr->n_readers_out_of_sync++;
    local_reader_ary_setfastpath_ok (&pwr->rdary, false);
  }
  m->count = init_count;
  /* Spec says we may send a pre-emptive AckNack (8.4.2.3.4), hence we
     schedule it for the configured delay * T_MILLISECOND. From then
     on it it'll keep sending pre-emptive ones until the proxy writer
     receives a heartbeat.  (We really only need a pre-emptive AckNack
     per proxy writer, but hopefully it won't make that much of a
     difference in practice.) */
  if (rd->reliable)
  {
    uint32_t secondary_reorder_maxsamples = pwr->e.gv->config.secondary_reorder_maxsamples;

    if (rd->e.guid.entityid.u == NN_ENTITYID_P2P_BUILTIN_PARTICIPANT_VOLATILE_SECURE_READER)
    {
      secondary_reorder_maxsamples = pwr->e.gv->config.primary_reorder_maxsamples;
      m->filtered = 1;
    }
    m->acknack_xevent = qxev_acknack (pwr->evq, add_duration_to_mtime (tnow, pwr->e.gv->config.preemptive_ack_delay), &pwr->e.guid, &rd->e.guid);
    m->u.not_in_sync.reorder =
      nn_reorder_new (&pwr->e.gv->logconfig, NN_REORDER_MODE_NORMAL, secondary_reorder_maxsamples, pwr->e.gv->config.late_ack_mode);
    pwr->n_reliable_readers++;
  }
  else
  {
    m->acknack_xevent = NULL;
    m->u.not_in_sync.reorder =
      nn_reorder_new (&pwr->e.gv->logconfig, NN_REORDER_MODE_MONOTONICALLY_INCREASING, pwr->e.gv->config.secondary_reorder_maxsamples, pwr->e.gv->config.late_ack_mode);
  }

  ddsrt_avl_insert_ipath (&pwr_readers_treedef, &pwr->readers, m, &path);
  local_reader_ary_insert(&pwr->rdary, rd);
  ddsrt_mutex_unlock (&pwr->e.lock);
  qxev_pwr_entityid (pwr, &rd->e.guid);

  ELOGDISC (pwr, "\n");
  return;

already_matched:
  ELOGDISC (pwr, "  proxy_writer_add_connection(pwr "PGUIDFMT" rd "PGUIDFMT") - already connected\n",
            PGUID (pwr->e.guid), PGUID (rd->e.guid));
  ddsrt_mutex_unlock (&pwr->e.lock);
  ddsrt_free (m);
  return;
}




static void proxy_reader_add_connection (struct proxy_reader *prd, struct writer *wr)
{
  struct prd_wr_match *m = ddsrt_malloc (sizeof (*m));
  ddsrt_avl_ipath_t path;

  m->wr_guid = wr->e.guid;
  ddsrt_mutex_lock (&prd->e.lock);
  if (ddsrt_avl_lookup_ipath (&prd_writers_treedef, &prd->writers, &wr->e.guid, &path))
  {
    ELOGDISC (prd, "  proxy_reader_add_connection(wr "PGUIDFMT" prd "PGUIDFMT") - already connected\n",
              PGUID (wr->e.guid), PGUID (prd->e.guid));
    ddsrt_mutex_unlock (&prd->e.lock);
    ddsrt_free (m);
  }
  else
  {
    assert (wr->topic || is_builtin_endpoint (wr->e.guid.entityid, NN_VENDORID_ECLIPSE));
    ELOGDISC (prd, "  proxy_reader_add_connection(wr "PGUIDFMT" prd "PGUIDFMT")\n",
              PGUID (wr->e.guid), PGUID (prd->e.guid));
    ddsrt_avl_insert_ipath (&prd_writers_treedef, &prd->writers, m, &path);
    ddsrt_mutex_unlock (&prd->e.lock);
    qxev_prd_entityid (prd, &wr->e.guid);
  }
}

static ddsi_entityid_t builtin_entityid_match (ddsi_entityid_t x)
{
  ddsi_entityid_t res;
  res.u = 0;
  switch (x.u)
  {
    case NN_ENTITYID_SEDP_BUILTIN_TOPIC_WRITER:
      res.u = NN_ENTITYID_SEDP_BUILTIN_TOPIC_READER;
      break;
    case NN_ENTITYID_SEDP_BUILTIN_TOPIC_READER:
      res.u = NN_ENTITYID_SEDP_BUILTIN_TOPIC_WRITER;
      break;
    case NN_ENTITYID_SEDP_BUILTIN_PUBLICATIONS_WRITER:
      res.u = NN_ENTITYID_SEDP_BUILTIN_PUBLICATIONS_READER;
      break;
    case NN_ENTITYID_SEDP_BUILTIN_PUBLICATIONS_READER:
      res.u = NN_ENTITYID_SEDP_BUILTIN_PUBLICATIONS_WRITER;
      break;
    case NN_ENTITYID_SEDP_BUILTIN_SUBSCRIPTIONS_WRITER:
      res.u = NN_ENTITYID_SEDP_BUILTIN_SUBSCRIPTIONS_READER;
      break;
    case NN_ENTITYID_SEDP_BUILTIN_SUBSCRIPTIONS_READER:
      res.u = NN_ENTITYID_SEDP_BUILTIN_SUBSCRIPTIONS_WRITER;
      break;
    case NN_ENTITYID_P2P_BUILTIN_PARTICIPANT_MESSAGE_WRITER:
      res.u = NN_ENTITYID_P2P_BUILTIN_PARTICIPANT_MESSAGE_READER;
      break;
    case NN_ENTITYID_P2P_BUILTIN_PARTICIPANT_MESSAGE_READER:
      res.u = NN_ENTITYID_P2P_BUILTIN_PARTICIPANT_MESSAGE_WRITER;
      break;

    case NN_ENTITYID_SPDP_BUILTIN_PARTICIPANT_WRITER:
    case NN_ENTITYID_SPDP_BUILTIN_PARTICIPANT_READER:
      /* SPDP is special cased because we don't -- indeed can't --
         match readers with writers, only send to matched readers and
         only accept from matched writers. That way discovery wouldn't
         work at all. No entity with NN_ENTITYID_UNKNOWN exists,
         ever, so this guarantees no connection will be made. */
      res.u = NN_ENTITYID_UNKNOWN;
      break;

    case NN_ENTITYID_SPDP_RELIABLE_BUILTIN_PARTICIPANT_SECURE_WRITER:
      res.u = NN_ENTITYID_SPDP_RELIABLE_BUILTIN_PARTICIPANT_SECURE_READER;
      break;
    case NN_ENTITYID_SPDP_RELIABLE_BUILTIN_PARTICIPANT_SECURE_READER:
      res.u = NN_ENTITYID_SPDP_RELIABLE_BUILTIN_PARTICIPANT_SECURE_WRITER;
      break;

    case NN_ENTITYID_SEDP_BUILTIN_CM_PARTICIPANT_READER:
      res.u = NN_ENTITYID_SEDP_BUILTIN_CM_PARTICIPANT_WRITER;
      break;
    case NN_ENTITYID_SEDP_BUILTIN_CM_PARTICIPANT_WRITER:
      res.u = NN_ENTITYID_SEDP_BUILTIN_CM_PARTICIPANT_READER;
      break;
    case NN_ENTITYID_SEDP_BUILTIN_CM_PUBLISHER_READER:
      res.u = NN_ENTITYID_SEDP_BUILTIN_CM_PUBLISHER_WRITER;
      break;
    case NN_ENTITYID_SEDP_BUILTIN_CM_PUBLISHER_WRITER:
      res.u = NN_ENTITYID_SEDP_BUILTIN_CM_PUBLISHER_READER;
      break;
    case NN_ENTITYID_SEDP_BUILTIN_CM_SUBSCRIBER_READER:
      res.u = NN_ENTITYID_SEDP_BUILTIN_CM_SUBSCRIBER_WRITER;
      break;
    case NN_ENTITYID_SEDP_BUILTIN_CM_SUBSCRIBER_WRITER:
      res.u = NN_ENTITYID_SEDP_BUILTIN_CM_SUBSCRIBER_READER;
      break;
    case NN_ENTITYID_P2P_BUILTIN_PARTICIPANT_STATELESS_MESSAGE_WRITER:
      res.u = NN_ENTITYID_P2P_BUILTIN_PARTICIPANT_STATELESS_MESSAGE_READER;
      break;
    case NN_ENTITYID_P2P_BUILTIN_PARTICIPANT_STATELESS_MESSAGE_READER:
      res.u = NN_ENTITYID_P2P_BUILTIN_PARTICIPANT_STATELESS_MESSAGE_WRITER;
      break;
    case NN_ENTITYID_P2P_BUILTIN_PARTICIPANT_VOLATILE_SECURE_WRITER:
      res.u = NN_ENTITYID_P2P_BUILTIN_PARTICIPANT_VOLATILE_SECURE_READER;
      break;
    case NN_ENTITYID_P2P_BUILTIN_PARTICIPANT_VOLATILE_SECURE_READER:
      res.u = NN_ENTITYID_P2P_BUILTIN_PARTICIPANT_VOLATILE_SECURE_WRITER;
      break;
    case NN_ENTITYID_P2P_BUILTIN_PARTICIPANT_MESSAGE_SECURE_WRITER:
      res.u = NN_ENTITYID_P2P_BUILTIN_PARTICIPANT_MESSAGE_SECURE_READER;
      break;
    case NN_ENTITYID_P2P_BUILTIN_PARTICIPANT_MESSAGE_SECURE_READER:
      res.u = NN_ENTITYID_P2P_BUILTIN_PARTICIPANT_MESSAGE_SECURE_WRITER;
      break;
    case NN_ENTITYID_SEDP_BUILTIN_PUBLICATIONS_SECURE_WRITER:
      res.u = NN_ENTITYID_SEDP_BUILTIN_PUBLICATIONS_SECURE_READER;
      break;
    case NN_ENTITYID_SEDP_BUILTIN_PUBLICATIONS_SECURE_READER:
      res.u = NN_ENTITYID_SEDP_BUILTIN_PUBLICATIONS_SECURE_WRITER;
      break;
    case NN_ENTITYID_SEDP_BUILTIN_SUBSCRIPTIONS_SECURE_WRITER:
      res.u = NN_ENTITYID_SEDP_BUILTIN_SUBSCRIPTIONS_SECURE_READER;
      break;
    case NN_ENTITYID_SEDP_BUILTIN_SUBSCRIPTIONS_SECURE_READER:
      res.u = NN_ENTITYID_SEDP_BUILTIN_SUBSCRIPTIONS_SECURE_WRITER;
      break;

    default:
      assert (0);
  }
  return res;
}

static void writer_qos_mismatch (struct writer * wr, dds_qos_policy_id_t reason)
{
  /* When the reason is DDS_INVALID_QOS_POLICY_ID, it means that we compared
   * readers/writers from different topics: ignore that. */
  if (reason != DDS_INVALID_QOS_POLICY_ID && wr->status_cb)
  {
    status_cb_data_t data;
    data.raw_status_id = (int) DDS_OFFERED_INCOMPATIBLE_QOS_STATUS_ID;
    data.extra = reason;
    (wr->status_cb) (wr->status_cb_entity, &data);
  }
}

static void reader_qos_mismatch (struct reader * rd, dds_qos_policy_id_t reason)
{
  /* When the reason is DDS_INVALID_QOS_POLICY_ID, it means that we compared
   * readers/writers from different topics: ignore that. */
  if (reason != DDS_INVALID_QOS_POLICY_ID && rd->status_cb)
  {
    status_cb_data_t data;
    data.raw_status_id = (int) DDS_REQUESTED_INCOMPATIBLE_QOS_STATUS_ID;
    data.extra = reason;
    (rd->status_cb) (rd->status_cb_entity, &data);
  }
}

static bool topickind_qos_match_p_lock (struct entity_common *rd, const dds_qos_t *rdqos, struct entity_common *wr, const dds_qos_t *wrqos, dds_qos_policy_id_t *reason)
{
  assert (is_reader_entityid (rd->guid.entityid));
  assert (is_writer_entityid (wr->guid.entityid));
  if (is_keyed_endpoint_entityid (rd->guid.entityid) != is_keyed_endpoint_entityid (wr->guid.entityid))
  {
    *reason = DDS_INVALID_QOS_POLICY_ID;
    return false;
  }
  ddsrt_mutex_t * const locks[] = { &rd->qos_lock, &wr->qos_lock, &rd->qos_lock };
  const int shift = (uintptr_t) rd > (uintptr_t) wr;
  for (int i = 0; i < 2; i++)
    ddsrt_mutex_lock (locks[i + shift]);
  bool ret = qos_match_p (rdqos, wrqos, reason);
  for (int i = 0; i < 2; i++)
    ddsrt_mutex_unlock (locks[i + shift]);
  return ret;
}

static void connect_writer_with_proxy_reader (struct writer *wr, struct proxy_reader *prd, nn_mtime_t tnow)
{
  const int isb0 = (is_builtin_entityid (wr->e.guid.entityid, NN_VENDORID_ECLIPSE) != 0);
  const int isb1 = (is_builtin_entityid (prd->e.guid.entityid, prd->c.vendor) != 0);
  dds_qos_policy_id_t reason;
  DDSRT_UNUSED_ARG(tnow);
  if (isb0 != isb1)
    return;
  if (wr->e.onlylocal)
    return;
  if (!isb0 && !topickind_qos_match_p_lock (&prd->e, prd->c.xqos, &wr->e, wr->xqos, &reason))
  {
    writer_qos_mismatch (wr, reason);
    return;
  }
  proxy_reader_add_connection (prd, wr);
  writer_add_connection (wr, prd);
}

static void connect_proxy_writer_with_reader (struct proxy_writer *pwr, struct reader *rd, nn_mtime_t tnow)
{
  const int isb0 = (is_builtin_entityid (pwr->e.guid.entityid, pwr->c.vendor) != 0);
  const int isb1 = (is_builtin_entityid (rd->e.guid.entityid, NN_VENDORID_ECLIPSE) != 0);
  dds_qos_policy_id_t reason;
  nn_count_t init_count;
  struct proxy_writer_alive_state alive_state;
  if (isb0 != isb1)
    return;
  if (rd->e.onlylocal)
    return;
  if (!isb0 && !topickind_qos_match_p_lock (&rd->e, rd->xqos, &pwr->e, pwr->c.xqos, &reason))
  {
    reader_qos_mismatch (rd, reason);
    return;
  }

  /* Initialze the reader's tracking information for the writer liveliness state to something
     sensible, but that may be outdated by the time the reader gets added to the writer's list
     of matching readers. */
  proxy_writer_get_alive_state (pwr, &alive_state);
  reader_add_connection (rd, pwr, &init_count, &alive_state);
  proxy_writer_add_connection (pwr, rd, tnow, init_count);

  /* Once everything is set up: update with the latest state, any updates to the alive state
     happening in parallel will cause this to become a no-op. */
  proxy_writer_get_alive_state (pwr, &alive_state);
  reader_update_notify_pwr_alive_state (rd, pwr, &alive_state);
}

static bool ignore_local_p (const ddsi_guid_t *guid1, const ddsi_guid_t *guid2, const struct dds_qos *xqos1, const struct dds_qos *xqos2)
{
  assert (xqos1->present & QP_CYCLONE_IGNORELOCAL);
  assert (xqos2->present & QP_CYCLONE_IGNORELOCAL);
  switch (xqos1->ignorelocal.value)
  {
    case DDS_IGNORELOCAL_NONE:
      break;
    case DDS_IGNORELOCAL_PARTICIPANT:
      return memcmp (&guid1->prefix, &guid2->prefix, sizeof (guid1->prefix)) == 0;
    case DDS_IGNORELOCAL_PROCESS:
      return true;
  }
  switch (xqos2->ignorelocal.value)
  {
    case DDS_IGNORELOCAL_NONE:
      break;
    case DDS_IGNORELOCAL_PARTICIPANT:
      return memcmp (&guid1->prefix, &guid2->prefix, sizeof (guid1->prefix)) == 0;
    case DDS_IGNORELOCAL_PROCESS:
      return true;
  }
  return false;
}

static void connect_writer_with_reader (struct writer *wr, struct reader *rd, nn_mtime_t tnow)
{
  dds_qos_policy_id_t reason;
  (void)tnow;
  if (!is_local_orphan_endpoint (&wr->e) && (is_builtin_entityid (wr->e.guid.entityid, NN_VENDORID_ECLIPSE) || is_builtin_entityid (rd->e.guid.entityid, NN_VENDORID_ECLIPSE)))
    return;
  if (ignore_local_p (&wr->e.guid, &rd->e.guid, wr->xqos, rd->xqos))
    return;
  if (!topickind_qos_match_p_lock (&rd->e, rd->xqos, &wr->e, wr->xqos, &reason))
  {
    writer_qos_mismatch (wr, reason);
    reader_qos_mismatch (rd, reason);
    return;
  }
  reader_add_local_connection (rd, wr);
  writer_add_local_connection (wr, rd);
}

static void connect_writer_with_proxy_reader_wrapper (struct entity_common *vwr, struct entity_common *vprd, nn_mtime_t tnow)
{
  struct writer *wr = (struct writer *) vwr;
  struct proxy_reader *prd = (struct proxy_reader *) vprd;
  assert (wr->e.kind == EK_WRITER);
  assert (prd->e.kind == EK_PROXY_READER);
  assert (is_builtin_endpoint (wr->e.guid.entityid, NN_VENDORID_ECLIPSE) == is_builtin_endpoint (prd->e.guid.entityid, prd->c.vendor));
  connect_writer_with_proxy_reader (wr, prd, tnow);
}

static void connect_proxy_writer_with_reader_wrapper (struct entity_common *vpwr, struct entity_common *vrd, nn_mtime_t tnow)
{
  struct proxy_writer *pwr = (struct proxy_writer *) vpwr;
  struct reader *rd = (struct reader *) vrd;
  assert (pwr->e.kind == EK_PROXY_WRITER);
  assert (rd->e.kind == EK_READER);
  assert (is_builtin_endpoint (rd->e.guid.entityid, NN_VENDORID_ECLIPSE) == is_builtin_endpoint (pwr->e.guid.entityid, pwr->c.vendor));
  connect_proxy_writer_with_reader (pwr, rd, tnow);
}

static void connect_writer_with_reader_wrapper (struct entity_common *vwr, struct entity_common *vrd, nn_mtime_t tnow)
{
  struct writer *wr = (struct writer *) vwr;
  struct reader *rd = (struct reader *) vrd;
  assert (wr->e.kind == EK_WRITER);
  assert (rd->e.kind == EK_READER);
  assert (!is_builtin_endpoint (wr->e.guid.entityid, NN_VENDORID_ECLIPSE) || is_local_orphan_endpoint (&wr->e));
  assert (!is_builtin_endpoint (rd->e.guid.entityid, NN_VENDORID_ECLIPSE));
  connect_writer_with_reader (wr, rd, tnow);
}

static enum entity_kind generic_do_match_mkind (enum entity_kind kind, bool local)
{
  switch (kind)
  {
    case EK_WRITER: return local ? EK_READER : EK_PROXY_READER;
    case EK_READER: return local ? EK_WRITER : EK_PROXY_WRITER;
    case EK_PROXY_WRITER: assert (!local); return EK_READER;
    case EK_PROXY_READER: assert (!local); return EK_WRITER;
    case EK_PARTICIPANT:
    case EK_PROXY_PARTICIPANT:
      assert(0);
      return EK_WRITER;
  }
  assert(0);
  return EK_WRITER;
}

static void generic_do_match_connect (struct entity_common *e, struct entity_common *em, nn_mtime_t tnow, bool local)
{
  switch (e->kind)
  {
    case EK_WRITER:
      if (local)
        connect_writer_with_reader_wrapper (e, em, tnow);
      else
        connect_writer_with_proxy_reader_wrapper (e, em, tnow);
      break;
    case EK_READER:
      if (local)
        connect_writer_with_reader_wrapper (em, e, tnow);
      else
        connect_proxy_writer_with_reader_wrapper (em, e, tnow);
      break;
    case EK_PROXY_WRITER:
      assert (!local);
      connect_proxy_writer_with_reader_wrapper (e, em, tnow);
      break;
    case EK_PROXY_READER:
      assert (!local);
      connect_writer_with_proxy_reader_wrapper (em, e, tnow);
      break;
    case EK_PARTICIPANT:
    case EK_PROXY_PARTICIPANT:
      assert(0);
  }
}

static const char *entity_topic_name (const struct entity_common *e)
{
  switch (e->kind)
  {
    case EK_WRITER:
      return ((const struct writer *) e)->xqos->topic_name;
    case EK_READER:
      return ((const struct reader *) e)->xqos->topic_name;
    case EK_PROXY_WRITER:
    case EK_PROXY_READER:
      return ((const struct generic_proxy_endpoint *) e)->c.xqos->topic_name;
    case EK_PARTICIPANT:
    case EK_PROXY_PARTICIPANT:
      assert (0);
  }
  return "";
}

static void generic_do_match (struct entity_common *e, nn_mtime_t tnow, bool local)
{
  static const struct { const char *full; const char *full_us; const char *abbrev; } kindstr[] = {
    [EK_WRITER] = { "writer", "writer", "wr" },
    [EK_READER] = { "reader", "reader", "rd" },
    [EK_PROXY_WRITER] = { "proxy writer", "proxy_writer", "pwr" },
    [EK_PROXY_READER] = { "proxy reader", "proxy_reader", "prd" },
    [EK_PARTICIPANT] = { "participant", "participant", "pp" },
    [EK_PROXY_PARTICIPANT] = { "proxy participant", "proxy_participant", "proxypp" }
  };

  enum entity_kind mkind = generic_do_match_mkind (e->kind, local);
  struct entity_index const * const entidx = e->gv->entity_index;
  struct entidx_enum it;
  struct entity_common *em;

  if (!is_builtin_entityid (e->guid.entityid, NN_VENDORID_ECLIPSE) || (local && is_local_orphan_endpoint (e)))
  {
    /* Non-builtins need matching on topics, the local orphan endpoints
       are a bit weird because they reuse the builtin entityids but
       otherwise need to be treated as normal readers */
    struct match_entities_range_key max;
    const char *tp = entity_topic_name (e);
    EELOGDISC (e, "match_%s_with_%ss(%s "PGUIDFMT") scanning all %ss%s%s\n",
               kindstr[e->kind].full_us, kindstr[mkind].full_us,
               kindstr[e->kind].abbrev, PGUID (e->guid),
               kindstr[mkind].abbrev,
               tp ? " of topic " : "", tp ? tp : "");
    /* Note: we visit at least all proxies that existed when we called
       init (with the -- possible -- exception of ones that were
       deleted between our calling init and our reaching it while
       enumerating), but we may visit a single proxy reader multiple
       times. */
    entidx_enum_init_topic (&it, entidx, mkind, tp, &max);
    while ((em = entidx_enum_next_max (&it, &max)) != NULL)
      generic_do_match_connect (e, em, tnow, local);
    entidx_enum_fini (&it);
  }
  else if (!local)
  {
    /* Built-ins have fixed QoS and a known entity id to use, so instead of
       looking for the right topic, just probe the matching GUIDs for all
       (proxy) participants.  Local matching never needs to look at the
       discovery endpoints */
    const ddsi_entityid_t tgt_ent = builtin_entityid_match (e->guid.entityid);
    const bool isproxy = (e->kind == EK_PROXY_WRITER || e->kind == EK_PROXY_READER || e->kind == EK_PROXY_PARTICIPANT);
    enum entity_kind pkind = isproxy ? EK_PARTICIPANT : EK_PROXY_PARTICIPANT;
    EELOGDISC (e, "match_%s_with_%ss(%s "PGUIDFMT") scanning %sparticipants tgt=%"PRIx32"\n",
               kindstr[e->kind].full_us, kindstr[mkind].full_us,
               kindstr[e->kind].abbrev, PGUID (e->guid),
               isproxy ? "" : "proxy ", tgt_ent.u);
    if (tgt_ent.u != NN_ENTITYID_UNKNOWN)
    {
      entidx_enum_init (&it, entidx, pkind);
      while ((em = entidx_enum_next (&it)) != NULL)
      {
        const ddsi_guid_t tgt_guid = { em->guid.prefix, tgt_ent };
        struct entity_common *ep;
        if ((ep = entidx_lookup_guid (entidx, &tgt_guid, mkind)) != NULL)
          generic_do_match_connect (e, ep, tnow, local);
      }
      entidx_enum_fini (&it);
    }
  }
}

static void match_writer_with_proxy_readers (struct writer *wr, nn_mtime_t tnow)
{
  generic_do_match (&wr->e, tnow, false);
}

static void match_writer_with_local_readers (struct writer *wr, nn_mtime_t tnow)
{
  generic_do_match (&wr->e, tnow, true);
}

static void match_reader_with_proxy_writers (struct reader *rd, nn_mtime_t tnow)
{
  generic_do_match (&rd->e, tnow, false);
}

static void match_reader_with_local_writers (struct reader *rd, nn_mtime_t tnow)
{
  generic_do_match (&rd->e, tnow, true);
}

static void match_proxy_writer_with_readers (struct proxy_writer *pwr, nn_mtime_t tnow)
{
  generic_do_match (&pwr->e, tnow, false);
}

static void match_proxy_reader_with_writers (struct proxy_reader *prd, nn_mtime_t tnow)
{
  generic_do_match(&prd->e, tnow, false);
}

/* ENDPOINT --------------------------------------------------------- */

static void new_reader_writer_common (const struct ddsrt_log_cfg *logcfg, const struct ddsi_guid *guid, const struct ddsi_sertopic *topic, const struct dds_qos *xqos)
{
  const char *partition = "(default)";
  const char *partition_suffix = "";
  assert (is_builtin_entityid (guid->entityid, NN_VENDORID_ECLIPSE) ? (topic == NULL) : (topic != NULL));
  if (is_builtin_entityid (guid->entityid, NN_VENDORID_ECLIPSE))
  {
    /* continue printing it as not being in a partition, the actual
       value doesn't matter because it is never matched based on QoS
       settings */
    partition = "(null)";
  }
  else if ((xqos->present & QP_PARTITION) && xqos->partition.n > 0 && strcmp (xqos->partition.strs[0], "") != 0)
  {
    partition = xqos->partition.strs[0];
    if (xqos->partition.n > 1)
      partition_suffix = "+";
  }
  DDS_CLOG (DDS_LC_DISCOVERY, logcfg, "new_%s(guid "PGUIDFMT", %s%s.%s/%s)\n",
            is_writer_entityid (guid->entityid) ? "writer" : "reader",
            PGUID (*guid),
            partition, partition_suffix,
            topic ? topic->name : "(null)",
            topic ? topic->type_name : "(null)");
}

static void endpoint_common_init (struct entity_common *e, struct endpoint_common *c, struct q_globals *gv, enum entity_kind kind, const struct ddsi_guid *guid, const struct ddsi_guid *group_guid, struct participant *pp, bool onlylocal)
{
  entity_common_init (e, gv, guid, NULL, kind, now (), NN_VENDORID_ECLIPSE, pp->e.onlylocal || onlylocal);
  c->pp = ref_participant (pp, &e->guid);
  if (group_guid)
    c->group_guid = *group_guid;
  else
    memset (&c->group_guid, 0, sizeof (c->group_guid));
}

static void endpoint_common_fini (struct entity_common *e, struct endpoint_common *c)
{
  if (!is_builtin_entityid(e->guid.entityid, NN_VENDORID_ECLIPSE))
    pp_release_entityid(c->pp, e->guid.entityid);
  if (c->pp)
    unref_participant (c->pp, &e->guid);
  else
  {
    /* only for the (almost pseudo) writers used for generating the built-in topics */
    assert (is_local_orphan_endpoint (e));
  }
  entity_common_fini (e);
}

static int set_topic_type_name (dds_qos_t *xqos, const struct ddsi_sertopic * topic)
{
  if (!(xqos->present & QP_TYPE_NAME) && topic)
  {
    xqos->present |= QP_TYPE_NAME;
    xqos->type_name = ddsrt_strdup (topic->type_name);
  }
  if (!(xqos->present & QP_TOPIC_NAME) && topic)
  {
    xqos->present |= QP_TOPIC_NAME;
    xqos->topic_name = ddsrt_strdup (topic->name);
  }
  return 0;
}

/* WRITER ----------------------------------------------------------- */

#ifdef DDSI_INCLUDE_NETWORK_PARTITIONS
static uint32_t get_partitionid_from_mapping (const struct ddsrt_log_cfg *logcfg, const struct config *config, const char *partition, const char *topic)
{
  struct config_partitionmapping_listelem *pm;
  if ((pm = find_partitionmapping (config, partition, topic)) == NULL)
    return 0;
  else
  {
    DDS_CLOG (DDS_LC_DISCOVERY, logcfg, "matched writer for topic \"%s\" in partition \"%s\" to networkPartition \"%s\"\n", topic, partition, pm->networkPartition);
    return pm->partition->partitionId;
  }
}
#endif /* DDSI_INCLUDE_NETWORK_PARTITIONS */

static void augment_wr_prd_match (void *vnode, const void *vleft, const void *vright)
{
  struct wr_prd_match *n = vnode;
  const struct wr_prd_match *left = vleft;
  const struct wr_prd_match *right = vright;
  seqno_t min_seq, max_seq;
  int have_replied = n->has_replied_to_hb;

  /* note: this means min <= seq, but not min <= max nor seq <= max!
     note: this guarantees max < MAX_SEQ_NUMBER, which by induction
     guarantees {left,right}.max < MAX_SEQ_NUMBER note: this treats a
     reader that has not yet replied to a heartbeat as a demoted
     one */
  min_seq = n->seq;
  max_seq = (n->seq < MAX_SEQ_NUMBER) ? n->seq : 0;

  /* 1. Compute {min,max} & have_replied. */
  if (left)
  {
    if (left->min_seq < min_seq)
      min_seq = left->min_seq;
    if (left->max_seq > max_seq)
      max_seq = left->max_seq;
    have_replied = have_replied && left->all_have_replied_to_hb;
  }
  if (right)
  {
    if (right->min_seq < min_seq)
      min_seq = right->min_seq;
    if (right->max_seq > max_seq)
      max_seq = right->max_seq;
    have_replied = have_replied && right->all_have_replied_to_hb;
  }
  n->min_seq = min_seq;
  n->max_seq = max_seq;
  n->all_have_replied_to_hb = have_replied ? 1 : 0;

  /* 2. Compute num_reliable_readers_where_seq_equals_max */
  if (max_seq == 0)
  {
    /* excludes demoted & best-effort readers; note that max == 0
       cannot happen if {left,right}.max > 0 */
    n->num_reliable_readers_where_seq_equals_max = 0;
  }
  else
  {
    /* if demoted or best-effort, seq != max */
    n->num_reliable_readers_where_seq_equals_max =
      (n->seq == max_seq && n->has_replied_to_hb);
    if (left && left->max_seq == max_seq)
      n->num_reliable_readers_where_seq_equals_max +=
        left->num_reliable_readers_where_seq_equals_max;
    if (right && right->max_seq == max_seq)
      n->num_reliable_readers_where_seq_equals_max +=
        right->num_reliable_readers_where_seq_equals_max;
  }

  /* 3. Compute arbitrary unacked reader */
  /* 3a: maybe this reader is itself a candidate */
  if (n->seq < max_seq)
  {
    /* seq < max cannot be true for a best-effort reader or a demoted */
    n->arbitrary_unacked_reader = n->prd_guid;
  }
  else if (n->is_reliable && (n->seq == MAX_SEQ_NUMBER || !n->has_replied_to_hb))
  {
    /* demoted readers and reliable readers that have not yet replied to a heartbeat are candidates */
    n->arbitrary_unacked_reader = n->prd_guid;
  }
  /* 3b: maybe we can inherit from the children */
  else if (left && left->arbitrary_unacked_reader.entityid.u != NN_ENTITYID_UNKNOWN)
  {
    n->arbitrary_unacked_reader = left->arbitrary_unacked_reader;
  }
  else if (right && right->arbitrary_unacked_reader.entityid.u != NN_ENTITYID_UNKNOWN)
  {
    n->arbitrary_unacked_reader = right->arbitrary_unacked_reader;
  }
  /* 3c: else it may be that we can now determine one of our children
     is actually a candidate */
  else if (left && left->max_seq != 0 && left->max_seq < max_seq)
  {
    n->arbitrary_unacked_reader = left->prd_guid;
  }
  else if (right && right->max_seq != 0 && right->max_seq < max_seq)
  {
    n->arbitrary_unacked_reader = right->prd_guid;
  }
  /* 3d: else no candidate in entire subtree */
  else
  {
    n->arbitrary_unacked_reader.entityid.u = NN_ENTITYID_UNKNOWN;
  }
}

seqno_t writer_max_drop_seq (const struct writer *wr)
{
  const struct wr_prd_match *n;
  if (ddsrt_avl_is_empty (&wr->readers))
    return wr->seq;
  n = ddsrt_avl_root_non_empty (&wr_readers_treedef, &wr->readers);
  return (n->min_seq == MAX_SEQ_NUMBER) ? wr->seq : n->min_seq;
}

int writer_must_have_hb_scheduled (const struct writer *wr, const struct whc_state *whcst)
{
  if (ddsrt_avl_is_empty (&wr->readers) || whcst->max_seq < 0)
  {
    /* Can't transmit a valid heartbeat if there is no data; and it
       wouldn't actually be sent anywhere if there are no readers, so
       there is little point in processing the xevent all the time.

       Note that add_msg_to_whc and add_proxy_reader_to_writer will
       perform a reschedule. 8.4.2.2.3: need not (can't, really!) send
       a heartbeat if no data is available. */
    return 0;
  }
  else if (!((const struct wr_prd_match *) ddsrt_avl_root_non_empty (&wr_readers_treedef, &wr->readers))->all_have_replied_to_hb)
  {
    /* Labouring under the belief that heartbeats must be sent
       regardless of ack state */
    return 1;
  }
  else
  {
    /* DDSI 2.1, section 8.4.2.2.3: need not send heartbeats when all
       messages have been acknowledged.  Slightly different from
       requiring a non-empty whc_seq: if it is transient_local,
       whc_seq usually won't be empty even when all msgs have been
       ack'd. */
    return writer_max_drop_seq (wr) < whcst->max_seq;
  }
}

void writer_set_retransmitting (struct writer *wr)
{
  assert (!wr->retransmitting);
  wr->retransmitting = 1;
  if (wr->e.gv->config.whc_adaptive && wr->whc_high > wr->whc_low)
  {
    uint32_t m = 8 * wr->whc_high / 10;
    wr->whc_high = (m > wr->whc_low) ? m : wr->whc_low;
  }
}

void writer_clear_retransmitting (struct writer *wr)
{
  wr->retransmitting = 0;
  wr->t_whc_high_upd = wr->t_rexmit_end = now_et();
  ddsrt_cond_broadcast (&wr->throttle_cond);
}

unsigned remove_acked_messages (struct writer *wr, struct whc_state *whcst, struct whc_node **deferred_free_list)
{
  unsigned n;
  assert (wr->e.guid.entityid.u != NN_ENTITYID_SPDP_BUILTIN_PARTICIPANT_WRITER);
  ASSERT_MUTEX_HELD (&wr->e.lock);
  n = whc_remove_acked_messages (wr->whc, writer_max_drop_seq (wr), whcst, deferred_free_list);
  /* when transitioning from >= low-water to < low-water, signal
     anyone waiting in throttle_writer() */
  if (wr->throttling && whcst->unacked_bytes <= wr->whc_low)
    ddsrt_cond_broadcast (&wr->throttle_cond);
  if (wr->retransmitting && whcst->unacked_bytes == 0)
    writer_clear_retransmitting (wr);
  if (wr->state == WRST_LINGERING && whcst->unacked_bytes == 0)
  {
    ELOGDISC (wr, "remove_acked_messages: deleting lingering writer "PGUIDFMT"\n", PGUID (wr->e.guid));
    delete_writer_nolinger_locked (wr);
  }
  return n;
}

static void new_writer_guid_common_init (struct writer *wr, const struct ddsi_sertopic *topic, const struct dds_qos *xqos, struct whc *whc, status_cb_t status_cb, void * status_entity)
{
  ddsrt_cond_init (&wr->throttle_cond);
  wr->seq = 0;
  wr->cs_seq = 0;
  ddsrt_atomic_st64 (&wr->seq_xmit, (uint64_t) 0);
  wr->hbcount = 0;
  wr->state = WRST_OPERATIONAL;
  wr->hbfragcount = 0;
  writer_hbcontrol_init (&wr->hbcontrol);
  wr->throttling = 0;
  wr->retransmitting = 0;
  wr->t_rexmit_end.v = 0;
  wr->t_whc_high_upd.v = 0;
  wr->num_reliable_readers = 0;
  wr->num_acks_received = 0;
  wr->num_nacks_received = 0;
  wr->throttle_count = 0;
  wr->throttle_tracing = 0;
  wr->rexmit_count = 0;
  wr->rexmit_lost_count = 0;
  wr->force_md5_keyhash = 0;

  wr->status_cb = status_cb;
  wr->status_cb_entity = status_entity;

  /* Copy QoS, merging in defaults */

  wr->xqos = ddsrt_malloc (sizeof (*wr->xqos));
  nn_xqos_copy (wr->xqos, xqos);
  nn_xqos_mergein_missing (wr->xqos, &wr->e.gv->default_xqos_wr, ~(uint64_t)0);
  assert (wr->xqos->aliased == 0);
  set_topic_type_name (wr->xqos, topic);

  ELOGDISC (wr, "WRITER "PGUIDFMT" QOS={", PGUID (wr->e.guid));
  nn_log_xqos (DDS_LC_DISCOVERY, &wr->e.gv->logconfig, wr->xqos);
  ELOGDISC (wr, "}\n");

  assert (wr->xqos->present & QP_RELIABILITY);
  wr->reliable = (wr->xqos->reliability.kind != DDS_RELIABILITY_BEST_EFFORT);
  assert (wr->xqos->present & QP_DURABILITY);
  if (is_builtin_entityid (wr->e.guid.entityid, NN_VENDORID_ECLIPSE) &&
      (wr->e.guid.entityid.u != NN_ENTITYID_P2P_BUILTIN_PARTICIPANT_VOLATILE_SECURE_WRITER))
  {
    assert (wr->xqos->history.kind == DDS_HISTORY_KEEP_LAST);
    assert ((wr->xqos->durability.kind == DDS_DURABILITY_TRANSIENT_LOCAL) ||
            (wr->e.guid.entityid.u == NN_ENTITYID_P2P_BUILTIN_PARTICIPANT_STATELESS_MESSAGE_WRITER));
  }
  wr->handle_as_transient_local = (wr->xqos->durability.kind == DDS_DURABILITY_TRANSIENT_LOCAL);
  wr->include_keyhash =
    wr->e.gv->config.generate_keyhash &&
    ((wr->e.guid.entityid.u & NN_ENTITYID_KIND_MASK) == NN_ENTITYID_KIND_WRITER_WITH_KEY);
  wr->topic = ddsi_sertopic_ref (topic);
  wr->as = new_addrset ();
  wr->as_group = NULL;

#ifdef DDSI_INCLUDE_NETWORK_PARTITIONS
  /* This is an open issue how to encrypt mesages send for various
     partitions that match multiple network partitions.  From a safety
     point of view a wierd configuration. Here we chose the first one
     that we find */
  wr->partition_id = 0;
  for (uint32_t i = 0; i < wr->xqos->partition.n && wr->partition_id == 0; i++)
    wr->partition_id = get_partitionid_from_mapping (&wr->e.gv->logconfig, &wr->e.gv->config, wr->xqos->partition.strs[i], wr->xqos->topic_name);
#endif /* DDSI_INCLUDE_NETWORK_PARTITIONS */

#ifdef DDSI_INCLUDE_SSM
  /* Writer supports SSM if it is mapped to a network partition for
     which the address set includes an SSM address.  If it supports
     SSM, it arbitrarily selects one SSM address from the address set
     to advertise. */
  wr->supports_ssm = 0;
  wr->ssm_as = NULL;
  if (wr->e.gv->config.allowMulticast & AMC_SSM)
  {
    nn_locator_t loc;
    int have_loc = 0;
    if (wr->partition_id == 0)
    {
      if (ddsi_is_ssm_mcaddr (wr->e.gv, &wr->e.gv->loc_default_mc))
      {
        loc = wr->e.gv->loc_default_mc;
        have_loc = 1;
      }
    }
    else
    {
      const struct config_networkpartition_listelem *np = find_networkpartition_by_id (&wr->e.gv->config, wr->partition_id);
      assert (np);
      if (addrset_any_ssm (wr->e.gv, np->as, &loc))
        have_loc = 1;
    }
    if (have_loc)
    {
      wr->supports_ssm = 1;
      wr->ssm_as = new_addrset ();
      add_to_addrset (wr->e.gv, wr->ssm_as, &loc);
      ELOGDISC (wr, "writer "PGUIDFMT": ssm=%d", PGUID (wr->e.guid), wr->supports_ssm);
      nn_log_addrset (wr->e.gv, DDS_LC_DISCOVERY, "", wr->ssm_as);
      ELOGDISC (wr, "\n");
    }
  }
#endif

  /* for non-builtin writers, select the eventqueue based on the channel it is mapped to */

#ifdef DDSI_INCLUDE_NETWORK_CHANNELS
  if (!is_builtin_entityid (wr->e.guid.entityid, ownvendorid))
  {
    struct config_channel_listelem *channel = find_channel (&wr->e.gv->config, wr->xqos->transport_priority);
    ELOGDISC (wr, "writer "PGUIDFMT": transport priority %d => channel '%s' priority %d\n",
              PGUID (wr->e.guid), wr->xqos->transport_priority.value, channel->name, channel->priority);
    wr->evq = channel->evq ? channel->evq : wr->e.gv->xevents;
  }
  else
#endif
  {
    wr->evq = wr->e.gv->xevents;
  }

  /* heartbeat event will be deleted when the handler can't find a
     writer for it in the hash table. T_NEVER => won't ever be
     scheduled, and this can only change by writing data, which won't
     happen until after it becomes visible. */
  if (wr->reliable)
  {
    nn_mtime_t tsched;
    tsched.v = T_NEVER;
    wr->heartbeat_xevent = qxev_heartbeat (wr->evq, tsched, &wr->e.guid);
  }
  else
  {
    wr->heartbeat_xevent = NULL;
  }

  assert (wr->xqos->present & QP_LIVELINESS);
  if (wr->xqos->liveliness.kind == DDS_LIVELINESS_AUTOMATIC && wr->xqos->liveliness.lease_duration != T_NEVER)
  {
    wr->lease_duration = ddsrt_malloc (sizeof(*wr->lease_duration));
    wr->lease_duration->ldur = wr->xqos->liveliness.lease_duration;
  }
  else
  {
    wr->lease_duration = NULL;
  }

  wr->whc = whc;
  if (wr->xqos->history.kind == DDS_HISTORY_KEEP_LAST)
  {
    /* hdepth > 0 => "aggressive keep last", and in that case: why
       bother blocking for a slow receiver when the entire point of
       KEEP_LAST is to keep going (at least in a typical interpretation
       of the spec. */
    wr->whc_low = wr->whc_high = INT32_MAX;
  }
  else
  {
    wr->whc_low = wr->e.gv->config.whc_lowwater_mark;
    wr->whc_high = wr->e.gv->config.whc_init_highwater_mark.value;
  }
  assert (!(wr->e.guid.entityid.u == NN_ENTITYID_P2P_BUILTIN_PARTICIPANT_VOLATILE_SECURE_WRITER)
          ||
           (wr->whc_low == wr->whc_high && wr->whc_low == INT32_MAX));

  /* Connection admin */
  ddsrt_avl_init (&wr_readers_treedef, &wr->readers);
  ddsrt_avl_init (&wr_local_readers_treedef, &wr->local_readers);

  local_reader_ary_init (&wr->rdary);
}

static dds_return_t new_writer_guid (struct writer **wr_out, const struct ddsi_guid *guid, const struct ddsi_guid *group_guid, struct participant *pp, const struct ddsi_sertopic *topic, const struct dds_qos *xqos, struct whc *whc, status_cb_t status_cb, void *status_entity)
{
  struct writer *wr;
  nn_mtime_t tnow = now_mt ();

  assert (is_writer_entityid (guid->entityid));
  assert (entidx_lookup_writer_guid (pp->e.gv->entity_index, guid) == NULL);
  assert (memcmp (&guid->prefix, &pp->e.guid.prefix, sizeof (guid->prefix)) == 0);

  new_reader_writer_common (&pp->e.gv->logconfig, guid, topic, xqos);
  wr = ddsrt_malloc (sizeof (*wr));
  if (wr_out)
    *wr_out = wr;

  /* want a pointer to the participant so that a parallel call to
   delete_participant won't interfere with our ability to address
   the participant */

  const bool onlylocal = topic && builtintopic_is_builtintopic (pp->e.gv->builtin_topic_interface, topic);
  endpoint_common_init (&wr->e, &wr->c, pp->e.gv, EK_WRITER, guid, group_guid, pp, onlylocal);
  new_writer_guid_common_init(wr, topic, xqos, whc, status_cb, status_entity);

  /* entity_index needed for protocol handling, so add it before we send
   out our first message.  Also: needed for matching, and swapping
   the order if hash insert & matching creates a window during which
   neither of two endpoints being created in parallel can discover
   the other. */
  ddsrt_mutex_lock (&wr->e.lock);
  entidx_insert_writer_guid (pp->e.gv->entity_index, wr);
  builtintopic_write (wr->e.gv->builtin_topic_interface, &wr->e, now(), true);
  ddsrt_mutex_unlock (&wr->e.lock);

  /* once it exists, match it with proxy writers and broadcast
   existence (I don't think it matters much what the order of these
   two is, but it seems likely that match-then-broadcast has a
   slightly lower likelihood that a response from a proxy reader
   gets dropped) -- but note that without adding a lock it might be
   deleted while we do so */
  match_writer_with_proxy_readers (wr, tnow);
  match_writer_with_local_readers (wr, tnow);
  sedp_write_writer (wr);

  if (wr->lease_duration != NULL)
  {
    assert (wr->lease_duration->ldur != T_NEVER);
    assert (wr->xqos->liveliness.kind == DDS_LIVELINESS_AUTOMATIC);
    assert (!is_builtin_entityid (wr->e.guid.entityid, NN_VENDORID_ECLIPSE));

    /* Store writer lease duration in participant's heap in case of automatic liveliness */
    ddsrt_mutex_lock (&pp->e.lock);
    ddsrt_fibheap_insert (&ldur_fhdef, &pp->ldur_auto_wr, wr->lease_duration);
    ddsrt_mutex_unlock (&pp->e.lock);

    /* Trigger pmd update */
    (void) resched_xevent_if_earlier (pp->pmd_update_xevent, now_mt ());
  }

  return 0;
}

dds_return_t new_writer (struct writer **wr_out, struct q_globals *gv, struct ddsi_guid *wrguid, const struct ddsi_guid *group_guid, const struct ddsi_guid *ppguid, const struct ddsi_sertopic *topic, const struct dds_qos *xqos, struct whc * whc, status_cb_t status_cb, void *status_cb_arg)
{
  struct participant *pp;
  dds_return_t rc;
  uint32_t kind;

  if ((pp = entidx_lookup_participant_guid (gv->entity_index, ppguid)) == NULL)
  {
    GVLOGDISC ("new_writer - participant "PGUIDFMT" not found\n", PGUID (*ppguid));
    return DDS_RETCODE_BAD_PARAMETER;
  }

  /* participant can't be freed while we're mucking around cos we are
     awake and do not touch the thread's vtime (entidx_lookup already
     verifies we're awake) */
  wrguid->prefix = pp->e.guid.prefix;
  kind = topic->topickind_no_key ? NN_ENTITYID_KIND_WRITER_NO_KEY : NN_ENTITYID_KIND_WRITER_WITH_KEY;
  if ((rc = pp_allocate_entityid (&wrguid->entityid, kind, pp)) < 0)
    return rc;
  return new_writer_guid (wr_out, wrguid, group_guid, pp, topic, xqos, whc, status_cb, status_cb_arg);
}

struct local_orphan_writer *new_local_orphan_writer (struct q_globals *gv, ddsi_entityid_t entityid, struct ddsi_sertopic *topic, const struct dds_qos *xqos, struct whc *whc)
{
  ddsi_guid_t guid;
  struct local_orphan_writer *lowr;
  struct writer *wr;
  nn_mtime_t tnow = now_mt ();

  GVLOGDISC ("new_local_orphan_writer(%s/%s)\n", topic->name, topic->type_name);
  lowr = ddsrt_malloc (sizeof (*lowr));
  wr = &lowr->wr;

  memset (&guid.prefix, 0, sizeof (guid.prefix));
  guid.entityid = entityid;
  entity_common_init (&wr->e, gv, &guid, NULL, EK_WRITER, now (), NN_VENDORID_ECLIPSE, true);
  wr->c.pp = NULL;
  memset (&wr->c.group_guid, 0, sizeof (wr->c.group_guid));
  new_writer_guid_common_init (wr, topic, xqos, whc, 0, NULL);
  entidx_insert_writer_guid (gv->entity_index, wr);
  builtintopic_write (gv->builtin_topic_interface, &wr->e, now(), true);
  match_writer_with_local_readers (wr, tnow);
  return lowr;
}

void update_writer_qos (struct writer *wr, const dds_qos_t *xqos)
{
  ddsrt_mutex_lock (&wr->e.lock);
  if (update_qos_locked (&wr->e, wr->xqos, xqos, now ()))
    sedp_write_writer (wr);
  ddsrt_mutex_unlock (&wr->e.lock);
}

static void gc_delete_writer (struct gcreq *gcreq)
{
  struct writer *wr = gcreq->arg;
  ELOGDISC (wr, "gc_delete_writer(%p, "PGUIDFMT")\n", (void *) gcreq, PGUID (wr->e.guid));
  gcreq_free (gcreq);

  /* We now allow GC while blocked on a full WHC, but we still don't allow deleting a writer while blocked on it. The writer's state must be DELETING by the time we get here, and that means the transmit path is no longer blocked. It doesn't imply that the write thread is no longer in throttle_writer(), just that if it is, it will soon return from there. Therefore, block until it isn't throttling anymore. We can safely lock the writer, as we're on the separate GC thread. */
  assert (wr->state == WRST_DELETING);
  assert (!wr->throttling);

  if (wr->heartbeat_xevent)
  {
    wr->hbcontrol.tsched.v = T_NEVER;
    delete_xevent (wr->heartbeat_xevent);
  }

  /* Tear down connections -- no proxy reader can be adding/removing
      us now, because we can't be found via entity_index anymore.  We
      therefore need not take lock. */

  while (!ddsrt_avl_is_empty (&wr->readers))
  {
    struct wr_prd_match *m = ddsrt_avl_root_non_empty (&wr_readers_treedef, &wr->readers);
    ddsrt_avl_delete (&wr_readers_treedef, &wr->readers, m);
    proxy_reader_drop_connection (&m->prd_guid, wr);
    free_wr_prd_match (m);
  }
  while (!ddsrt_avl_is_empty (&wr->local_readers))
  {
    struct wr_rd_match *m = ddsrt_avl_root_non_empty (&wr_local_readers_treedef, &wr->local_readers);
    ddsrt_avl_delete (&wr_local_readers_treedef, &wr->local_readers, m);
    reader_drop_local_connection (&m->rd_guid, wr);
    free_wr_rd_match (m);
  }
  if (wr->lease_duration != NULL)
  {
    assert (wr->lease_duration->ldur == DDS_DURATION_INVALID);
    ddsrt_free (wr->lease_duration);
  }

  /* Do last gasp on SEDP and free writer. */
  if (!is_builtin_entityid (wr->e.guid.entityid, NN_VENDORID_ECLIPSE))
    sedp_dispose_unregister_writer (wr);
  if (wr->status_cb)
  {
    (wr->status_cb) (wr->status_cb_entity, NULL);
  }

  whc_free (wr->whc);
#ifdef DDSI_INCLUDE_SSM
  if (wr->ssm_as)
    unref_addrset (wr->ssm_as);
#endif
  unref_addrset (wr->as); /* must remain until readers gone (rebuilding of addrset) */
  nn_xqos_fini (wr->xqos);
  ddsrt_free (wr->xqos);
  local_reader_ary_fini (&wr->rdary);
  ddsrt_cond_destroy (&wr->throttle_cond);

  ddsi_sertopic_unref ((struct ddsi_sertopic *) wr->topic);
  endpoint_common_fini (&wr->e, &wr->c);
  ddsrt_free (wr);
}

static void gc_delete_writer_throttlewait (struct gcreq *gcreq)
{
  struct writer *wr = gcreq->arg;
  ELOGDISC (wr, "gc_delete_writer_throttlewait(%p, "PGUIDFMT")\n", (void *) gcreq, PGUID (wr->e.guid));
  /* We now allow GC while blocked on a full WHC, but we still don't allow deleting a writer while blocked on it. The writer's state must be DELETING by the time we get here, and that means the transmit path is no longer blocked. It doesn't imply that the write thread is no longer in throttle_writer(), just that if it is, it will soon return from there. Therefore, block until it isn't throttling anymore. We can safely lock the writer, as we're on the separate GC thread. */
  assert (wr->state == WRST_DELETING);
  ddsrt_mutex_lock (&wr->e.lock);
  while (wr->throttling)
    ddsrt_cond_wait (&wr->throttle_cond, &wr->e.lock);
  ddsrt_mutex_unlock (&wr->e.lock);
  gcreq_requeue (gcreq, gc_delete_writer);
}

static void writer_set_state (struct writer *wr, enum writer_state newstate)
{
  ASSERT_MUTEX_HELD (&wr->e.lock);
  ELOGDISC (wr, "writer_set_state("PGUIDFMT") state transition %d -> %d\n", PGUID (wr->e.guid), wr->state, newstate);
  assert (newstate > wr->state);
  if (wr->state == WRST_OPERATIONAL)
  {
    /* Unblock all throttled writers (alternative method: clear WHC --
       but with parallel writes and very small limits on the WHC size,
       that doesn't guarantee no-one will block). A truly blocked
       write() is a problem because it prevents the gc thread from
       cleaning up the writer.  (Note: late assignment to wr->state is
       ok, 'tis all protected by the writer lock.) */
    ddsrt_cond_broadcast (&wr->throttle_cond);
  }
  wr->state = newstate;
}

dds_return_t unblock_throttled_writer (struct q_globals *gv, const struct ddsi_guid *guid)
{
  struct writer *wr;
  assert (is_writer_entityid (guid->entityid));
  if ((wr = entidx_lookup_writer_guid (gv->entity_index, guid)) == NULL)
  {
    GVLOGDISC ("unblock_throttled_writer(guid "PGUIDFMT") - unknown guid\n", PGUID (*guid));
    return DDS_RETCODE_BAD_PARAMETER;
  }
  GVLOGDISC ("unblock_throttled_writer(guid "PGUIDFMT") ...\n", PGUID (*guid));
  ddsrt_mutex_lock (&wr->e.lock);
  writer_set_state (wr, WRST_INTERRUPT);
  ddsrt_mutex_unlock (&wr->e.lock);
  return 0;
}

dds_return_t delete_writer_nolinger_locked (struct writer *wr)
{
  ELOGDISC (wr, "delete_writer_nolinger(guid "PGUIDFMT") ...\n", PGUID (wr->e.guid));
  ASSERT_MUTEX_HELD (&wr->e.lock);
  builtintopic_write (wr->e.gv->builtin_topic_interface, &wr->e, now(), false);
  local_reader_ary_setinvalid (&wr->rdary);
  entidx_remove_writer_guid (wr->e.gv->entity_index, wr);
  writer_set_state (wr, WRST_DELETING);
  if (wr->lease_duration != NULL) {
    ddsrt_mutex_lock (&wr->c.pp->e.lock);
    ddsrt_fibheap_delete (&ldur_fhdef, &wr->c.pp->ldur_auto_wr, wr->lease_duration);
    ddsrt_mutex_unlock (&wr->c.pp->e.lock);
    wr->lease_duration->ldur = DDS_DURATION_INVALID;
    resched_xevent_if_earlier (wr->c.pp->pmd_update_xevent, now_mt ());
  }
  gcreq_writer (wr);
  return 0;
}

dds_return_t delete_writer_nolinger (struct q_globals *gv, const struct ddsi_guid *guid)
{
  struct writer *wr;
  /* We take no care to ensure application writers are not deleted
     while they still have unacknowledged data (unless it takes too
     long), but we don't care about the DDSI built-in writers: we deal
     with that anyway because of the potential for crashes of remote
     DDSI participants. But it would be somewhat more elegant to do it
     differently. */
  assert (is_writer_entityid (guid->entityid));
  if ((wr = entidx_lookup_writer_guid (gv->entity_index, guid)) == NULL)
  {
    GVLOGDISC ("delete_writer_nolinger(guid "PGUIDFMT") - unknown guid\n", PGUID (*guid));
    return DDS_RETCODE_BAD_PARAMETER;
  }
  GVLOGDISC ("delete_writer_nolinger(guid "PGUIDFMT") ...\n", PGUID (*guid));
  ddsrt_mutex_lock (&wr->e.lock);
  delete_writer_nolinger_locked (wr);
  ddsrt_mutex_unlock (&wr->e.lock);
  return 0;
}

void delete_local_orphan_writer (struct local_orphan_writer *lowr)
{
  assert (thread_is_awake ());
  ddsrt_mutex_lock (&lowr->wr.e.lock);
  delete_writer_nolinger_locked (&lowr->wr);
  ddsrt_mutex_unlock (&lowr->wr.e.lock);
}

dds_return_t delete_writer (struct q_globals *gv, const struct ddsi_guid *guid)
{
  struct writer *wr;
  struct whc_state whcst;
  if ((wr = entidx_lookup_writer_guid (gv->entity_index, guid)) == NULL)
  {
    GVLOGDISC ("delete_writer(guid "PGUIDFMT") - unknown guid\n", PGUID (*guid));
    return DDS_RETCODE_BAD_PARAMETER;
  }
  GVLOGDISC ("delete_writer(guid "PGUIDFMT") ...\n", PGUID (*guid));
  ddsrt_mutex_lock (&wr->e.lock);

  /* If no unack'ed data, don't waste time or resources (expected to
     be the usual case), do it immediately.  If more data is still
     coming in (which can't really happen at the moment, but might
     again in the future) it'll potentially be discarded.  */
  whc_get_state(wr->whc, &whcst);
  if (whcst.unacked_bytes == 0)
  {
    GVLOGDISC ("delete_writer(guid "PGUIDFMT") - no unack'ed samples\n", PGUID (*guid));
    delete_writer_nolinger_locked (wr);
    ddsrt_mutex_unlock (&wr->e.lock);
  }
  else
  {
    nn_mtime_t tsched;
    int32_t tsec, tusec;
    writer_set_state (wr, WRST_LINGERING);
    ddsrt_mutex_unlock (&wr->e.lock);
    tsched = add_duration_to_mtime (now_mt (), wr->e.gv->config.writer_linger_duration);
    mtime_to_sec_usec (&tsec, &tusec, tsched);
    GVLOGDISC ("delete_writer(guid "PGUIDFMT") - unack'ed samples, will delete when ack'd or at t = %"PRId32".%06"PRId32"\n",
               PGUID (*guid), tsec, tusec);
    qxev_delete_writer (gv->xevents, tsched, &wr->e.guid);
  }
  return 0;
}

/* READER ----------------------------------------------------------- */

#ifdef DDSI_INCLUDE_NETWORK_PARTITIONS
static struct addrset *get_as_from_mapping (const struct q_globals *gv, const char *partition, const char *topic)
{
  struct config_partitionmapping_listelem *pm;
  struct addrset *as = new_addrset ();
  if ((pm = find_partitionmapping (&gv->config, partition, topic)) != NULL)
  {
    GVLOGDISC ("matched reader for topic \"%s\" in partition \"%s\" to networkPartition \"%s\"\n",
               topic, partition, pm->networkPartition);
    assert (pm->partition->as);
    copy_addrset_into_addrset (gv, as, pm->partition->as);
  }
  return as;
}

struct join_leave_mcast_helper_arg {
  ddsi_tran_conn_t conn;
  struct q_globals *gv;
};

static void join_mcast_helper (const nn_locator_t *n, void *varg)
{
  struct join_leave_mcast_helper_arg *arg = varg;
  struct q_globals *gv = arg->gv;
  if (ddsi_is_mcaddr (gv, n))
  {
    if (n->kind != NN_LOCATOR_KIND_UDPv4MCGEN)
    {
      if (ddsi_join_mc (gv, arg->gv->mship, arg->conn, NULL, n) < 0)
      {
        GVWARNING ("failed to join network partition multicast group\n");
      }
    }
    else /* join all addresses that include this node */
    {
      {
        nn_locator_t l = *n;
        nn_udpv4mcgen_address_t l1;
        uint32_t iph;
        memcpy(&l1, l.address, sizeof(l1));
        l.kind = NN_LOCATOR_KIND_UDPv4;
        memset(l.address, 0, 12);
        iph = ntohl(l1.ipv4.s_addr);
        for (uint32_t i = 1; i < ((uint32_t)1 << l1.count); i++)
        {
          uint32_t ipn, iph1 = iph;
          if (i & (1u << l1.idx))
          {
            iph1 |= (i << l1.base);
            ipn = htonl(iph1);
            memcpy(l.address + 12, &ipn, 4);
            if (ddsi_join_mc (gv, gv->mship, arg->conn, NULL, &l) < 0)
            {
              GVWARNING ("failed to join network partition multicast group\n");
            }
          }
        }
      }
    }
  }
}

static void leave_mcast_helper (const nn_locator_t *n, void *varg)
{
  struct join_leave_mcast_helper_arg *arg = varg;
  struct q_globals *gv = arg->gv;
  if (ddsi_is_mcaddr (gv, n))
  {
    if (n->kind != NN_LOCATOR_KIND_UDPv4MCGEN)
    {
      if (ddsi_leave_mc (gv, gv->mship, arg->conn, NULL, n) < 0)
      {
        GVWARNING ("failed to leave network partition multicast group\n");
      }
    }
    else /* join all addresses that include this node */
    {
      {
        nn_locator_t l = *n;
        nn_udpv4mcgen_address_t l1;
        uint32_t iph;
        memcpy(&l1, l.address, sizeof(l1));
        l.kind = NN_LOCATOR_KIND_UDPv4;
        memset(l.address, 0, 12);
        iph = ntohl(l1.ipv4.s_addr);
        for (uint32_t i = 1; i < ((uint32_t)1 << l1.count); i++)
        {
          uint32_t ipn, iph1 = iph;
          if (i & (1u << l1.idx))
          {
            iph1 |= (i << l1.base);
            ipn = htonl(iph1);
            memcpy(l.address + 12, &ipn, 4);
            if (ddsi_leave_mc (gv, arg->gv->mship, arg->conn, NULL, &l) < 0)
            {
              GVWARNING ("failed to leave network partition multicast group\n");
            }
          }
        }
      }
    }
  }
}
#endif /* DDSI_INCLUDE_NETWORK_PARTITIONS */

static dds_return_t new_reader_guid
(
  struct reader **rd_out,
  const struct ddsi_guid *guid,
  const struct ddsi_guid *group_guid,
  struct participant *pp,
  const struct ddsi_sertopic *topic,
  const struct dds_qos *xqos,
  struct ddsi_rhc *rhc,
  status_cb_t status_cb,
  void * status_entity
)
{
  /* see new_writer_guid for commenets */

  struct reader *rd;
  nn_mtime_t tnow = now_mt ();

  assert (!is_writer_entityid (guid->entityid));
  assert (entidx_lookup_reader_guid (pp->e.gv->entity_index, guid) == NULL);
  assert (memcmp (&guid->prefix, &pp->e.guid.prefix, sizeof (guid->prefix)) == 0);

  new_reader_writer_common (&pp->e.gv->logconfig, guid, topic, xqos);
  rd = ddsrt_malloc (sizeof (*rd));
  if (rd_out)
    *rd_out = rd;

  const bool onlylocal = topic && builtintopic_is_builtintopic (pp->e.gv->builtin_topic_interface, topic);
  endpoint_common_init (&rd->e, &rd->c, pp->e.gv, EK_READER, guid, group_guid, pp, onlylocal);

  /* Copy QoS, merging in defaults */
  rd->xqos = ddsrt_malloc (sizeof (*rd->xqos));
  nn_xqos_copy (rd->xqos, xqos);
  nn_xqos_mergein_missing (rd->xqos, &pp->e.gv->default_xqos_rd, ~(uint64_t)0);
  assert (rd->xqos->aliased == 0);
  set_topic_type_name (rd->xqos, topic);

  if (rd->e.gv->logconfig.c.mask & DDS_LC_DISCOVERY)
  {
    ELOGDISC (rd, "READER "PGUIDFMT" QOS={", PGUID (rd->e.guid));
    nn_log_xqos (DDS_LC_DISCOVERY, &rd->e.gv->logconfig, rd->xqos);
    ELOGDISC (rd, "}\n");
  }
  assert (rd->xqos->present & QP_RELIABILITY);
  rd->reliable = (rd->xqos->reliability.kind != DDS_RELIABILITY_BEST_EFFORT);
  assert (rd->xqos->present & QP_DURABILITY);
  /* The builtin volatile secure writer applies a filter which is used to send the secure
   * crypto token only to the destination reader for which the crypto tokens are applicable.
   * Thus the builtin volatile secure reader will receive gaps in the sequence numbers of
   * the messages received. Therefore the out-of-order list of the proxy writer cannot be
   * used for this reader and reader specific out-of-order list must be used which is
   * used for handling transient local data.
   */
  rd->handle_as_transient_local = (rd->xqos->durability.kind == DDS_DURABILITY_TRANSIENT_LOCAL) ||
                                  (rd->e.guid.entityid.u == NN_ENTITYID_P2P_BUILTIN_PARTICIPANT_VOLATILE_SECURE_READER);
  rd->topic = ddsi_sertopic_ref (topic);
  rd->ddsi2direct_cb = 0;
  rd->ddsi2direct_cbarg = 0;
  rd->init_acknack_count = 0;
#ifdef DDSI_INCLUDE_SSM
  rd->favours_ssm = 0;
#endif
  if (topic == NULL)
  {
    assert (is_builtin_entityid (rd->e.guid.entityid, NN_VENDORID_ECLIPSE));
  }
  rd->status_cb = status_cb;
  rd->status_cb_entity = status_entity;
  rd->rhc = rhc;
  /* set rhc qos for reader */
  if (rhc)
  {
    ddsi_rhc_set_qos (rd->rhc, rd->xqos);
  }
  assert (rd->xqos->present & QP_LIVELINESS);

#ifdef DDSI_INCLUDE_NETWORK_PARTITIONS
  rd->as = new_addrset ();
  if (pp->e.gv->config.allowMulticast & ~AMC_SPDP)
  {
    /* compile address set from the mapped network partitions */
    for (uint32_t i = 0; i < rd->xqos->partition.n; i++)
    {
      struct addrset *pas = get_as_from_mapping (pp->e.gv, rd->xqos->partition.strs[i], rd->xqos->topic_name);
      if (pas)
      {
#ifdef DDSI_INCLUDE_SSM
        copy_addrset_into_addrset_no_ssm (pp->e.gv, rd->as, pas);
        if (addrset_contains_ssm (pp->e.gv, pas) && rd->e.gv->config.allowMulticast & AMC_SSM)
          rd->favours_ssm = 1;
#else
        copy_addrset_into_addrset (pp->e.gv, rd->as, pas);
#endif
        unref_addrset (pas);
      }
    }
    if (!addrset_empty (rd->as))
    {
      /* Iterate over all udp addresses:
       *   - Set the correct portnumbers
       *   - Join the socket if a multicast address
       */
      struct join_leave_mcast_helper_arg arg;
      arg.conn = pp->e.gv->data_conn_mc;
      arg.gv = pp->e.gv;
      addrset_forall (rd->as, join_mcast_helper, &arg);
      if (pp->e.gv->logconfig.c.mask & DDS_LC_DISCOVERY)
      {
        ELOGDISC (pp, "READER "PGUIDFMT" locators={", PGUID (rd->e.guid));
        nn_log_addrset(pp->e.gv, DDS_LC_DISCOVERY, "", rd->as);
        ELOGDISC (pp, "}\n");
      }
    }
#ifdef DDSI_INCLUDE_SSM
    else
    {
      /* Note: SSM requires NETWORK_PARTITIONS; if network partitions
         do not override the default, we should check whether the
         default is an SSM address. */
      if (ddsi_is_ssm_mcaddr (pp->e.gv, &pp->e.gv->loc_default_mc) && pp->e.gv->config.allowMulticast & AMC_SSM)
        rd->favours_ssm = 1;
    }
#endif
  }
#ifdef DDSI_INCLUDE_SSM
  if (rd->favours_ssm)
    ELOGDISC (pp, "READER "PGUIDFMT" ssm=%d\n", PGUID (rd->e.guid), rd->favours_ssm);
#endif
#endif

  ddsrt_avl_init (&rd_writers_treedef, &rd->writers);
  ddsrt_avl_init (&rd_local_writers_treedef, &rd->local_writers);

  ddsrt_mutex_lock (&rd->e.lock);
  entidx_insert_reader_guid (pp->e.gv->entity_index, rd);
  builtintopic_write (pp->e.gv->builtin_topic_interface, &rd->e, now(), true);
  ddsrt_mutex_unlock (&rd->e.lock);

  match_reader_with_proxy_writers (rd, tnow);
  match_reader_with_local_writers (rd, tnow);
  sedp_write_reader (rd);
  return 0;
}

dds_return_t new_reader
(
  struct reader **rd_out,
  struct q_globals *gv,
  struct ddsi_guid *rdguid,
  const struct ddsi_guid *group_guid,
  const struct ddsi_guid *ppguid,
  const struct ddsi_sertopic *topic,
  const struct dds_qos *xqos,
  struct ddsi_rhc * rhc,
  status_cb_t status_cb,
  void * status_cbarg
)
{
  struct participant * pp;
  dds_return_t rc;
  uint32_t kind;

  if ((pp = entidx_lookup_participant_guid (gv->entity_index, ppguid)) == NULL)
  {
    GVLOGDISC ("new_reader - participant "PGUIDFMT" not found\n", PGUID (*ppguid));
    return DDS_RETCODE_BAD_PARAMETER;
  }
  rdguid->prefix = pp->e.guid.prefix;
  kind = topic->topickind_no_key ? NN_ENTITYID_KIND_READER_NO_KEY : NN_ENTITYID_KIND_READER_WITH_KEY;
  if ((rc = pp_allocate_entityid (&rdguid->entityid, kind, pp)) < 0)
    return rc;
  return new_reader_guid (rd_out, rdguid, group_guid, pp, topic, xqos, rhc, status_cb, status_cbarg);
}

static void gc_delete_reader (struct gcreq *gcreq)
{
  /* see gc_delete_writer for comments */
  struct reader *rd = gcreq->arg;
  ELOGDISC (rd, "gc_delete_reader(%p, "PGUIDFMT")\n", (void *) gcreq, PGUID (rd->e.guid));
  gcreq_free (gcreq);

  while (!ddsrt_avl_is_empty (&rd->writers))
  {
    struct rd_pwr_match *m = ddsrt_avl_root_non_empty (&rd_writers_treedef, &rd->writers);
    ddsrt_avl_delete (&rd_writers_treedef, &rd->writers, m);
    proxy_writer_drop_connection (&m->pwr_guid, rd);
    free_rd_pwr_match (rd->e.gv, m);
  }
  while (!ddsrt_avl_is_empty (&rd->local_writers))
  {
    struct rd_wr_match *m = ddsrt_avl_root_non_empty (&rd_local_writers_treedef, &rd->local_writers);
    ddsrt_avl_delete (&rd_local_writers_treedef, &rd->local_writers, m);
    writer_drop_local_connection (&m->wr_guid, rd);
    free_rd_wr_match (m);
  }

  if (!is_builtin_entityid (rd->e.guid.entityid, NN_VENDORID_ECLIPSE))
    sedp_dispose_unregister_reader (rd);
#ifdef DDSI_INCLUDE_NETWORK_PARTITIONS
  {
    struct join_leave_mcast_helper_arg arg;
    arg.conn = rd->e.gv->data_conn_mc;
    arg.gv = rd->e.gv;
    addrset_forall (rd->as, leave_mcast_helper, &arg);
  }
#endif
  if (rd->rhc && is_builtin_entityid (rd->e.guid.entityid, NN_VENDORID_ECLIPSE))
  {
    ddsi_rhc_free (rd->rhc);
  }
  if (rd->status_cb)
  {
    (rd->status_cb) (rd->status_cb_entity, NULL);
  }
  ddsi_sertopic_unref ((struct ddsi_sertopic *) rd->topic);

  nn_xqos_fini (rd->xqos);
  ddsrt_free (rd->xqos);
#ifdef DDSI_INCLUDE_NETWORK_PARTITIONS
  unref_addrset (rd->as);
#endif

  endpoint_common_fini (&rd->e, &rd->c);
  ddsrt_free (rd);
}

dds_return_t delete_reader (struct q_globals *gv, const struct ddsi_guid *guid)
{
  struct reader *rd;
  assert (!is_writer_entityid (guid->entityid));
  if ((rd = entidx_lookup_reader_guid (gv->entity_index, guid)) == NULL)
  {
    GVLOGDISC ("delete_reader_guid(guid "PGUIDFMT") - unknown guid\n", PGUID (*guid));
    return DDS_RETCODE_BAD_PARAMETER;
  }
  GVLOGDISC ("delete_reader_guid(guid "PGUIDFMT") ...\n", PGUID (*guid));
  builtintopic_write (rd->e.gv->builtin_topic_interface, &rd->e, now(), false);
  entidx_remove_reader_guid (gv->entity_index, rd);
  gcreq_reader (rd);
  return 0;
}

void update_reader_qos (struct reader *rd, const dds_qos_t *xqos)
{
  ddsrt_mutex_lock (&rd->e.lock);
  if (update_qos_locked (&rd->e, rd->xqos, xqos, now ()))
    sedp_write_reader (rd);
  ddsrt_mutex_unlock (&rd->e.lock);
}

/* PROXY-PARTICIPANT ------------------------------------------------ */
const ddsrt_fibheap_def_t lease_fhdef_proxypp = DDSRT_FIBHEAPDEF_INITIALIZER(offsetof (struct lease, pp_heapnode), compare_lease_tdur);

static void gc_proxy_participant_lease (struct gcreq *gcreq)
{
  lease_free (gcreq->arg);
  gcreq_free (gcreq);
}

static void proxy_participant_replace_minl (struct proxy_participant *proxypp, bool manbypp, struct lease *lnew)
{
  /* By loading/storing the pointer atomically, we ensure we always
     read a valid (or once valid) lease. By delaying freeing the lease
     through the garbage collector, we ensure whatever lease update
     occurs in parallel completes before the memory is released. */
  struct gcreq *gcreq = gcreq_new (proxypp->e.gv->gcreq_queue, gc_proxy_participant_lease);
  struct lease *lease_old = ddsrt_atomic_ldvoidp (manbypp ? &proxypp->minl_man : &proxypp->minl_auto);
  lease_unregister (lease_old); /* ensures lease will not expire while it is replaced */
  gcreq->arg = lease_old;
  gcreq_enqueue (gcreq);
  ddsrt_atomic_stvoidp (manbypp ? &proxypp->minl_man : &proxypp->minl_auto, lnew);
}

void proxy_participant_reassign_lease (struct proxy_participant *proxypp, struct lease *newlease)
{
  ddsrt_mutex_lock (&proxypp->e.lock);
  if (proxypp->owns_lease)
  {
    struct lease *minl = ddsrt_fibheap_min (&lease_fhdef_proxypp, &proxypp->leaseheap_auto);
    ddsrt_fibheap_delete (&lease_fhdef_proxypp, &proxypp->leaseheap_auto, proxypp->lease);
    if (minl == proxypp->lease)
    {
      if ((minl = ddsrt_fibheap_min (&lease_fhdef_proxypp, &proxypp->leaseheap_auto)) != NULL)
      {
        dds_duration_t trem = minl->tdur - proxypp->lease->tdur;
        assert (trem >= 0);
        nn_etime_t texp = add_duration_to_etime (now_et(), trem);
        struct lease *lnew = lease_new (texp, minl->tdur, minl->entity);
        proxy_participant_replace_minl (proxypp, false, lnew);
        lease_register (lnew);
      }
      else
      {
        proxy_participant_replace_minl (proxypp, false, NULL);
      }
    }

    /* Lease renewal is done by the receive thread without locking the
      proxy participant (and I'd like to keep it that way), but that
      means we must guarantee that the lease pointer remains valid once
      loaded.

      By loading/storing the pointer atomically, we ensure we always
      read a valid (or once valid) value, by delaying the freeing
      through the garbage collector, we ensure whatever lease update
      occurs in parallel completes before the memory is released.

      The lease_unregister call ensures the lease will never expire
      while we are messing with it. */
    struct gcreq *gcreq = gcreq_new (proxypp->e.gv->gcreq_queue, gc_proxy_participant_lease);
    lease_unregister (proxypp->lease);
    gcreq->arg = proxypp->lease;
    gcreq_enqueue (gcreq);
    proxypp->owns_lease = 0;
  }
  proxypp->lease = newlease;

  ddsrt_mutex_unlock (&proxypp->e.lock);
}

struct bestab {
  unsigned besflag;
  unsigned prismtech_besflag;
  unsigned entityid;
};

static void create_proxy_builtin_endpoints(
  struct q_globals *gv,
  const struct bestab *bestab,
  int nbes,
  const struct ddsi_guid *ppguid,
  struct proxy_participant *proxypp,
  nn_wctime_t timestamp,
  dds_qos_t *xqos_wr,
  dds_qos_t *xqos_rd)
{
  nn_plist_t plist_rd, plist_wr;
  int i;
  /* Note: no entity name or group GUID supplied, but that shouldn't
   * matter, as these are internal to DDSI and don't use group
   * coherency
   */
  nn_plist_init_empty (&plist_wr);
  nn_plist_init_empty (&plist_rd);
  nn_xqos_copy (&plist_wr.qos, xqos_wr);
  nn_xqos_copy (&plist_rd.qos, xqos_rd);
  for (i = 0; i < nbes; i++)
  {
    const struct bestab *te = &bestab[i];
    if ((proxypp->bes & te->besflag) || (proxypp->prismtech_bes & te->prismtech_besflag))
    {
      ddsi_guid_t guid1;
      guid1.prefix = proxypp->e.guid.prefix;
      guid1.entityid.u = te->entityid;
      assert (is_builtin_entityid (guid1.entityid, proxypp->vendor));
      if (is_writer_entityid (guid1.entityid))
      {
        new_proxy_writer (gv, ppguid, &guid1, proxypp->as_meta, &plist_wr, gv->builtins_dqueue, gv->xevents, timestamp, 0);
      }
      else
      {
#ifdef DDSI_INCLUDE_SSM
        const int ssm = addrset_contains_ssm (gv, proxypp->as_meta);
#else
        const int ssm = 0;
#endif
        new_proxy_reader (gv, ppguid, &guid1, proxypp->as_meta, &plist_rd, timestamp, 0, ssm);
      }
    }
  }
  nn_plist_fini (&plist_wr);
  nn_plist_fini (&plist_rd);
}


static void add_proxy_builtin_endpoints(
  struct q_globals *gv,
  const struct ddsi_guid *ppguid,
  struct proxy_participant *proxypp,
  nn_wctime_t timestamp)
{
  /* Add proxy endpoints based on the advertised (& possibly augmented
     ...) built-in endpoint set. */
#define PT_TE(ap_, a_, bp_, b_) { 0, NN_##ap_##BUILTIN_ENDPOINT_##a_, NN_ENTITYID_##bp_##_BUILTIN_##b_ }
#define TE(ap_, a_, bp_, b_) { NN_##ap_##BUILTIN_ENDPOINT_##a_, 0, NN_ENTITYID_##bp_##_BUILTIN_##b_ }
#define LTE(a_, bp_, b_) { NN_##BUILTIN_ENDPOINT_##a_, 0, NN_ENTITYID_##bp_##_BUILTIN_##b_ }

  /* 'Default' proxy endpoints. */
  static const struct bestab bestab_default[] = {
#if 0
    /* SPDP gets special treatment => no need for proxy
       writers/readers */
    TE (DISC_, PARTICIPANT_ANNOUNCER, SPDP, PARTICIPANT_WRITER),
#endif
    TE (DISC_, PARTICIPANT_DETECTOR, SPDP, PARTICIPANT_READER),
    TE (DISC_, PUBLICATION_ANNOUNCER, SEDP, PUBLICATIONS_WRITER),
    TE (DISC_, PUBLICATION_DETECTOR, SEDP, PUBLICATIONS_READER),
    TE (DISC_, SUBSCRIPTION_ANNOUNCER, SEDP, SUBSCRIPTIONS_WRITER),
    TE (DISC_, SUBSCRIPTION_DETECTOR, SEDP, SUBSCRIPTIONS_READER),
    LTE (PARTICIPANT_MESSAGE_DATA_WRITER, P2P, PARTICIPANT_MESSAGE_WRITER),
    LTE (PARTICIPANT_MESSAGE_DATA_READER, P2P, PARTICIPANT_MESSAGE_READER),
    TE (DISC_, TOPIC_ANNOUNCER, SEDP, TOPIC_WRITER),
    TE (DISC_, TOPIC_DETECTOR, SEDP, TOPIC_READER),
    PT_TE (DISC_, CM_PARTICIPANT_READER, SEDP, CM_PARTICIPANT_READER),
    PT_TE (DISC_, CM_PARTICIPANT_WRITER, SEDP, CM_PARTICIPANT_WRITER),
    PT_TE (DISC_, CM_PUBLISHER_READER, SEDP, CM_PUBLISHER_READER),
    PT_TE (DISC_, CM_PUBLISHER_WRITER, SEDP, CM_PUBLISHER_WRITER),
    PT_TE (DISC_, CM_SUBSCRIBER_READER, SEDP, CM_SUBSCRIBER_READER),
    PT_TE (DISC_, CM_SUBSCRIBER_WRITER, SEDP, CM_SUBSCRIBER_WRITER)
  };
  create_proxy_builtin_endpoints(gv,
                                 bestab_default,
                                 (int)(sizeof (bestab_default) / sizeof (*bestab_default)),
                                 ppguid,
                                 proxypp,
                                 timestamp,
                                 &gv->builtin_endpoint_xqos_wr,
                                 &gv->builtin_endpoint_xqos_rd);

#ifdef DDSI_INCLUDE_SECURITY
  /* Security 'default' proxy endpoints. */
  static const struct bestab bestab_security[] = {
    LTE (PUBLICATION_MESSAGE_SECURE_ANNOUNCER, SEDP, PUBLICATIONS_SECURE_WRITER),
    LTE (PUBLICATION_MESSAGE_SECURE_DETECTOR, SEDP, PUBLICATIONS_SECURE_READER),
    LTE (SUBSCRIPTION_MESSAGE_SECURE_ANNOUNCER, SEDP, SUBSCRIPTIONS_SECURE_WRITER),
    LTE (SUBSCRIPTION_MESSAGE_SECURE_DETECTOR, SEDP, SUBSCRIPTIONS_SECURE_READER),
    LTE (PARTICIPANT_MESSAGE_SECURE_ANNOUNCER, P2P, PARTICIPANT_MESSAGE_SECURE_WRITER),
    LTE (PARTICIPANT_MESSAGE_SECURE_DETECTOR, P2P, PARTICIPANT_MESSAGE_SECURE_READER),
    TE (DISC_, PARTICIPANT_SECURE_ANNOUNCER, SPDP_RELIABLE, PARTICIPANT_SECURE_WRITER),
    TE (DISC_, PARTICIPANT_SECURE_DETECTOR, SPDP_RELIABLE, PARTICIPANT_SECURE_READER)
  };
  create_proxy_builtin_endpoints(gv,
                                 bestab_security,
                                 (int)(sizeof (bestab_security) / sizeof (*bestab_security)),
                                 ppguid,
                                 proxypp,
                                 timestamp,
                                 &gv->builtin_endpoint_xqos_wr,
                                 &gv->builtin_endpoint_xqos_rd);

  /* Security 'volatile' proxy endpoints. */
  static const struct bestab bestab_volatile[] = {
    LTE (PARTICIPANT_VOLATILE_SECURE_ANNOUNCER, P2P, PARTICIPANT_VOLATILE_SECURE_WRITER),
    LTE (PARTICIPANT_VOLATILE_SECURE_DETECTOR, P2P, PARTICIPANT_VOLATILE_SECURE_READER)
  };
  create_proxy_builtin_endpoints(gv,
                                 bestab_volatile,
                                 (int)(sizeof (bestab_volatile) / sizeof (*bestab_volatile)),
                                 ppguid,
                                 proxypp,
                                 timestamp,
                                 &gv->builtin_volatile_xqos_wr,
                                 &gv->builtin_volatile_xqos_rd);

  /* Security 'stateless' proxy endpoints. */
  static const struct bestab bestab_stateless[] = {
    LTE (PARTICIPANT_STATELESS_MESSAGE_ANNOUNCER, P2P, PARTICIPANT_STATELESS_MESSAGE_WRITER),
    LTE (PARTICIPANT_STATELESS_MESSAGE_DETECTOR, P2P, PARTICIPANT_STATELESS_MESSAGE_READER)
  };
  create_proxy_builtin_endpoints(gv,
                                 bestab_stateless,
                                 (int)(sizeof (bestab_stateless) / sizeof (*bestab_stateless)),
                                 ppguid,
                                 proxypp,
                                 timestamp,
                                 &gv->builtin_stateless_xqos_wr,
                                 &gv->builtin_stateless_xqos_rd);
#endif

  /* Register lease for auto liveliness, but be careful not to accidentally re-register
     DDSI2's lease, as we may have become dependent on DDSI2 any time after
     ephash_insert_proxy_participant_guid even if privileged_pp_guid was NULL originally */
  ddsrt_mutex_lock (&proxypp->e.lock);

  if (proxypp->owns_lease)
    lease_register (ddsrt_atomic_ldvoidp (&proxypp->minl_auto));

  builtintopic_write (gv->builtin_topic_interface, &proxypp->e, timestamp, true);
  ddsrt_mutex_unlock (&proxypp->e.lock);

#undef PT_TE
#undef TE
#undef LTE
}

static void proxy_participant_add_pwr_lease_locked (struct proxy_participant * proxypp, const struct proxy_writer * pwr)
{
  struct lease *minl_prev;
  struct lease *minl_new;
  ddsrt_fibheap_t *lh;
  bool manbypp;

  assert (pwr->lease != NULL);
  manbypp = (pwr->c.xqos->liveliness.kind == DDS_LIVELINESS_MANUAL_BY_PARTICIPANT);
  lh = manbypp ? &proxypp->leaseheap_man : &proxypp->leaseheap_auto;
  minl_prev = ddsrt_fibheap_min (&lease_fhdef_proxypp, lh);
  ddsrt_fibheap_insert (&lease_fhdef_proxypp, lh, pwr->lease);
  minl_new = ddsrt_fibheap_min (&lease_fhdef_proxypp, lh);
  /* if inserted lease is new shortest lease */
  if (proxypp->owns_lease && minl_prev != minl_new)
  {
    nn_etime_t texp = add_duration_to_etime (now_et (), minl_new->tdur);
    struct lease *lnew = lease_new (texp, minl_new->tdur, minl_new->entity);
    if (minl_prev == NULL)
    {
      assert (manbypp);
      assert (ddsrt_atomic_ldvoidp (&proxypp->minl_man) == NULL);
      ddsrt_atomic_stvoidp (&proxypp->minl_man, lnew);
    }
    else
    {
      proxy_participant_replace_minl (proxypp, manbypp, lnew);
    }
    lease_register (lnew);
  }
}

static void proxy_participant_remove_pwr_lease_locked (struct proxy_participant * proxypp, struct proxy_writer * pwr)
{
  struct lease *minl;
  bool manbypp;
  ddsrt_fibheap_t *lh;

  assert (pwr->lease != NULL);
  manbypp = (pwr->c.xqos->liveliness.kind == DDS_LIVELINESS_MANUAL_BY_PARTICIPANT);
  lh = manbypp ? &proxypp->leaseheap_man : &proxypp->leaseheap_auto;
  minl = ddsrt_fibheap_min (&lease_fhdef_proxypp, lh);
  ddsrt_fibheap_delete (&lease_fhdef_proxypp, lh, pwr->lease);
  /* if pwr with min lease is removed: update proxypp lease to use new minimal duration */
  if (proxypp->owns_lease && pwr->lease == minl)
  {
    if ((minl = ddsrt_fibheap_min (&lease_fhdef_proxypp, lh)) != NULL)
    {
      dds_duration_t trem = minl->tdur - pwr->lease->tdur;
      assert (trem >= 0);
      nn_etime_t texp = add_duration_to_etime (now_et(), trem);
      struct lease *lnew = lease_new (texp, minl->tdur, minl->entity);
      proxy_participant_replace_minl (proxypp, manbypp, lnew);
      lease_register (lnew);
    }
    else
    {
      proxy_participant_replace_minl (proxypp, manbypp, NULL);
    }
  }
}

void new_proxy_participant
(
  struct q_globals *gv,
  const struct ddsi_guid *ppguid,
  unsigned bes,
  unsigned prismtech_bes,
  const struct ddsi_guid *privileged_pp_guid,
  struct addrset *as_default,
  struct addrset *as_meta,
  const nn_plist_t *plist,
  dds_duration_t tlease_dur,
  nn_vendorid_t vendor,
  unsigned custom_flags,
  nn_wctime_t timestamp,
  seqno_t seq
)
{
  /* No locking => iff all participants use unique guids, and sedp
     runs on a single thread, it can't go wrong. FIXME, maybe? The
     same holds for the other functions for creating entities. */
  struct proxy_participant *proxypp;

  assert (ppguid->entityid.u == NN_ENTITYID_PARTICIPANT);
  assert (entidx_lookup_proxy_participant_guid (gv->entity_index, ppguid) == NULL);
  assert (privileged_pp_guid == NULL || privileged_pp_guid->entityid.u == NN_ENTITYID_PARTICIPANT);

  prune_deleted_participant_guids (gv->deleted_participants, now_mt ());

  proxypp = ddsrt_malloc (sizeof (*proxypp));

  entity_common_init (&proxypp->e, gv, ppguid, "", EK_PROXY_PARTICIPANT, timestamp, vendor, false);
  proxypp->refc = 1;
  proxypp->lease_expired = 0;
  proxypp->deleting = 0;
  proxypp->vendor = vendor;
  proxypp->bes = bes;
  proxypp->prismtech_bes = prismtech_bes;
  proxypp->seq = seq;
  if (privileged_pp_guid) {
    proxypp->privileged_pp_guid = *privileged_pp_guid;
  } else {
    memset (&proxypp->privileged_pp_guid.prefix, 0, sizeof (proxypp->privileged_pp_guid.prefix));
    proxypp->privileged_pp_guid.entityid.u = NN_ENTITYID_PARTICIPANT;
  }
  if ((plist->present & PP_PRISMTECH_PARTICIPANT_VERSION_INFO) &&
      (plist->prismtech_participant_version_info.flags & NN_PRISMTECH_FL_DDSI2_PARTICIPANT_FLAG) &&
      (plist->prismtech_participant_version_info.flags & NN_PRISMTECH_FL_PARTICIPANT_IS_DDSI2))
    proxypp->is_ddsi2_pp = 1;
  else
    proxypp->is_ddsi2_pp = 0;
  if ((plist->present & PP_PRISMTECH_PARTICIPANT_VERSION_INFO) &&
      (plist->prismtech_participant_version_info.flags & NN_PRISMTECH_FL_MINIMAL_BES_MODE))
    proxypp->minimal_bes_mode = 1;
  else
    proxypp->minimal_bes_mode = 0;

  {
    struct proxy_participant *privpp;
    privpp = entidx_lookup_proxy_participant_guid (gv->entity_index, &proxypp->privileged_pp_guid);

    ddsrt_fibheap_init (&lease_fhdef_proxypp, &proxypp->leaseheap_auto);
    ddsrt_fibheap_init (&lease_fhdef_proxypp, &proxypp->leaseheap_man);
    ddsrt_atomic_stvoidp (&proxypp->minl_man, NULL);

    if (privpp != NULL && privpp->is_ddsi2_pp)
    {
      proxypp->lease = privpp->lease;
      proxypp->owns_lease = 0;
      ddsrt_atomic_stvoidp (&proxypp->minl_auto, NULL);
    }
    else
    {
      /* Lease duration is meaningless when the lease never expires, but when proxy participants are
        created implicitly because of endpoint discovery from a cloud service, we do want the lease to expire
        eventually when the cloud discovery service disappears and never reappears. The normal data path renews
        the lease, so if the lease expiry is changed after the DS disappears but data continues to flow (even if
        it is only a single sample) the proxy participant would immediately go back to a non-expiring lease with
        no further triggers for deleting it. Instead, we take tlease_dur == NEVER as a special value meaning a
        lease that doesn't expire now and that has a "reasonable" lease duration. That way the lease renewal in
        the data path is fine, and we only need to do something special in SEDP handling. */
      nn_etime_t texp = add_duration_to_etime (now_et(), tlease_dur);
      dds_duration_t dur = (tlease_dur == T_NEVER) ? gv->config.lease_duration : tlease_dur;
      proxypp->lease = lease_new (texp, dur, &proxypp->e);
      proxypp->owns_lease = 1;

      /* Add the proxypp lease to heap so that monitoring liveliness will include this lease
         and uses the shortest duration for proxypp and all its pwr's (with automatic liveliness) */
      ddsrt_fibheap_insert (&lease_fhdef_proxypp, &proxypp->leaseheap_auto, proxypp->lease);

      /* Set the shortest lease for auto liveliness: clone proxypp's lease and store the clone in
         proxypp->minl_auto. As there are no pwr's at this point, the proxy pp's lease is the
         shortest lease. When a pwr with a shorter is added, the lease in minl_auto is replaced
         by the lease from the proxy writer in proxy_participant_add_pwr_lease_locked. This old shortest
         lease is freed, so that's why we need a clone and not the proxypp's lease in the heap.  */
      ddsrt_atomic_stvoidp (&proxypp->minl_auto, (void *) lease_clone (proxypp->lease));
    }
  }

  proxypp->as_default = as_default;
  proxypp->as_meta = as_meta;
  proxypp->endpoints = NULL;
  proxypp->plist = nn_plist_dup (plist);
  nn_xqos_mergein_missing (&proxypp->plist->qos, &gv->default_plist_pp.qos, ~(uint64_t)0);
  ddsrt_avl_init (&proxypp_groups_treedef, &proxypp->groups);

  set_proxy_participant_security_info(proxypp, plist);

  if (custom_flags & CF_INC_KERNEL_SEQUENCE_NUMBERS)
    proxypp->kernel_sequence_numbers = 1;
  else
    proxypp->kernel_sequence_numbers = 0;
  if (custom_flags & CF_IMPLICITLY_CREATED_PROXYPP)
    proxypp->implicitly_created = 1;
  else
    proxypp->implicitly_created = 0;

  if (custom_flags & CF_PROXYPP_NO_SPDP)
    proxypp->proxypp_have_spdp = 0;
  else
    proxypp->proxypp_have_spdp = 1;
  /* Non-PrismTech doesn't implement the PT extensions and therefore won't generate
     a CMParticipant; if a PT peer does not implement a CMParticipant writer, then it
     presumably also is a handicapped implementation (perhaps simply an old one) */
  if (!vendor_is_eclipse_or_prismtech(proxypp->vendor) ||
      (proxypp->bes != 0 && !(proxypp->prismtech_bes & NN_DISC_BUILTIN_ENDPOINT_CM_PARTICIPANT_WRITER)))
    proxypp->proxypp_have_cm = 1;
  else
    proxypp->proxypp_have_cm = 0;

  /* Proxy participant must be in the hash tables for
     new_proxy_{writer,reader} to work */
  entidx_insert_proxy_participant_guid (gv->entity_index, proxypp);

<<<<<<< HEAD
  /* TODO: Do security checks on the proxy participant. Either add the endpoints or delete the proxy. */
  add_proxy_builtin_endpoints(gv, ppguid, proxypp, timestamp);
=======
  /* Add proxy endpoints based on the advertised (& possibly augmented
     ...) built-in endpoint set. */
  {
#define PT_TE(ap_, a_, bp_, b_) { 0, NN_##ap_##BUILTIN_ENDPOINT_##a_, NN_ENTITYID_##bp_##_BUILTIN_##b_ }
#define TE(ap_, a_, bp_, b_) { NN_##ap_##BUILTIN_ENDPOINT_##a_, 0, NN_ENTITYID_##bp_##_BUILTIN_##b_ }
#define LTE(a_, bp_, b_) { NN_##BUILTIN_ENDPOINT_##a_, 0, NN_ENTITYID_##bp_##_BUILTIN_##b_ }
    static const struct bestab {
      unsigned besflag;
      unsigned prismtech_besflag;
      unsigned entityid;
    } bestab[] = {
#if 0
      /* SPDP gets special treatment => no need for proxy
         writers/readers */
      TE (DISC_, PARTICIPANT_ANNOUNCER, SPDP, PARTICIPANT_WRITER),
#endif
      TE (DISC_, PARTICIPANT_DETECTOR, SPDP, PARTICIPANT_READER),
      TE (DISC_, PUBLICATION_ANNOUNCER, SEDP, PUBLICATIONS_WRITER),
      TE (DISC_, PUBLICATION_DETECTOR, SEDP, PUBLICATIONS_READER),
      TE (DISC_, SUBSCRIPTION_ANNOUNCER, SEDP, SUBSCRIPTIONS_WRITER),
      TE (DISC_, SUBSCRIPTION_DETECTOR, SEDP, SUBSCRIPTIONS_READER),
      LTE (PARTICIPANT_MESSAGE_DATA_WRITER, P2P, PARTICIPANT_MESSAGE_WRITER),
      LTE (PARTICIPANT_MESSAGE_DATA_READER, P2P, PARTICIPANT_MESSAGE_READER),
      TE (DISC_, TOPIC_ANNOUNCER, SEDP, TOPIC_WRITER),
      TE (DISC_, TOPIC_DETECTOR, SEDP, TOPIC_READER),
      PT_TE (DISC_, CM_PARTICIPANT_READER, SEDP, CM_PARTICIPANT_READER),
      PT_TE (DISC_, CM_PARTICIPANT_WRITER, SEDP, CM_PARTICIPANT_WRITER),
      PT_TE (DISC_, CM_PUBLISHER_READER, SEDP, CM_PUBLISHER_READER),
      PT_TE (DISC_, CM_PUBLISHER_WRITER, SEDP, CM_PUBLISHER_WRITER),
      PT_TE (DISC_, CM_SUBSCRIBER_READER, SEDP, CM_SUBSCRIBER_READER),
      PT_TE (DISC_, CM_SUBSCRIBER_WRITER, SEDP, CM_SUBSCRIBER_WRITER)
    };
#undef PT_TE
#undef TE
#undef LTE
    nn_plist_t plist_rd, plist_wr;
    int i;
    /* Note: no entity name or group GUID supplied, but that shouldn't
       matter, as these are internal to DDSI and don't use group
       coherency */
    nn_plist_init_empty (&plist_wr);
    nn_plist_init_empty (&plist_rd);
    nn_xqos_copy (&plist_wr.qos, &gv->builtin_endpoint_xqos_wr);
    nn_xqos_copy (&plist_rd.qos, &gv->builtin_endpoint_xqos_rd);
    for (i = 0; i < (int) (sizeof (bestab) / sizeof (*bestab)); i++)
    {
      const struct bestab *te = &bestab[i];
      if ((proxypp->bes & te->besflag) || (proxypp->prismtech_bes & te->prismtech_besflag))
      {
        ddsi_guid_t guid1;
        guid1.prefix = proxypp->e.guid.prefix;
        guid1.entityid.u = te->entityid;
        assert (is_builtin_entityid (guid1.entityid, proxypp->vendor));
        if (is_writer_entityid (guid1.entityid))
        {
          new_proxy_writer (gv, ppguid, &guid1, proxypp->as_meta, &plist_wr, gv->builtins_dqueue, gv->xevents, timestamp, 0);
        }
        else
        {
#ifdef DDSI_INCLUDE_SSM
          const int ssm = addrset_contains_ssm (gv, proxypp->as_meta);
          new_proxy_reader (gv, ppguid, &guid1, proxypp->as_meta, &plist_rd, timestamp, 0, ssm);
#else
          new_proxy_reader (gv, ppguid, &guid1, proxypp->as_meta, &plist_rd, timestamp, 0);
#endif
        }
      }
    }
    nn_plist_fini (&plist_wr);
    nn_plist_fini (&plist_rd);
  }

  /* Register lease for auto liveliness, but be careful not to accidentally re-register
     DDSI2's lease, as we may have become dependent on DDSI2 any time after
     entidx_insert_proxy_participant_guid even if privileged_pp_guid was NULL originally */
  ddsrt_mutex_lock (&proxypp->e.lock);
  if (proxypp->owns_lease)
    lease_register (ddsrt_atomic_ldvoidp (&proxypp->minl_auto));
  builtintopic_write (gv->builtin_topic_interface, &proxypp->e, timestamp, true);
  ddsrt_mutex_unlock (&proxypp->e.lock);
>>>>>>> 01dc6ebc
}

int update_proxy_participant_plist_locked (struct proxy_participant *proxypp, seqno_t seq, const struct nn_plist *datap, enum update_proxy_participant_source source, nn_wctime_t timestamp)
{
  nn_plist_t *new_plist = ddsrt_malloc (sizeof (*new_plist));
  nn_plist_init_empty (new_plist);
  nn_plist_mergein_missing (new_plist, datap, PP_PRISMTECH_NODE_NAME | PP_PRISMTECH_EXEC_NAME | PP_PRISMTECH_PROCESS_ID | PP_ENTITY_NAME, QP_USER_DATA);
  nn_plist_mergein_missing (new_plist, &proxypp->e.gv->default_plist_pp, ~(uint64_t)0, ~(uint64_t)0);

  if (seq > proxypp->seq)
    proxypp->seq = seq;

  switch (source)
  {
    case UPD_PROXYPP_SPDP:
      (void) update_qos_locked (&proxypp->e, &proxypp->plist->qos, &new_plist->qos, timestamp);
      nn_plist_fini (new_plist);
      ddsrt_free (new_plist);
      proxypp->proxypp_have_spdp = 1;
      break;

    case UPD_PROXYPP_CM:
      nn_plist_fini (proxypp->plist);
      ddsrt_free (proxypp->plist);
      proxypp->plist = new_plist;
      proxypp->proxypp_have_cm = 1;
      break;
  }
  return 0;
}

int update_proxy_participant_plist (struct proxy_participant *proxypp, seqno_t seq, const struct nn_plist *datap, enum update_proxy_participant_source source, nn_wctime_t timestamp)
{
  ddsrt_mutex_lock (&proxypp->e.lock);
  update_proxy_participant_plist_locked (proxypp, seq, datap, source, timestamp);
  ddsrt_mutex_unlock (&proxypp->e.lock);
  return 0;
}

static int ref_proxy_participant (struct proxy_participant *proxypp, struct proxy_endpoint_common *c)
{
  ddsrt_mutex_lock (&proxypp->e.lock);
  if (proxypp->deleting)
  {
    ddsrt_mutex_unlock (&proxypp->e.lock);
    return DDS_RETCODE_PRECONDITION_NOT_MET;
  }
  c->proxypp = proxypp;
  proxypp->refc++;

  c->next_ep = proxypp->endpoints;
  c->prev_ep = NULL;
  if (c->next_ep)
  {
    c->next_ep->prev_ep = c;
  }
  proxypp->endpoints = c;
  ddsrt_mutex_unlock (&proxypp->e.lock);

  return DDS_RETCODE_OK;
}

static void unref_proxy_participant (struct proxy_participant *proxypp, struct proxy_endpoint_common *c)
{
  uint32_t refc;
  const nn_wctime_t tnow = now();

  ddsrt_mutex_lock (&proxypp->e.lock);
  refc = --proxypp->refc;

  if (c != NULL)
  {
    if (c->next_ep)
      c->next_ep->prev_ep = c->prev_ep;
    if (c->prev_ep)
      c->prev_ep->next_ep = c->next_ep;
    else
      proxypp->endpoints = c->next_ep;
  }

  if (refc == 0)
  {
    assert (proxypp->endpoints == NULL);
    if (proxypp->owns_lease)
    {
      struct lease * minl_auto = ddsrt_atomic_ldvoidp (&proxypp->minl_auto);
      ddsrt_fibheap_delete (&lease_fhdef_proxypp, &proxypp->leaseheap_auto, proxypp->lease);
      assert (ddsrt_fibheap_min (&lease_fhdef_proxypp, &proxypp->leaseheap_auto) == NULL);
      assert (ddsrt_fibheap_min (&lease_fhdef_proxypp, &proxypp->leaseheap_man) == NULL);
      assert (ddsrt_atomic_ldvoidp (&proxypp->minl_man) == NULL);
      assert (!compare_guid (&minl_auto->entity->guid, &proxypp->e.guid));
      lease_unregister (minl_auto);
      lease_free (minl_auto);
      lease_free (proxypp->lease);
    }
    ddsrt_mutex_unlock (&proxypp->e.lock);
    ELOGDISC (proxypp, "unref_proxy_participant("PGUIDFMT"): refc=0, freeing\n", PGUID (proxypp->e.guid));
    unref_addrset (proxypp->as_default);
    unref_addrset (proxypp->as_meta);
    nn_plist_fini (proxypp->plist);
    ddsrt_free (proxypp->plist);
    entity_common_fini (&proxypp->e);
    remove_deleted_participant_guid (proxypp->e.gv->deleted_participants, &proxypp->e.guid, DPG_LOCAL | DPG_REMOTE);
    ddsrt_free (proxypp);
  }
  else if (proxypp->endpoints == NULL && proxypp->implicitly_created)
  {
    assert (refc == 1);
    ddsrt_mutex_unlock (&proxypp->e.lock);
    ELOGDISC (proxypp, "unref_proxy_participant("PGUIDFMT"): refc=%u, no endpoints, implicitly created, deleting\n",
              PGUID (proxypp->e.guid), (unsigned) refc);
    delete_proxy_participant_by_guid(proxypp->e.gv, &proxypp->e.guid, tnow, 1);
    /* Deletion is still (and has to be) asynchronous. A parallel endpoint creation may or may not
       succeed, and if it succeeds it will be deleted along with the proxy participant. So "your
       mileage may vary". Also, the proxy participant may be blacklisted for a little ... */
  }
  else
  {
    ddsrt_mutex_unlock (&proxypp->e.lock);
    ELOGDISC (proxypp, "unref_proxy_participant("PGUIDFMT"): refc=%u\n", PGUID (proxypp->e.guid), (unsigned) refc);
  }
}

static void gc_delete_proxy_participant (struct gcreq *gcreq)
{
  struct proxy_participant *proxypp = gcreq->arg;
  ELOGDISC (proxypp, "gc_delete_proxy_participant(%p, "PGUIDFMT")\n", (void *) gcreq, PGUID (proxypp->e.guid));
  gcreq_free (gcreq);
  unref_proxy_participant (proxypp, NULL);
}

static struct entity_common *entity_common_from_proxy_endpoint_common (const struct proxy_endpoint_common *c)
{
  assert (offsetof (struct proxy_writer, e) == 0);
  assert (offsetof (struct proxy_reader, e) == offsetof (struct proxy_writer, e));
  assert (offsetof (struct proxy_reader, c) == offsetof (struct proxy_writer, c));
  assert (c != NULL);
  return (struct entity_common *) ((char *) c - offsetof (struct proxy_writer, c));
}

static void delete_or_detach_dependent_pp (struct proxy_participant *p, struct proxy_participant *proxypp, nn_wctime_t timestamp, int isimplicit)
{
  ddsrt_mutex_lock (&p->e.lock);
  if (memcmp (&p->privileged_pp_guid, &proxypp->e.guid, sizeof (proxypp->e.guid)) != 0)
  {
    /* p not dependent on proxypp */
    ddsrt_mutex_unlock (&p->e.lock);
    return;
  }
  else if (!(vendor_is_cloud(p->vendor) && p->implicitly_created))
  {
    /* DDSI2 minimal participant mode -- but really, anything not discovered via Cloud gets deleted */
    ddsrt_mutex_unlock (&p->e.lock);
    (void) delete_proxy_participant_by_guid (p->e.gv, &p->e.guid, timestamp, isimplicit);
  }
  else
  {
    nn_etime_t texp = add_duration_to_etime (now_et(), p->e.gv->config.ds_grace_period);
    /* Clear dependency (but don't touch entity id, which must be 0x1c1) and set the lease ticking */
    ELOGDISC (p, PGUIDFMT" detach-from-DS "PGUIDFMT"\n", PGUID(p->e.guid), PGUID(proxypp->e.guid));
    memset (&p->privileged_pp_guid.prefix, 0, sizeof (p->privileged_pp_guid.prefix));
    lease_set_expiry (p->lease, texp);
    /* FIXME: replace in p->leaseheap_auto and get new minl_auto */
    ddsrt_mutex_unlock (&p->e.lock);
  }
}

static void delete_ppt (struct proxy_participant *proxypp, nn_wctime_t timestamp, int isimplicit)
{
  ddsi_entityid_t *eps;
  ddsi_guid_t ep_guid;
  uint32_t ep_count = 0;

  /* if any proxy participants depend on this participant, delete them */
  ELOGDISC (proxypp, "delete_ppt("PGUIDFMT") - deleting dependent proxy participants\n", PGUID (proxypp->e.guid));
  {
    struct entidx_enum_proxy_participant est;
    struct proxy_participant *p;
    entidx_enum_proxy_participant_init (&est, proxypp->e.gv->entity_index);
    while ((p = entidx_enum_proxy_participant_next (&est)) != NULL)
      delete_or_detach_dependent_pp(p, proxypp, timestamp, isimplicit);
    entidx_enum_proxy_participant_fini (&est);
  }

  ddsrt_mutex_lock (&proxypp->e.lock);
  proxypp->deleting = 1;
  if (isimplicit)
    proxypp->lease_expired = 1;

  /* Get snapshot of endpoints list so that we can release proxypp->e.lock
     Pwrs/prds may be deleted during the iteration over the entities,
     but resolving the guid will fail for these entities and the our
     call to delete_proxy_writer/reader returns. */
  {
    eps = ddsrt_malloc (proxypp->refc * sizeof(ddsi_entityid_t));
    struct proxy_endpoint_common *cep = proxypp->endpoints;
    while (cep)
    {
      const struct entity_common *entc = entity_common_from_proxy_endpoint_common (cep);
      eps[ep_count++] = entc->guid.entityid;
      cep = cep->next_ep;
    }
  }
  ddsrt_mutex_unlock (&proxypp->e.lock);

  ELOGDISC (proxypp, "delete_ppt("PGUIDFMT") - deleting endpoints\n", PGUID (proxypp->e.guid));
  ep_guid.prefix = proxypp->e.guid.prefix;
  for (uint32_t n = 0; n < ep_count; n++)
  {
    ep_guid.entityid = eps[n];
    if (is_writer_entityid (ep_guid.entityid))
      delete_proxy_writer (proxypp->e.gv, &ep_guid, timestamp, isimplicit);
    else
      delete_proxy_reader (proxypp->e.gv, &ep_guid, timestamp, isimplicit);
  }
  ddsrt_free (eps);
  gcreq_proxy_participant (proxypp);
}

typedef struct proxy_purge_data {
  struct proxy_participant *proxypp;
  const nn_locator_t *loc;
  nn_wctime_t timestamp;
} *proxy_purge_data_t;

static void purge_helper (const nn_locator_t *n, void * varg)
{
  proxy_purge_data_t data = (proxy_purge_data_t) varg;
  if (compare_locators (n, data->loc) == 0)
    delete_proxy_participant_by_guid (data->proxypp->e.gv, &data->proxypp->e.guid, data->timestamp, 1);
}

void purge_proxy_participants (struct q_globals *gv, const nn_locator_t *loc, bool delete_from_as_disc)
{
  /* FIXME: check whether addr:port can't be reused for a new connection by the time we get here. */
  /* NOTE: This function exists for the sole purpose of cleaning up after closing a TCP connection in ddsi_tcp_close_conn and the state of the calling thread could be anything at this point. Because of that we do the unspeakable and toggle the thread state conditionally. We can't afford to have it in "asleep", as that causes a race with the garbage collector. */
  struct thread_state1 * const ts1 = lookup_thread_state ();
  struct entidx_enum_proxy_participant est;
  struct proxy_purge_data data;

  thread_state_awake_fixed_domain (ts1);
  data.loc = loc;
  data.timestamp = now();
  entidx_enum_proxy_participant_init (&est, gv->entity_index);
  while ((data.proxypp = entidx_enum_proxy_participant_next (&est)) != NULL)
    addrset_forall (data.proxypp->as_meta, purge_helper, &data);
  entidx_enum_proxy_participant_fini (&est);

  /* Shouldn't try to keep pinging clients once they're gone */
  if (delete_from_as_disc)
    remove_from_addrset (gv, gv->as_disc, loc);

  thread_state_asleep (ts1);
}

int delete_proxy_participant_by_guid (struct q_globals *gv, const struct ddsi_guid *guid, nn_wctime_t timestamp, int isimplicit)
{
  struct proxy_participant *ppt;

  GVLOGDISC ("delete_proxy_participant_by_guid("PGUIDFMT") ", PGUID (*guid));
  ddsrt_mutex_lock (&gv->lock);
  ppt = entidx_lookup_proxy_participant_guid (gv->entity_index, guid);
  if (ppt == NULL)
  {
    ddsrt_mutex_unlock (&gv->lock);
    GVLOGDISC ("- unknown\n");
    return DDS_RETCODE_BAD_PARAMETER;
  }
  GVLOGDISC ("- deleting\n");
  builtintopic_write (gv->builtin_topic_interface, &ppt->e, timestamp, false);
  remember_deleted_participant_guid (gv->deleted_participants, &ppt->e.guid);
  entidx_remove_proxy_participant_guid (gv->entity_index, ppt);
  ddsrt_mutex_unlock (&gv->lock);
  delete_ppt (ppt, timestamp, isimplicit);

  return 0;
}

uint64_t get_entity_instance_id (const struct q_globals *gv, const struct ddsi_guid *guid)
{
  struct thread_state1 *ts1 = lookup_thread_state ();
  struct entity_common *e;
  uint64_t iid = 0;
  thread_state_awake (ts1, gv);
  if ((e = entidx_lookup_guid_untyped (gv->entity_index, guid)) != NULL)
    iid = e->iid;
  thread_state_asleep (ts1);
  return iid;
}

/* PROXY-ENDPOINT --------------------------------------------------- */

static int proxy_endpoint_common_init (struct entity_common *e, struct proxy_endpoint_common *c, enum entity_kind kind, const struct ddsi_guid *guid, nn_wctime_t tcreate, seqno_t seq, struct proxy_participant *proxypp, struct addrset *as, const nn_plist_t *plist)
{
  const char *name;
  int ret;

  if (is_builtin_entityid (guid->entityid, proxypp->vendor))
    assert ((plist->qos.present & (QP_TOPIC_NAME | QP_TYPE_NAME)) == 0);
  else
    assert ((plist->qos.present & (QP_TOPIC_NAME | QP_TYPE_NAME)) == (QP_TOPIC_NAME | QP_TYPE_NAME));

  name = (plist->present & PP_ENTITY_NAME) ? plist->entity_name : "";
  entity_common_init (e, proxypp->e.gv, guid, name, kind, tcreate, proxypp->vendor, false);
  c->xqos = nn_xqos_dup (&plist->qos);
  c->as = ref_addrset (as);
  c->vendor = proxypp->vendor;
  c->seq = seq;

  if (plist->present & PP_GROUP_GUID)
    c->group_guid = plist->group_guid;
  else
    memset (&c->group_guid, 0, sizeof (c->group_guid));

#ifdef DDSI_INCLUDE_SECURITY
  c->security_info.security_attributes = 0;
  c->security_info.plugin_security_attributes = 0;
#endif

  if ((ret = ref_proxy_participant (proxypp, c)) != DDS_RETCODE_OK)
  {
    nn_xqos_fini (c->xqos);
    ddsrt_free (c->xqos);
    unref_addrset (c->as);
    entity_common_fini (e);
    return ret;
  }

  return DDS_RETCODE_OK;
}

static void proxy_endpoint_common_fini (struct entity_common *e, struct proxy_endpoint_common *c)
{
  unref_proxy_participant (c->proxypp, c);
  nn_xqos_fini (c->xqos);
  ddsrt_free (c->xqos);
  unref_addrset (c->as);
  entity_common_fini (e);
}

/* PROXY-WRITER ----------------------------------------------------- */

static enum nn_reorder_mode
get_proxy_writer_reorder_mode(const ddsi_entityid_t pwr_entityid, int isreliable)
{
  if (isreliable)
  {
    return NN_REORDER_MODE_NORMAL;
  }
  if (pwr_entityid.u == NN_ENTITYID_P2P_BUILTIN_PARTICIPANT_STATELESS_MESSAGE_WRITER)
  {
    return NN_REORDER_MODE_ALWAYS_DELIVER;
  }
  return NN_REORDER_MODE_MONOTONICALLY_INCREASING;
}

int new_proxy_writer (struct q_globals *gv, const struct ddsi_guid *ppguid, const struct ddsi_guid *guid, struct addrset *as, const nn_plist_t *plist, struct nn_dqueue *dqueue, struct xeventq *evq, nn_wctime_t timestamp, seqno_t seq)
{
  struct proxy_participant *proxypp;
  struct proxy_writer *pwr;
  int isreliable;
  nn_mtime_t tnow = now_mt ();
  enum nn_reorder_mode reorder_mode;
  int ret;

  assert (is_writer_entityid (guid->entityid));
  assert (entidx_lookup_proxy_writer_guid (gv->entity_index, guid) == NULL);

  if ((proxypp = entidx_lookup_proxy_participant_guid (gv->entity_index, ppguid)) == NULL)
  {
    GVWARNING ("new_proxy_writer("PGUIDFMT"): proxy participant unknown\n", PGUID (*guid));
    return DDS_RETCODE_BAD_PARAMETER;
  }

  pwr = ddsrt_malloc (sizeof (*pwr));
  if ((ret = proxy_endpoint_common_init (&pwr->e, &pwr->c, EK_PROXY_WRITER, guid, timestamp, seq, proxypp, as, plist)) != DDS_RETCODE_OK)
  {
    ddsrt_free (pwr);
    return ret;
  }

  ddsrt_avl_init (&pwr_readers_treedef, &pwr->readers);
  pwr->n_reliable_readers = 0;
  pwr->n_readers_out_of_sync = 0;
  pwr->last_seq = 0;
  pwr->last_fragnum = ~0u;
  pwr->nackfragcount = 0;
  pwr->last_fragnum_reset = 0;
  pwr->alive = 1;
  pwr->alive_vclock = 0;
  pwr->filtered = 0;
  ddsrt_atomic_st32 (&pwr->next_deliv_seq_lowword, 1);
  if (is_builtin_entityid (pwr->e.guid.entityid, pwr->c.vendor)) {
    /* The DDSI built-in proxy writers always deliver
       asynchronously */
    pwr->deliver_synchronously = 0;
  } else if (pwr->c.xqos->latency_budget.duration <= gv->config.synchronous_delivery_latency_bound &&
             pwr->c.xqos->transport_priority.value >= gv->config.synchronous_delivery_priority_threshold) {
    /* Regular proxy-writers with a sufficiently low latency_budget
       and a sufficiently high transport_priority deliver
       synchronously */
    pwr->deliver_synchronously = 1;
  } else {
    pwr->deliver_synchronously = 0;
  }
  /* Pretend we have seen a heartbeat if the proxy writer is a best-effort one */
  isreliable = (pwr->c.xqos->reliability.kind != DDS_RELIABILITY_BEST_EFFORT);
  pwr->have_seen_heartbeat = !isreliable;
  pwr->local_matching_inprogress = 1;
#ifdef DDSI_INCLUDE_SSM
  pwr->supports_ssm = (addrset_contains_ssm (gv, as) && gv->config.allowMulticast & AMC_SSM) ? 1 : 0;
#endif

  assert (pwr->c.xqos->present & QP_LIVELINESS);
  if (pwr->c.xqos->liveliness.lease_duration != T_NEVER)
  {
    nn_etime_t texpire = add_duration_to_etime (now_et (), pwr->c.xqos->liveliness.lease_duration);
    pwr->lease = lease_new (texpire, pwr->c.xqos->liveliness.lease_duration, &pwr->e);
    if (pwr->c.xqos->liveliness.kind != DDS_LIVELINESS_MANUAL_BY_TOPIC)
    {
      ddsrt_mutex_lock (&proxypp->e.lock);
      proxy_participant_add_pwr_lease_locked (proxypp, pwr);
      ddsrt_mutex_unlock (&proxypp->e.lock);
    }
    else
    {
      lease_register (pwr->lease);
    }
  }
  else
  {
    pwr->lease = NULL;
  }

  if (isreliable)
  {
    pwr->defrag = nn_defrag_new (&gv->logconfig, NN_DEFRAG_DROP_LATEST, gv->config.defrag_reliable_maxsamples);
  }
  else
  {
    pwr->defrag = nn_defrag_new (&gv->logconfig, NN_DEFRAG_DROP_OLDEST, gv->config.defrag_unreliable_maxsamples);
  }
  reorder_mode = get_proxy_writer_reorder_mode(pwr->e.guid.entityid, isreliable);
  pwr->reorder = nn_reorder_new (&gv->logconfig, reorder_mode, gv->config.primary_reorder_maxsamples, gv->config.late_ack_mode);

  if (pwr->e.guid.entityid.u == NN_ENTITYID_P2P_BUILTIN_PARTICIPANT_VOLATILE_SECURE_WRITER)
  {
    /* for the builtin_volatile_secure proxy writer which uses a content filter set the next expected
     * sequence number of the reorder administration to the maximum sequence number to ensure that effectively
     * the reorder administration of the builtin_volatile_secure proxy writer is not used and because the corresponding
     * reader is always considered out of sync the reorder administration of the corresponding reader will be used
     * instead.
     */
    nn_reorder_set_next_seq(pwr->reorder, MAX_SEQ_NUMBER);
    pwr->filtered = 1;
  }

  pwr->dqueue = dqueue;
  pwr->evq = evq;
  pwr->ddsi2direct_cb = 0;
  pwr->ddsi2direct_cbarg = 0;

  set_proxy_writer_security_info(pwr, plist);

  local_reader_ary_init (&pwr->rdary);

  /* locking the entity prevents matching while the built-in topic hasn't been published yet */
  ddsrt_mutex_lock (&pwr->e.lock);
  entidx_insert_proxy_writer_guid (gv->entity_index, pwr);
  builtintopic_write (gv->builtin_topic_interface, &pwr->e, timestamp, true);
  ddsrt_mutex_unlock (&pwr->e.lock);

  match_proxy_writer_with_readers (pwr, tnow);

  ddsrt_mutex_lock (&pwr->e.lock);
  pwr->local_matching_inprogress = 0;
  ddsrt_mutex_unlock (&pwr->e.lock);

  return 0;
}

void update_proxy_writer (struct proxy_writer *pwr, seqno_t seq, struct addrset *as, const struct dds_qos *xqos, nn_wctime_t timestamp)
{
  struct reader * rd;
  struct pwr_rd_match * m;
  ddsrt_avl_iter_t iter;

  /* Update proxy writer endpoints (from SEDP alive) */

  ddsrt_mutex_lock (&pwr->e.lock);
  if (seq > pwr->c.seq)
  {
    pwr->c.seq = seq;
    if (! addrset_eq_onesidederr (pwr->c.as, as))
    {
#ifdef DDSI_INCLUDE_SSM
      pwr->supports_ssm = (addrset_contains_ssm (pwr->e.gv, as) && pwr->e.gv->config.allowMulticast & AMC_SSM) ? 1 : 0;
#endif
      unref_addrset (pwr->c.as);
      ref_addrset (as);
      pwr->c.as = as;
      m = ddsrt_avl_iter_first (&pwr_readers_treedef, &pwr->readers, &iter);
      while (m)
      {
        rd = entidx_lookup_reader_guid (pwr->e.gv->entity_index, &m->rd_guid);
        if (rd)
        {
          qxev_pwr_entityid (pwr, &rd->e.guid);
        }
        m = ddsrt_avl_iter_next (&iter);
      }
    }

    (void) update_qos_locked (&pwr->e, pwr->c.xqos, xqos, timestamp);
  }
  ddsrt_mutex_unlock (&pwr->e.lock);
}

void update_proxy_reader (struct proxy_reader *prd, seqno_t seq, struct addrset *as, const struct dds_qos *xqos, nn_wctime_t timestamp)
{
  struct prd_wr_match * m;
  ddsi_guid_t wrguid;

  memset (&wrguid, 0, sizeof (wrguid));

  ddsrt_mutex_lock (&prd->e.lock);
  if (seq > prd->c.seq)
  {
    prd->c.seq = seq;
    if (! addrset_eq_onesidederr (prd->c.as, as))
    {
      /* Update proxy reader endpoints (from SEDP alive) */

      unref_addrset (prd->c.as);
      ref_addrset (as);
      prd->c.as = as;

      /* Rebuild writer endpoints */

      while ((m = ddsrt_avl_lookup_succ_eq (&prd_writers_treedef, &prd->writers, &wrguid)) != NULL)
      {
        struct prd_wr_match *next;
        ddsi_guid_t guid_next;
        struct writer * wr;

        wrguid = m->wr_guid;
        next = ddsrt_avl_find_succ (&prd_writers_treedef, &prd->writers, m);
        if (next)
        {
          guid_next = next->wr_guid;
        }
        else
        {
          memset (&guid_next, 0xff, sizeof (guid_next));
          guid_next.entityid.u = (guid_next.entityid.u & ~(unsigned)0xff) | NN_ENTITYID_KIND_WRITER_NO_KEY;
        }

        ddsrt_mutex_unlock (&prd->e.lock);
        wr = entidx_lookup_writer_guid (prd->e.gv->entity_index, &wrguid);
        if (wr)
        {
          ddsrt_mutex_lock (&wr->e.lock);
          rebuild_writer_addrset (wr);
          ddsrt_mutex_unlock (&wr->e.lock);
          qxev_prd_entityid (prd, &wr->e.guid);
        }
        wrguid = guid_next;
        ddsrt_mutex_lock (&prd->e.lock);
      }
    }

    (void) update_qos_locked (&prd->e, prd->c.xqos, xqos, timestamp);
  }
  ddsrt_mutex_unlock (&prd->e.lock);
}

static void gc_delete_proxy_writer (struct gcreq *gcreq)
{
  struct proxy_writer *pwr = gcreq->arg;
  ELOGDISC (pwr, "gc_delete_proxy_writer(%p, "PGUIDFMT")\n", (void *) gcreq, PGUID (pwr->e.guid));
  gcreq_free (gcreq);
  while (!ddsrt_avl_is_empty (&pwr->readers))
  {
    struct pwr_rd_match *m = ddsrt_avl_root_non_empty (&pwr_readers_treedef, &pwr->readers);
    ddsrt_avl_delete (&pwr_readers_treedef, &pwr->readers, m);
    reader_drop_connection (&m->rd_guid, pwr);
    update_reader_init_acknack_count (&pwr->e.gv->logconfig, pwr->e.gv->entity_index, &m->rd_guid, m->count);
    free_pwr_rd_match (m);
  }
  local_reader_ary_fini (&pwr->rdary);
  if (pwr->c.xqos->liveliness.lease_duration != T_NEVER)
    lease_free (pwr->lease);
  proxy_endpoint_common_fini (&pwr->e, &pwr->c);
  nn_defrag_free (pwr->defrag);
  nn_reorder_free (pwr->reorder);
  ddsrt_free (pwr);
}

/* First stage in deleting the proxy writer. In this function the pwr and its member pointers
   will remain valid. The real cleaning-up is done async in gc_delete_proxy_writer. */
int delete_proxy_writer (struct q_globals *gv, const struct ddsi_guid *guid, nn_wctime_t timestamp, int isimplicit)
{
  struct proxy_writer *pwr;
  DDSRT_UNUSED_ARG (isimplicit);
  GVLOGDISC ("delete_proxy_writer ("PGUIDFMT") ", PGUID (*guid));

  ddsrt_mutex_lock (&gv->lock);
  if ((pwr = entidx_lookup_proxy_writer_guid (gv->entity_index, guid)) == NULL)
  {
    ddsrt_mutex_unlock (&gv->lock);
    GVLOGDISC ("- unknown\n");
    return DDS_RETCODE_BAD_PARAMETER;
  }

  /* Set "deleting" flag in particular for Lite, to signal to the receive path it can't
     trust rdary[] anymore, which is because removing the proxy writer from the hash
     table will prevent the readers from looking up the proxy writer, and consequently
     from removing themselves from the proxy writer's rdary[]. */
  local_reader_ary_setinvalid (&pwr->rdary);
  GVLOGDISC ("- deleting\n");
  builtintopic_write (gv->builtin_topic_interface, &pwr->e, timestamp, false);
  entidx_remove_proxy_writer_guid (gv->entity_index, pwr);
  ddsrt_mutex_unlock (&gv->lock);
  if (pwr->c.xqos->liveliness.lease_duration != T_NEVER &&
      pwr->c.xqos->liveliness.kind == DDS_LIVELINESS_MANUAL_BY_TOPIC)
    lease_unregister (pwr->lease);
  if (proxy_writer_set_notalive (pwr, false) != DDS_RETCODE_OK)
    GVLOGDISC ("proxy_writer_set_notalive failed for "PGUIDFMT"\n", PGUID(*guid));
  gcreq_proxy_writer (pwr);
  return DDS_RETCODE_OK;
}

static void proxy_writer_notify_liveliness_change_may_unlock (struct proxy_writer *pwr)
{
  struct proxy_writer_alive_state alive_state;
  proxy_writer_get_alive_state_locked (pwr, &alive_state);

  struct ddsi_guid rdguid;
  struct pwr_rd_match *m;
  memset (&rdguid, 0, sizeof (rdguid));
  while (pwr->alive_vclock == alive_state.vclock &&
         (m = ddsrt_avl_lookup_succ (&pwr_readers_treedef, &pwr->readers, &rdguid)) != NULL)
  {
    rdguid = m->rd_guid;
    ddsrt_mutex_unlock (&pwr->e.lock);
    /* unlocking pwr means alive state may have changed already; we break out of the loop once we
       detect this but there for the reader in the current iteration, anything is possible */
    reader_update_notify_pwr_alive_state_guid (&rdguid, pwr, &alive_state);
    ddsrt_mutex_lock (&pwr->e.lock);
  }
}

void proxy_writer_set_alive_may_unlock (struct proxy_writer *pwr, bool notify)
{
  /* Caller has pwr->e.lock, so we can safely read pwr->alive.  Updating pwr->alive requires
     also taking pwr->c.proxypp->e.lock because pwr->alive <=> (pwr->lease in proxypp's lease
     heap). */
  assert (!pwr->alive);

  /* check that proxy writer still exists (when deleting it is removed from guid hash) */
  if (entidx_lookup_proxy_writer_guid (pwr->e.gv->entity_index, &pwr->e.guid) == NULL)
  {
    ELOGDISC (pwr, "proxy_writer_set_alive_may_unlock("PGUIDFMT") - not in entity index, pwr deleting\n", PGUID (pwr->e.guid));
    return;
  }

  ddsrt_mutex_lock (&pwr->c.proxypp->e.lock);
  pwr->alive = true;
  pwr->alive_vclock++;
  if (pwr->c.xqos->liveliness.lease_duration != T_NEVER && pwr->c.xqos->liveliness.kind != DDS_LIVELINESS_MANUAL_BY_TOPIC)
    proxy_participant_add_pwr_lease_locked (pwr->c.proxypp, pwr);
  ddsrt_mutex_unlock (&pwr->c.proxypp->e.lock);

  if (notify)
    proxy_writer_notify_liveliness_change_may_unlock (pwr);
}

int proxy_writer_set_notalive (struct proxy_writer *pwr, bool notify)
{
  /* Caller should not have taken pwr->e.lock and pwr->c.proxypp->e.lock;
   * this function takes both locks to update pwr->alive value */
  ddsrt_mutex_lock (&pwr->e.lock);
  if (!pwr->alive)
  {
    ddsrt_mutex_unlock (&pwr->e.lock);
    return DDS_RETCODE_PRECONDITION_NOT_MET;
  }

  ddsrt_mutex_lock (&pwr->c.proxypp->e.lock);
  pwr->alive = false;
  pwr->alive_vclock++;
  if (pwr->c.xqos->liveliness.lease_duration != T_NEVER && pwr->c.xqos->liveliness.kind != DDS_LIVELINESS_MANUAL_BY_TOPIC)
    proxy_participant_remove_pwr_lease_locked (pwr->c.proxypp, pwr);
  ddsrt_mutex_unlock (&pwr->c.proxypp->e.lock);

  if (notify)
    proxy_writer_notify_liveliness_change_may_unlock (pwr);
  ddsrt_mutex_unlock (&pwr->e.lock);
  return DDS_RETCODE_OK;
}

void proxy_writer_set_notalive_guid (struct q_globals *gv, const struct ddsi_guid *pwrguid, bool notify)
{
  struct proxy_writer *pwr;
  if ((pwr = entidx_lookup_proxy_writer_guid (gv->entity_index, pwrguid)) == NULL)
    GVLOGDISC (" "PGUIDFMT"?\n", PGUID (*pwrguid));
  else
  {
    GVLOGDISC ("proxy_writer_set_notalive_guid ("PGUIDFMT")", PGUID (*pwrguid));
    if (proxy_writer_set_notalive (pwr, notify) == DDS_RETCODE_PRECONDITION_NOT_MET)
      GVLOGDISC (" pwr was not alive");
    GVLOGDISC ("\n");
  }
}

/* PROXY-READER ----------------------------------------------------- */

int new_proxy_reader (struct q_globals *gv, const struct ddsi_guid *ppguid, const struct ddsi_guid *guid, struct addrset *as, const nn_plist_t *plist, nn_wctime_t timestamp, seqno_t seq
#ifdef DDSI_INCLUDE_SSM
                      , int favours_ssm
#endif
                      )
{
  struct proxy_participant *proxypp;
  struct proxy_reader *prd;
  nn_mtime_t tnow = now_mt ();
  int ret;

  assert (!is_writer_entityid (guid->entityid));
  assert (entidx_lookup_proxy_reader_guid (gv->entity_index, guid) == NULL);

  if ((proxypp = entidx_lookup_proxy_participant_guid (gv->entity_index, ppguid)) == NULL)
  {
    GVWARNING ("new_proxy_reader("PGUIDFMT"): proxy participant unknown\n", PGUID (*guid));
    return DDS_RETCODE_BAD_PARAMETER;
  }

  prd = ddsrt_malloc (sizeof (*prd));
  if ((ret = proxy_endpoint_common_init (&prd->e, &prd->c, EK_PROXY_READER, guid, timestamp, seq, proxypp, as, plist)) != DDS_RETCODE_OK)
  {
    ddsrt_free (prd);
    return ret;
  }

  prd->deleting = 0;
#ifdef DDSI_INCLUDE_SSM
  prd->favours_ssm = (favours_ssm && gv->config.allowMulticast & AMC_SSM) ? 1 : 0;
#endif
  prd->is_fict_trans_reader = 0;

  set_proxy_reader_security_info(prd, plist);

  ddsrt_avl_init (&prd_writers_treedef, &prd->writers);

#ifdef DDSI_INCLUDE_SECURITY
  if (prd->e.guid.entityid.u == NN_ENTITYID_P2P_BUILTIN_PARTICIPANT_VOLATILE_SECURE_READER)
    prd->filter = volatile_secure_data_filter;
  else
    prd->filter = NULL;
#else
  prd->filter = NULL;
#endif

  /* locking the entity prevents matching while the built-in topic hasn't been published yet */
  ddsrt_mutex_lock (&prd->e.lock);
  entidx_insert_proxy_reader_guid (gv->entity_index, prd);
  builtintopic_write (gv->builtin_topic_interface, &prd->e, timestamp, true);
  ddsrt_mutex_unlock (&prd->e.lock);

  match_proxy_reader_with_writers (prd, tnow);
  return DDS_RETCODE_OK;
}

static void proxy_reader_set_delete_and_ack_all_messages (struct proxy_reader *prd)
{
  ddsi_guid_t wrguid;
  struct writer *wr;
  struct prd_wr_match *m;

  memset (&wrguid, 0, sizeof (wrguid));
  ddsrt_mutex_lock (&prd->e.lock);
  prd->deleting = 1;
  while ((m = ddsrt_avl_lookup_succ_eq (&prd_writers_treedef, &prd->writers, &wrguid)) != NULL)
  {
    /* have to be careful walking the tree -- pretty is different, but
       I want to check this before I write a lookup_succ function. */
    struct prd_wr_match *m_a_next;
    ddsi_guid_t wrguid_next;
    wrguid = m->wr_guid;
    if ((m_a_next = ddsrt_avl_find_succ (&prd_writers_treedef, &prd->writers, m)) != NULL)
      wrguid_next = m_a_next->wr_guid;
    else
    {
      memset (&wrguid_next, 0xff, sizeof (wrguid_next));
      wrguid_next.entityid.u = (wrguid_next.entityid.u & ~(unsigned)0xff) | NN_ENTITYID_KIND_WRITER_NO_KEY;
    }

    ddsrt_mutex_unlock (&prd->e.lock);
    if ((wr = entidx_lookup_writer_guid (prd->e.gv->entity_index, &wrguid)) != NULL)
    {
      struct whc_node *deferred_free_list = NULL;
      struct wr_prd_match *m_wr;
      ddsrt_mutex_lock (&wr->e.lock);
      if ((m_wr = ddsrt_avl_lookup (&wr_readers_treedef, &wr->readers, &prd->e.guid)) != NULL)
      {
        struct whc_state whcst;
        m_wr->seq = MAX_SEQ_NUMBER;
        ddsrt_avl_augment_update (&wr_readers_treedef, m_wr);
        (void)remove_acked_messages (wr, &whcst, &deferred_free_list);
        writer_clear_retransmitting (wr);
      }
      ddsrt_mutex_unlock (&wr->e.lock);
      whc_free_deferred_free_list (wr->whc, deferred_free_list);
    }

    wrguid = wrguid_next;
    ddsrt_mutex_lock (&prd->e.lock);
  }
  ddsrt_mutex_unlock (&prd->e.lock);
}

static void gc_delete_proxy_reader (struct gcreq *gcreq)
{
  struct proxy_reader *prd = gcreq->arg;
  ELOGDISC (prd, "gc_delete_proxy_reader(%p, "PGUIDFMT")\n", (void *) gcreq, PGUID (prd->e.guid));
  gcreq_free (gcreq);

  while (!ddsrt_avl_is_empty (&prd->writers))
  {
    struct prd_wr_match *m = ddsrt_avl_root_non_empty (&prd_writers_treedef, &prd->writers);
    ddsrt_avl_delete (&prd_writers_treedef, &prd->writers, m);
    writer_drop_connection (&m->wr_guid, prd);
    free_prd_wr_match (m);
  }

  proxy_endpoint_common_fini (&prd->e, &prd->c);
  ddsrt_free (prd);
}

int delete_proxy_reader (struct q_globals *gv, const struct ddsi_guid *guid, nn_wctime_t timestamp, int isimplicit)
{
  struct proxy_reader *prd;
  (void)isimplicit;
  GVLOGDISC ("delete_proxy_reader ("PGUIDFMT") ", PGUID (*guid));
  ddsrt_mutex_lock (&gv->lock);
  if ((prd = entidx_lookup_proxy_reader_guid (gv->entity_index, guid)) == NULL)
  {
    ddsrt_mutex_unlock (&gv->lock);
    GVLOGDISC ("- unknown\n");
    return DDS_RETCODE_BAD_PARAMETER;
  }
  builtintopic_write (gv->builtin_topic_interface, &prd->e, timestamp, false);
  entidx_remove_proxy_reader_guid (gv->entity_index, prd);
  ddsrt_mutex_unlock (&gv->lock);
  GVLOGDISC ("- deleting\n");

  /* If the proxy reader is reliable, pretend it has just acked all
     messages: this allows a throttled writer to once again make
     progress, which in turn is necessary for the garbage collector to
     do its work. */
  proxy_reader_set_delete_and_ack_all_messages (prd);

  gcreq_proxy_reader (prd);
  return 0;
}

/* CONVENIENCE FUNCTIONS FOR SCHEDULING GC WORK --------------------- */

static int gcreq_participant (struct participant *pp)
{
  struct gcreq *gcreq = gcreq_new (pp->e.gv->gcreq_queue, gc_delete_participant);
  gcreq->arg = pp;
  gcreq_enqueue (gcreq);
  return 0;
}

static int gcreq_writer (struct writer *wr)
{
  struct gcreq *gcreq = gcreq_new (wr->e.gv->gcreq_queue, wr->throttling ? gc_delete_writer_throttlewait : gc_delete_writer);
  gcreq->arg = wr;
  gcreq_enqueue (gcreq);
  return 0;
}

static int gcreq_reader (struct reader *rd)
{
  struct gcreq *gcreq = gcreq_new (rd->e.gv->gcreq_queue, gc_delete_reader);
  gcreq->arg = rd;
  gcreq_enqueue (gcreq);
  return 0;
}

static int gcreq_proxy_participant (struct proxy_participant *proxypp)
{
  struct gcreq *gcreq = gcreq_new (proxypp->e.gv->gcreq_queue, gc_delete_proxy_participant);
  gcreq->arg = proxypp;
  gcreq_enqueue (gcreq);
  return 0;
}

static void gc_delete_proxy_writer_dqueue_bubble_cb (struct gcreq *gcreq)
{
  /* delete proxy_writer, phase 3 */
  struct proxy_writer *pwr = gcreq->arg;
  ELOGDISC (pwr, "gc_delete_proxy_writer_dqueue_bubble(%p, "PGUIDFMT")\n", (void *) gcreq, PGUID (pwr->e.guid));
  gcreq_requeue (gcreq, gc_delete_proxy_writer);
}

static void gc_delete_proxy_writer_dqueue (struct gcreq *gcreq)
{
  /* delete proxy_writer, phase 2 */
  struct proxy_writer *pwr = gcreq->arg;
  struct nn_dqueue *dqueue = pwr->dqueue;
  ELOGDISC (pwr, "gc_delete_proxy_writer_dqueue(%p, "PGUIDFMT")\n", (void *) gcreq, PGUID (pwr->e.guid));
  nn_dqueue_enqueue_callback (dqueue, (void (*) (void *)) gc_delete_proxy_writer_dqueue_bubble_cb, gcreq);
}

static int gcreq_proxy_writer (struct proxy_writer *pwr)
{
  struct gcreq *gcreq = gcreq_new (pwr->e.gv->gcreq_queue, gc_delete_proxy_writer_dqueue);
  gcreq->arg = pwr;
  gcreq_enqueue (gcreq);
  return 0;
}

static int gcreq_proxy_reader (struct proxy_reader *prd)
{
  struct gcreq *gcreq = gcreq_new (prd->e.gv->gcreq_queue, gc_delete_proxy_reader);
  gcreq->arg = prd;
  gcreq_enqueue (gcreq);
  return 0;
}<|MERGE_RESOLUTION|>--- conflicted
+++ resolved
@@ -494,7 +494,7 @@
 
 static void force_as_disc_address(struct q_globals *gv, const ddsi_guid_t *subguid)
 {
-  struct writer *wr = ephash_lookup_writer_guid (gv->guid_hash, subguid);
+  struct writer *wr = entidx_lookup_writer_guid (gv->entity_index, subguid);
   assert (wr != NULL);
   ddsrt_mutex_lock (&wr->e.lock);
   unref_addrset (wr->as);
@@ -701,20 +701,7 @@
     new_writer_guid (NULL, &subguid, &group_guid, pp, NULL, &gv->spdp_endpoint_xqos, whc_new(gv, 1, 1, 1), LAST_WR_PARAMS);
     /* But we need the as_disc address set for SPDP, because we need to
        send it to everyone regardless of the existence of readers. */
-<<<<<<< HEAD
     force_as_disc_address(gv, &subguid);
-=======
-    {
-      struct writer *wr = entidx_lookup_writer_guid (gv->entity_index, &subguid);
-      assert (wr != NULL);
-      ddsrt_mutex_lock (&wr->e.lock);
-      unref_addrset (wr->as);
-      unref_addrset (wr->as_group);
-      wr->as = ref_addrset (gv->as_disc);
-      wr->as_group = ref_addrset (gv->as_disc_group);
-      ddsrt_mutex_unlock (&wr->e.lock);
-    }
->>>>>>> 01dc6ebc
     pp->bes |= NN_DISC_BUILTIN_ENDPOINT_PARTICIPANT_ANNOUNCER;
   }
 
@@ -1863,14 +1850,9 @@
     ddsrt_mutex_unlock (&pwr->e.lock);
     if (m)
     {
-<<<<<<< HEAD
-      update_reader_init_acknack_count (&rd->e.gv->logconfig, rd->e.gv->guid_hash, &rd->e.guid, m->count);
+      update_reader_init_acknack_count (&rd->e.gv->logconfig, rd->e.gv->entity_index, &rd->e.guid, m->count);
       if (m->filtered)
         nn_defrag_prune(pwr->defrag, &m->rd_guid.prefix, m->last_seq);
-
-=======
-      update_reader_init_acknack_count (&rd->e.gv->logconfig, rd->e.gv->entity_index, &rd->e.guid, m->count);
->>>>>>> 01dc6ebc
     }
     free_pwr_rd_match (m);
   }
@@ -4275,91 +4257,8 @@
      new_proxy_{writer,reader} to work */
   entidx_insert_proxy_participant_guid (gv->entity_index, proxypp);
 
-<<<<<<< HEAD
   /* TODO: Do security checks on the proxy participant. Either add the endpoints or delete the proxy. */
   add_proxy_builtin_endpoints(gv, ppguid, proxypp, timestamp);
-=======
-  /* Add proxy endpoints based on the advertised (& possibly augmented
-     ...) built-in endpoint set. */
-  {
-#define PT_TE(ap_, a_, bp_, b_) { 0, NN_##ap_##BUILTIN_ENDPOINT_##a_, NN_ENTITYID_##bp_##_BUILTIN_##b_ }
-#define TE(ap_, a_, bp_, b_) { NN_##ap_##BUILTIN_ENDPOINT_##a_, 0, NN_ENTITYID_##bp_##_BUILTIN_##b_ }
-#define LTE(a_, bp_, b_) { NN_##BUILTIN_ENDPOINT_##a_, 0, NN_ENTITYID_##bp_##_BUILTIN_##b_ }
-    static const struct bestab {
-      unsigned besflag;
-      unsigned prismtech_besflag;
-      unsigned entityid;
-    } bestab[] = {
-#if 0
-      /* SPDP gets special treatment => no need for proxy
-         writers/readers */
-      TE (DISC_, PARTICIPANT_ANNOUNCER, SPDP, PARTICIPANT_WRITER),
-#endif
-      TE (DISC_, PARTICIPANT_DETECTOR, SPDP, PARTICIPANT_READER),
-      TE (DISC_, PUBLICATION_ANNOUNCER, SEDP, PUBLICATIONS_WRITER),
-      TE (DISC_, PUBLICATION_DETECTOR, SEDP, PUBLICATIONS_READER),
-      TE (DISC_, SUBSCRIPTION_ANNOUNCER, SEDP, SUBSCRIPTIONS_WRITER),
-      TE (DISC_, SUBSCRIPTION_DETECTOR, SEDP, SUBSCRIPTIONS_READER),
-      LTE (PARTICIPANT_MESSAGE_DATA_WRITER, P2P, PARTICIPANT_MESSAGE_WRITER),
-      LTE (PARTICIPANT_MESSAGE_DATA_READER, P2P, PARTICIPANT_MESSAGE_READER),
-      TE (DISC_, TOPIC_ANNOUNCER, SEDP, TOPIC_WRITER),
-      TE (DISC_, TOPIC_DETECTOR, SEDP, TOPIC_READER),
-      PT_TE (DISC_, CM_PARTICIPANT_READER, SEDP, CM_PARTICIPANT_READER),
-      PT_TE (DISC_, CM_PARTICIPANT_WRITER, SEDP, CM_PARTICIPANT_WRITER),
-      PT_TE (DISC_, CM_PUBLISHER_READER, SEDP, CM_PUBLISHER_READER),
-      PT_TE (DISC_, CM_PUBLISHER_WRITER, SEDP, CM_PUBLISHER_WRITER),
-      PT_TE (DISC_, CM_SUBSCRIBER_READER, SEDP, CM_SUBSCRIBER_READER),
-      PT_TE (DISC_, CM_SUBSCRIBER_WRITER, SEDP, CM_SUBSCRIBER_WRITER)
-    };
-#undef PT_TE
-#undef TE
-#undef LTE
-    nn_plist_t plist_rd, plist_wr;
-    int i;
-    /* Note: no entity name or group GUID supplied, but that shouldn't
-       matter, as these are internal to DDSI and don't use group
-       coherency */
-    nn_plist_init_empty (&plist_wr);
-    nn_plist_init_empty (&plist_rd);
-    nn_xqos_copy (&plist_wr.qos, &gv->builtin_endpoint_xqos_wr);
-    nn_xqos_copy (&plist_rd.qos, &gv->builtin_endpoint_xqos_rd);
-    for (i = 0; i < (int) (sizeof (bestab) / sizeof (*bestab)); i++)
-    {
-      const struct bestab *te = &bestab[i];
-      if ((proxypp->bes & te->besflag) || (proxypp->prismtech_bes & te->prismtech_besflag))
-      {
-        ddsi_guid_t guid1;
-        guid1.prefix = proxypp->e.guid.prefix;
-        guid1.entityid.u = te->entityid;
-        assert (is_builtin_entityid (guid1.entityid, proxypp->vendor));
-        if (is_writer_entityid (guid1.entityid))
-        {
-          new_proxy_writer (gv, ppguid, &guid1, proxypp->as_meta, &plist_wr, gv->builtins_dqueue, gv->xevents, timestamp, 0);
-        }
-        else
-        {
-#ifdef DDSI_INCLUDE_SSM
-          const int ssm = addrset_contains_ssm (gv, proxypp->as_meta);
-          new_proxy_reader (gv, ppguid, &guid1, proxypp->as_meta, &plist_rd, timestamp, 0, ssm);
-#else
-          new_proxy_reader (gv, ppguid, &guid1, proxypp->as_meta, &plist_rd, timestamp, 0);
-#endif
-        }
-      }
-    }
-    nn_plist_fini (&plist_wr);
-    nn_plist_fini (&plist_rd);
-  }
-
-  /* Register lease for auto liveliness, but be careful not to accidentally re-register
-     DDSI2's lease, as we may have become dependent on DDSI2 any time after
-     entidx_insert_proxy_participant_guid even if privileged_pp_guid was NULL originally */
-  ddsrt_mutex_lock (&proxypp->e.lock);
-  if (proxypp->owns_lease)
-    lease_register (ddsrt_atomic_ldvoidp (&proxypp->minl_auto));
-  builtintopic_write (gv->builtin_topic_interface, &proxypp->e, timestamp, true);
-  ddsrt_mutex_unlock (&proxypp->e.lock);
->>>>>>> 01dc6ebc
 }
 
 int update_proxy_participant_plist_locked (struct proxy_participant *proxypp, seqno_t seq, const struct nn_plist *datap, enum update_proxy_participant_source source, nn_wctime_t timestamp)
