--- conflicted
+++ resolved
@@ -1061,13 +1061,8 @@
   ddsi_plist_init_empty (&ps);
   ps.present |= PP_PARTICIPANT_GUID;
   ps.participant_guid = *guid;
-<<<<<<< HEAD
   struct nn_xmsg *mpayload = nn_xmsg_new (gv->xmsgpool, guid, wr->c.pp, 0, NN_XMSG_KIND_DATA);
-  nn_plist_addtomsg (mpayload, &ps, ~(uint64_t)0, ~(uint64_t)0);
-=======
-  struct nn_xmsg *mpayload = nn_xmsg_new (gv->xmsgpool, &guid->prefix, 0, NN_XMSG_KIND_DATA);
   ddsi_plist_addtomsg (mpayload, &ps, ~(uint64_t)0, ~(uint64_t)0);
->>>>>>> b84eee5a
   nn_xmsg_addpar_sentinel (mpayload);
   ddsi_plist_fini (&ps);
   struct ddsi_plist_sample plist_sample;
