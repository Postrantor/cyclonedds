/*
 * Copyright(c) 2006 to 2018 ADLINK Technology Limited and others
 *
 * This program and the accompanying materials are made available under the
 * terms of the Eclipse Public License v. 2.0 which is available at
 * http://www.eclipse.org/legal/epl-2.0, or the Eclipse Distribution License
 * v. 1.0 which is available at
 * http://www.eclipse.org/org/documents/edl-v10.php.
 *
 * SPDX-License-Identifier: EPL-2.0 OR BSD-3-Clause
 */
#include <math.h>
#include <stdlib.h>

#include "dds/ddsrt/atomics.h"
#include "dds/ddsrt/heap.h"
#include "dds/ddsrt/sync.h"

#include "dds/ddsrt/avl.h"
#include "dds/ddsrt/fibheap.h"

#include "dds/ddsi/q_time.h"
#include "dds/ddsi/q_log.h"
#include "dds/ddsi/q_addrset.h"
#include "dds/ddsi/q_xmsg.h"
#include "dds/ddsi/q_xevent.h"
#include "dds/ddsi/q_thread.h"
#include "dds/ddsi/q_config.h"
#include "dds/ddsi/q_unused.h"
#include "dds/ddsi/q_globals.h"
#include "dds/ddsi/q_ephash.h"
#include "dds/ddsi/q_transmit.h"
#include "dds/ddsi/q_bswap.h"
#include "dds/ddsi/q_entity.h"
#include "dds/ddsi/q_misc.h"
#include "dds/ddsi/q_radmin.h"
#include "dds/ddsi/q_bitset.h"
#include "dds/ddsi/q_lease.h"
#include "dds/ddsi/q_xmsg.h"
#include "dds/ddsi/ddsi_serdata.h"
#include "dds/ddsi/ddsi_serdata_default.h"
#include "dds/ddsi/ddsi_tkmap.h"
#include "dds__whc.h"

#include "dds/ddsi/sysdeps.h"

#define EVQTRACE(...) DDS_CTRACE (&evq->gv->logconfig, __VA_ARGS__)

/* This is absolute bottom for signed integers, where -x = x and yet x
   != 0 -- and note that it had better be 2's complement machine! */
#define TSCHED_DELETE ((int64_t) ((uint64_t) 1 << 63))

enum xeventkind
{
  XEVK_HEARTBEAT,
  XEVK_ACKNACK,
  XEVK_SPDP,
  XEVK_PMD_UPDATE,
  XEVK_DELETE_WRITER,
  XEVK_CALLBACK
};

struct xevent
{
  ddsrt_fibheap_node_t heapnode;
  struct xeventq *evq;
  nn_mtime_t tsched;
  enum xeventkind kind;
  union {
    struct {
      nn_guid_t wr_guid;
    } heartbeat;
    struct {
      nn_guid_t pwr_guid;
      nn_guid_t rd_guid;
    } acknack;
    struct {
      nn_guid_t pp_guid;
      nn_guid_prefix_t dest_proxypp_guid_prefix; /* only if "directed" */
      int directed; /* if 0, undirected; if > 0, number of directed ones to send in reasonably short succession */
    } spdp;
    struct {
      nn_guid_t pp_guid;
    } pmd_update;
#if 0
    struct {
    } info;
#endif
    struct {
      nn_guid_t guid;
    } delete_writer;
    struct {
      void (*cb) (struct xevent *ev, void *arg, nn_mtime_t tnow);
      void *arg;
    } callback;
  } u;
};

enum xeventkind_nt
{
  XEVK_MSG,
  XEVK_MSG_REXMIT,
  XEVK_ENTITYID
};

struct untimed_listelem {
  struct xevent_nt *next;
};

struct xevent_nt
{
  struct untimed_listelem listnode;
  struct xeventq *evq;
  enum xeventkind_nt kind;
  union {
    struct {
      /* xmsg is self-contained / relies on reference counts */
      struct nn_xmsg *msg;
    } msg;
    struct {
      /* xmsg is self-contained / relies on reference counts */
      struct nn_xmsg *msg;
      size_t queued_rexmit_bytes;
      ddsrt_avl_node_t msg_avlnode;
    } msg_rexmit;
    struct {
      /* xmsg is self-contained / relies on reference counts */
      struct nn_xmsg *msg;
    } entityid;
  } u;
};

struct xeventq {
  ddsrt_fibheap_t xevents;
  ddsrt_avl_tree_t msg_xevents;
  struct xevent_nt *non_timed_xmit_list_oldest;
  struct xevent_nt *non_timed_xmit_list_newest; /* undefined if ..._oldest == NULL */
  size_t queued_rexmit_bytes;
  size_t queued_rexmit_msgs;
  size_t max_queued_rexmit_bytes;
  size_t max_queued_rexmit_msgs;
  int terminate;
  struct thread_state1 *ts;
  struct q_globals *gv;
  ddsrt_mutex_t lock;
  ddsrt_cond_t cond;
  ddsi_tran_conn_t tev_conn;
  uint32_t auxiliary_bandwidth_limit;
};

static uint32_t xevent_thread (struct xeventq *xevq);
static nn_mtime_t earliest_in_xeventq (struct xeventq *evq);
static int msg_xevents_cmp (const void *a, const void *b);
static int compare_xevent_tsched (const void *va, const void *vb);
static void handle_nontimed_xevent (struct xevent_nt *xev, struct nn_xpack *xp);

static const ddsrt_avl_treedef_t msg_xevents_treedef = DDSRT_AVL_TREEDEF_INITIALIZER_INDKEY (offsetof (struct xevent_nt, u.msg_rexmit.msg_avlnode), offsetof (struct xevent_nt, u.msg_rexmit.msg), msg_xevents_cmp, 0);

static const ddsrt_fibheap_def_t evq_xevents_fhdef = DDSRT_FIBHEAPDEF_INITIALIZER(offsetof (struct xevent, heapnode), compare_xevent_tsched);

static int compare_xevent_tsched (const void *va, const void *vb)
{
  const struct xevent *a = va;
  const struct xevent *b = vb;
  return (a->tsched.v == b->tsched.v) ? 0 : (a->tsched.v < b->tsched.v) ? -1 : 1;
}

static void update_rexmit_counts (struct xeventq *evq, struct xevent_nt *ev)
{
#if 0
  EVQTRACE ("ZZZ(%p,%"PRIuSIZE")", (void *) ev, ev->u.msg_rexmit.queued_rexmit_bytes);
#endif
  assert (ev->kind == XEVK_MSG_REXMIT);
  assert (ev->u.msg_rexmit.queued_rexmit_bytes <= evq->queued_rexmit_bytes);
  assert (evq->queued_rexmit_msgs > 0);
  evq->queued_rexmit_bytes -= ev->u.msg_rexmit.queued_rexmit_bytes;
  evq->queued_rexmit_msgs--;
}

#if 0
static void trace_msg (struct xeventq *evq, const char *func, const struct nn_xmsg *m)
{
  if (dds_get_log_mask() & DDS_LC_TRACE)
  {
    nn_guid_t wrguid;
    seqno_t wrseq;
    nn_fragment_number_t wrfragid;
    nn_xmsg_guid_seq_fragid (m, &wrguid, &wrseq, &wrfragid);
<<<<<<< HEAD
    DDS_TRACE(" %s("PGUIDFMT"/%"PRId64"/%u)", func, PGUID (wrguid), wrseq, wrfragid);
=======
    EVQTRACE(" %s("PGUIDFMT"/%"PRId64"/%u)", func, PGUID (wrguid), wrseq, wrfragid);
>>>>>>> 1c8c2944
  }
}
#else
static void trace_msg (UNUSED_ARG (struct xeventq *evq), UNUSED_ARG (const char *func), UNUSED_ARG (const struct nn_xmsg *m))
{
}
#endif

static struct xevent_nt *lookup_msg (struct xeventq *evq, struct nn_xmsg *msg)
{
  assert (nn_xmsg_kind (msg) == NN_XMSG_KIND_DATA_REXMIT);
<<<<<<< HEAD
  trace_msg ("lookup-msg", msg);
=======
  trace_msg (evq, "lookup-msg", msg);
>>>>>>> 1c8c2944
  return ddsrt_avl_lookup (&msg_xevents_treedef, &evq->msg_xevents, msg);
}

static void remember_msg (struct xeventq *evq, struct xevent_nt *ev)
{
  assert (ev->kind == XEVK_MSG_REXMIT);
<<<<<<< HEAD
  trace_msg ("remember-msg", ev->u.msg_rexmit.msg);
=======
  trace_msg (evq, "remember-msg", ev->u.msg_rexmit.msg);
>>>>>>> 1c8c2944
  ddsrt_avl_insert (&msg_xevents_treedef, &evq->msg_xevents, ev);
}

static void forget_msg (struct xeventq *evq, struct xevent_nt *ev)
{
  assert (ev->kind == XEVK_MSG_REXMIT);
<<<<<<< HEAD
  trace_msg ("forget-msg", ev->u.msg_rexmit.msg);
=======
  trace_msg (evq, "forget-msg", ev->u.msg_rexmit.msg);
>>>>>>> 1c8c2944
  ddsrt_avl_delete (&msg_xevents_treedef, &evq->msg_xevents, ev);
}

static void add_to_non_timed_xmit_list (struct xeventq *evq, struct xevent_nt *ev)
{
  ev->listnode.next = NULL;
  if (evq->non_timed_xmit_list_oldest == NULL) {
    /* list is currently empty so add the first item (at the front) */
    evq->non_timed_xmit_list_oldest = ev;
  } else {
    evq->non_timed_xmit_list_newest->listnode.next = ev;
  }
  evq->non_timed_xmit_list_newest = ev;

  if (ev->kind == XEVK_MSG_REXMIT)
    remember_msg (evq, ev);

  ddsrt_cond_signal (&evq->cond);
}

static struct xevent_nt *getnext_from_non_timed_xmit_list  (struct xeventq *evq)
{
  /* function removes and returns the first item in the list
     (from the front) and frees the container */
  struct xevent_nt *ev = evq->non_timed_xmit_list_oldest;
  if (ev != NULL)
  {
    evq->non_timed_xmit_list_oldest = ev->listnode.next;

    if (ev->kind == XEVK_MSG_REXMIT)
    {
      assert (lookup_msg (evq, ev->u.msg_rexmit.msg) == ev);
      forget_msg (evq, ev);
    }
  }
  return ev;
}

static int non_timed_xmit_list_is_empty (struct xeventq *evq)
{
  /* check whether the "non-timed" xevent list is empty */
  return (evq->non_timed_xmit_list_oldest == NULL);
}

static int compute_non_timed_xmit_list_size (struct xeventq *evq)
{
  /* returns how many "non-timed" xevents are pending by counting the
     number of events in the list -- it'd be easy to compute the
     length incrementally in the add_... and next_... functions, but
     it isn't really being used anywhere, so why bother? */
  struct xevent_nt *current = evq->non_timed_xmit_list_oldest;
  int i = 0;
  while (current)
  {
    current = current->listnode.next;
    i++;
  }
  return i;
}

#ifndef NDEBUG
static int nontimed_xevent_in_queue (struct xeventq *evq, struct xevent_nt *ev)
{
  struct xevent_nt *x;
  ddsrt_mutex_lock (&evq->lock);
  for (x = evq->non_timed_xmit_list_oldest; x; x = x->listnode.next)
  {
    if (x == ev)
    {
      ddsrt_mutex_unlock (&evq->lock);
      return 1;
    }
  }
  ddsrt_mutex_unlock (&evq->lock);
  return 0;
}
#endif

static void free_xevent (struct xeventq *evq, struct xevent *ev)
{
  (void) evq;
  if (ev->tsched.v != TSCHED_DELETE)
  {
    switch (ev->kind)
    {
      case XEVK_HEARTBEAT:
      case XEVK_ACKNACK:
      case XEVK_SPDP:
      case XEVK_PMD_UPDATE:
      case XEVK_DELETE_WRITER:
      case XEVK_CALLBACK:
        break;
    }
  }
  ddsrt_free (ev);
}

<<<<<<< HEAD
static void free_xevent_nt (struct xeventq *evq, struct xevent_nt *ev)
{
  assert (!nontimed_xevent_in_queue (evq, ev));
  switch (ev->kind)
  {
    case XEVK_MSG:
      nn_xmsg_free (ev->u.msg.msg);
      break;
    case XEVK_MSG_REXMIT:
      assert (ddsrt_avl_lookup (&msg_xevents_treedef, &evq->msg_xevents, ev->u.msg_rexmit.msg) == NULL);
      update_rexmit_counts (evq, ev);
      nn_xmsg_free (ev->u.msg_rexmit.msg);
      break;
    case XEVK_ENTITYID:
      nn_xmsg_free (ev->u.entityid.msg);
      break;
  }
  ddsrt_free (ev);
}

=======
>>>>>>> 1c8c2944
void delete_xevent (struct xevent *ev)
{
  struct xeventq *evq = ev->evq;
  ddsrt_mutex_lock (&evq->lock);
  /* Can delete it only once, no matter how we implement it internally */
  assert (ev->tsched.v != TSCHED_DELETE);
  assert (TSCHED_DELETE < ev->tsched.v);
  if (ev->tsched.v != T_NEVER)
  {
    ev->tsched.v = TSCHED_DELETE;
    ddsrt_fibheap_decrease_key (&evq_xevents_fhdef, &evq->xevents, ev);
  }
  else
  {
    ev->tsched.v = TSCHED_DELETE;
    ddsrt_fibheap_insert (&evq_xevents_fhdef, &evq->xevents, ev);
  }
  /* TSCHED_DELETE is absolute minimum time, so chances are we need to
     wake up the thread.  The superfluous signal is harmless. */
  ddsrt_cond_signal (&evq->cond);
  ddsrt_mutex_unlock (&evq->lock);
}

int resched_xevent_if_earlier (struct xevent *ev, nn_mtime_t tsched)
{
  struct xeventq *evq = ev->evq;
  int is_resched;
  ddsrt_mutex_lock (&evq->lock);
  assert (tsched.v != TSCHED_DELETE);
  /* If you want to delete it, you to say so by calling the right
     function. Don't want to reschedule an event marked for deletion,
     but with TSCHED_DELETE = MIN_INT64, tsched >= ev->tsched is
     guaranteed to be false. */
  assert (tsched.v > TSCHED_DELETE);
  if (tsched.v >= ev->tsched.v)
    is_resched = 0;
  else
  {
    nn_mtime_t tbefore = earliest_in_xeventq (evq);
    assert (tsched.v != T_NEVER);
    if (ev->tsched.v != T_NEVER)
    {
      ev->tsched = tsched;
      ddsrt_fibheap_decrease_key (&evq_xevents_fhdef, &evq->xevents, ev);
    }
    else
    {
      ev->tsched = tsched;
      ddsrt_fibheap_insert (&evq_xevents_fhdef, &evq->xevents, ev);
    }
    is_resched = 1;
    if (tsched.v < tbefore.v)
      ddsrt_cond_signal (&evq->cond);
  }
  ddsrt_mutex_unlock (&evq->lock);
  return is_resched;
}

static struct xevent *qxev_common (struct xeventq *evq, nn_mtime_t tsched, enum xeventkind kind)
{
  /* qxev_common is the route by which all timed xevents are
     created. */
  struct xevent *ev = ddsrt_malloc (sizeof (*ev));

  assert (tsched.v != TSCHED_DELETE);
  ASSERT_MUTEX_HELD (&evq->lock);

  /* round up the scheduled time if required */
  if (tsched.v != T_NEVER && evq->gv->config.schedule_time_rounding != 0)
  {
    nn_mtime_t tsched_rounded = mtime_round_up (tsched, evq->gv->config.schedule_time_rounding);
    EVQTRACE ("rounded event scheduled for %"PRId64" to %"PRId64"\n", tsched.v, tsched_rounded.v);
    tsched = tsched_rounded;
  }

  ev->evq = evq;
  ev->tsched = tsched;
  ev->kind = kind;
  return ev;
}

static struct xevent_nt *qxev_common_nt (struct xeventq *evq, enum xeventkind_nt kind)
{
  /* qxev_common_nt is the route by which all non-timed xevents are created. */
  struct xevent_nt *ev = ddsrt_malloc (sizeof (*ev));
  ev->evq = evq;
  ev->kind = kind;
  return ev;
}

static nn_mtime_t earliest_in_xeventq (struct xeventq *evq)
{
  struct xevent *min;
  ASSERT_MUTEX_HELD (&evq->lock);
  if ((min = ddsrt_fibheap_min (&evq_xevents_fhdef, &evq->xevents)) != NULL)
    return min->tsched;
  else
  {
    nn_mtime_t r = { T_NEVER };
    return r;
  }
}

static void qxev_insert (struct xevent *ev)
{
  /* qxev_insert is how all timed xevents are registered into the
     event administration. */
  struct xeventq *evq = ev->evq;
  ASSERT_MUTEX_HELD (&evq->lock);
  if (ev->tsched.v != T_NEVER)
  {
    nn_mtime_t tbefore = earliest_in_xeventq (evq);
    ddsrt_fibheap_insert (&evq_xevents_fhdef, &evq->xevents, ev);
    if (ev->tsched.v < tbefore.v)
      ddsrt_cond_signal (&evq->cond);
  }
}

static void qxev_insert_nt (struct xevent_nt *ev)
{
  /* qxev_insert is how all non-timed xevents are queued. */
  struct xeventq *evq = ev->evq;
  ASSERT_MUTEX_HELD (&evq->lock);
  add_to_non_timed_xmit_list (evq, ev);
  EVQTRACE ("non-timed queue now has %d items\n", compute_non_timed_xmit_list_size (evq));
}

static int msg_xevents_cmp (const void *a, const void *b)
{
  return nn_xmsg_compare_fragid (a, b);
}

struct xeventq * xeventq_new
(
  ddsi_tran_conn_t conn,
  size_t max_queued_rexmit_bytes,
  size_t max_queued_rexmit_msgs,
  uint32_t auxiliary_bandwidth_limit
)
{
  struct xeventq *evq = ddsrt_malloc (sizeof (*evq));
  /* limit to 2GB to prevent overflow (4GB - 64kB should be ok, too) */
  if (max_queued_rexmit_bytes > 2147483648u)
    max_queued_rexmit_bytes = 2147483648u;
  ddsrt_fibheap_init (&evq_xevents_fhdef, &evq->xevents);
  ddsrt_avl_init (&msg_xevents_treedef, &evq->msg_xevents);
  evq->non_timed_xmit_list_oldest = NULL;
  evq->non_timed_xmit_list_newest = NULL;
  evq->terminate = 0;
  evq->ts = NULL;
  evq->max_queued_rexmit_bytes = max_queued_rexmit_bytes;
  evq->max_queued_rexmit_msgs = max_queued_rexmit_msgs;
  evq->auxiliary_bandwidth_limit = auxiliary_bandwidth_limit;
  evq->queued_rexmit_bytes = 0;
  evq->queued_rexmit_msgs = 0;
  evq->tev_conn = conn;
  evq->gv = conn->m_base.gv;
  ddsrt_mutex_init (&evq->lock);
  ddsrt_cond_init (&evq->cond);
  return evq;
}

dds_return_t xeventq_start (struct xeventq *evq, const char *name)
{
<<<<<<< HEAD
  dds_retcode_t rc;
=======
  dds_return_t rc;
>>>>>>> 1c8c2944
  char * evqname = "tev";
  assert (evq->ts == NULL);

  if (name)
  {
    size_t slen = strlen (name) + 5;
    evqname = ddsrt_malloc (slen);
    (void) snprintf (evqname, slen, "tev.%s", name);
  }

  evq->terminate = 0;
<<<<<<< HEAD
  rc = create_thread (&evq->ts, evqname, (uint32_t (*) (void *)) xevent_thread, evq);
=======
  rc = create_thread (&evq->ts, evq->gv, evqname, (uint32_t (*) (void *)) xevent_thread, evq);
>>>>>>> 1c8c2944

  if (name)
  {
    ddsrt_free (evqname);
  }
<<<<<<< HEAD
  return (rc != DDS_RETCODE_OK) ? Q_ERR_UNSPECIFIED : 0;
=======
  return rc;
>>>>>>> 1c8c2944
}

void xeventq_stop (struct xeventq *evq)
{
  assert (evq->ts != NULL);
  ddsrt_mutex_lock (&evq->lock);
  evq->terminate = 1;
  ddsrt_cond_signal (&evq->cond);
  ddsrt_mutex_unlock (&evq->lock);
  join_thread (evq->ts);
  evq->ts = NULL;
}

void xeventq_free (struct xeventq *evq)
{
  struct xevent *ev;
  assert (evq->ts == NULL);
  while ((ev = ddsrt_fibheap_extract_min (&evq_xevents_fhdef, &evq->xevents)) != NULL)
  {
    if (ev->tsched.v == TSCHED_DELETE || ev->kind != XEVK_CALLBACK)
      free_xevent (evq, ev);
    else
    {
      ev->tsched.v = T_NEVER;
      ev->u.callback.cb (ev, ev->u.callback.arg, ev->tsched);
      if (ev->tsched.v != TSCHED_DELETE)
      {
        union { void *v; void (*f) (struct xevent *ev, void *arg, nn_mtime_t tnow); } fp;
        fp.f = ev->u.callback.cb;
        DDS_CWARNING (&evq->gv->logconfig, "xeventq_free: callback %p did not schedule deletion as required, deleting event anyway\n", fp.v);
        delete_xevent (ev);
      }
    }
  }
<<<<<<< HEAD
  while (!non_timed_xmit_list_is_empty(evq))
    free_xevent_nt (evq, getnext_from_non_timed_xmit_list (evq));
=======

  {
    struct nn_xpack *xp = nn_xpack_new (evq->tev_conn, evq->auxiliary_bandwidth_limit, false);
    thread_state_awake (lookup_thread_state (), evq->gv);
    ddsrt_mutex_lock (&evq->lock);
    while (!non_timed_xmit_list_is_empty (evq))
    {
      thread_state_awake_to_awake_no_nest (lookup_thread_state ());
      handle_nontimed_xevent (getnext_from_non_timed_xmit_list (evq), xp);
    }
    ddsrt_mutex_unlock (&evq->lock);
    nn_xpack_send (xp, false);
    nn_xpack_free (xp);
    thread_state_asleep (lookup_thread_state ());
  }

>>>>>>> 1c8c2944
  assert (ddsrt_avl_is_empty (&evq->msg_xevents));
  ddsrt_cond_destroy (&evq->cond);
  ddsrt_mutex_destroy (&evq->lock);
  ddsrt_free (evq);
}

/* EVENT QUEUE EVENT HANDLERS ******************************************************/

static void handle_xevk_msg (struct nn_xpack *xp, struct xevent_nt *ev)
{
  assert (!nontimed_xevent_in_queue (ev->evq, ev));
  nn_xpack_addmsg (xp, ev->u.msg.msg, 0);
}

static void handle_xevk_msg_rexmit (struct nn_xpack *xp, struct xevent_nt *ev)
{
  struct xeventq *evq = ev->evq;

  assert (!nontimed_xevent_in_queue (ev->evq, ev));

  nn_xpack_addmsg (xp, ev->u.msg_rexmit.msg, 0);

  /* FIXME: less than happy about having to relock the queue for a
     little while here */
  ddsrt_mutex_lock (&evq->lock);
  update_rexmit_counts (evq, ev);
  ddsrt_mutex_unlock (&evq->lock);
}

static void handle_xevk_entityid (struct nn_xpack *xp, struct xevent_nt *ev)
{
  assert (!nontimed_xevent_in_queue (ev->evq, ev));
  nn_xpack_addmsg (xp, ev->u.entityid.msg, 0);
}

static void handle_xevk_heartbeat (struct nn_xpack *xp, struct xevent *ev, nn_mtime_t tnow /* monotonic */)
{
  struct q_globals const * const gv = ev->evq->gv;
  struct nn_xmsg *msg;
  struct writer *wr;
  nn_mtime_t t_next;
  int hbansreq = 0;
  struct whc_state whcst;

  if ((wr = ephash_lookup_writer_guid (gv->guid_hash, &ev->u.heartbeat.wr_guid)) == NULL)
  {
<<<<<<< HEAD
    DDS_TRACE("heartbeat(wr "PGUIDFMT") writer gone\n",
            PGUID (ev->u.heartbeat.wr_guid));
=======
    GVTRACE("heartbeat(wr "PGUIDFMT") writer gone\n", PGUID (ev->u.heartbeat.wr_guid));
>>>>>>> 1c8c2944
    return;
  }

  ddsrt_mutex_lock (&wr->e.lock);
  assert (wr->reliable);
  whc_get_state(wr->whc, &whcst);
  if (!writer_must_have_hb_scheduled (wr, &whcst))
  {
    hbansreq = 1; /* just for trace */
    msg = NULL; /* Need not send it now, and no need to schedule it for the future */
    t_next.v = T_NEVER;
  }
  else if (!writer_hbcontrol_must_send (wr, &whcst, tnow))
  {
    hbansreq = 1; /* just for trace */
    msg = NULL;
    t_next.v = tnow.v + writer_hbcontrol_intv (wr, &whcst, tnow);
  }
  else
  {
    hbansreq = writer_hbcontrol_ack_required (wr, &whcst, tnow);
    msg = writer_hbcontrol_create_heartbeat (wr, &whcst, tnow, hbansreq, 0);
    t_next.v = tnow.v + writer_hbcontrol_intv (wr, &whcst, tnow);
  }

<<<<<<< HEAD
  DDS_TRACE("heartbeat(wr "PGUIDFMT"%s) %s, resched in %g s (min-ack %"PRId64"%s, avail-seq %"PRId64", xmit %"PRId64")\n",
          PGUID (wr->e.guid),
          hbansreq ? "" : " final",
          msg ? "sent" : "suppressed",
          (t_next.v == T_NEVER) ? POS_INFINITY_DOUBLE : (double)(t_next.v - tnow.v) / 1e9,
          ddsrt_avl_is_empty (&wr->readers) ? (seqno_t) -1 : ((struct wr_prd_match *) ddsrt_avl_root_non_empty (&wr_readers_treedef, &wr->readers))->min_seq,
          ddsrt_avl_is_empty (&wr->readers) || ((struct wr_prd_match *) ddsrt_avl_root_non_empty (&wr_readers_treedef, &wr->readers))->all_have_replied_to_hb ? "" : "!",
          whcst.max_seq, READ_SEQ_XMIT(wr));
=======
  GVTRACE ("heartbeat(wr "PGUIDFMT"%s) %s, resched in %g s (min-ack %"PRId64"%s, avail-seq %"PRId64", xmit %"PRId64")\n",
           PGUID (wr->e.guid),
           hbansreq ? "" : " final",
           msg ? "sent" : "suppressed",
           (t_next.v == T_NEVER) ? INFINITY : (double)(t_next.v - tnow.v) / 1e9,
           ddsrt_avl_is_empty (&wr->readers) ? (seqno_t) -1 : ((struct wr_prd_match *) ddsrt_avl_root_non_empty (&wr_readers_treedef, &wr->readers))->min_seq,
           ddsrt_avl_is_empty (&wr->readers) || ((struct wr_prd_match *) ddsrt_avl_root_non_empty (&wr_readers_treedef, &wr->readers))->all_have_replied_to_hb ? "" : "!",
           whcst.max_seq, READ_SEQ_XMIT(wr));
>>>>>>> 1c8c2944
  resched_xevent_if_earlier (ev, t_next);
  wr->hbcontrol.tsched = t_next;
  ddsrt_mutex_unlock (&wr->e.lock);

  /* Can't transmit synchronously with writer lock held: trying to add
     the heartbeat to the xp may cause xp to be sent out, which may
     require updating wr->seq_xmit for other messages already in xp.
     Besides, nn_xpack_addmsg may sleep for bandwidth-limited channels
     and we certainly don't want to hold the lock during that time. */
  if (msg)
  {
    nn_xpack_addmsg (xp, msg, 0);
  }
}

static seqno_t next_deliv_seq (const struct proxy_writer *pwr, const seqno_t next_seq)
{
  /* We want to determine next_deliv_seq, the next sequence number to
     be delivered to all in-sync readers, so that we can acknowledge
     what we have actually delivered.  This is different from next_seq
     tracks, which tracks the sequence number up to which all samples
     have been received.  The difference is the delivery queue.

     There is always but a single delivery queue, and hence delivery
     thread, associated with a single proxy writer; but the ACKs are
     always generated by another thread.  Therefore, updates to
     next_deliv_seq need only be atomic with respect to these reads.
     On all supported platforms we can atomically load and store 32
     bits without issue, and so we store just the low word of the
     sequence number.

     We know 1 <= next_deliv_seq AND next_seq - N <= next_deliv_seq <=
     next_seq for N << 2**32.  With n = next_seq, nd = next_deliv_seq,
     H the upper half and L the lower half:

       - H(nd) <= H(n) <= H(nd)+1         { n >= nd AND N << 2*32}
       - H(n) = H(nd)   => L(n) >= L(nd)  { n >= nd }
       - H(n) = H(nd)+1 => L(n) < L(nd)   { N << 2*32 }

     Therefore:

       L(n) < L(nd) <=> H(n) = H(nd+1)

     a.k.a.:

       nd = nd' - if nd' > nd then 2**32 else 0
         where nd' = 2**32 * H(n) + L(nd)

     By not locking next_deliv_seq, we may have nd a bit lower than it
     could be, but that only means we are acknowledging slightly less
     than we could; but that is perfectly acceptible.

     FIXME: next_seq - #dqueue could probably be used instead,
     provided #dqueue is decremented after delivery, rather than
     before delivery. */
  const uint32_t lw = ddsrt_atomic_ld32 (&pwr->next_deliv_seq_lowword);
  seqno_t next_deliv_seq;
  next_deliv_seq = (next_seq & ~(seqno_t) UINT32_MAX) | lw;
  if (next_deliv_seq > next_seq)
    next_deliv_seq -= ((seqno_t) 1) << 32;
  assert (0 < next_deliv_seq && next_deliv_seq <= next_seq);
  return next_deliv_seq;
}

static void add_AckNack (struct nn_xmsg *msg, struct proxy_writer *pwr, struct pwr_rd_match *rwn, seqno_t *nack_seq)
{
  /* If pwr->have_seen_heartbeat == 0, no heartbeat has been received
     by this proxy writer yet, so we'll be sending a pre-emptive
     AckNack.  NACKing data now will most likely cause another NACK
     upon reception of the first heartbeat, and so cause the data to
     be resent twice. */
  const unsigned max_numbits = 256; /* as spec'd */
  int notail = 0; /* all known missing ones are nack'd */
  struct nn_reorder *reorder;
  AckNack_t *an;
  struct nn_xmsg_marker sm_marker;
  uint32_t i, numbits;
  seqno_t base;

  DDSRT_STATIC_ASSERT ((NN_FRAGMENT_NUMBER_SET_MAX_BITS % 32) == 0);
  struct {
    struct nn_fragment_number_set_header set;
    uint32_t bits[NN_FRAGMENT_NUMBER_SET_MAX_BITS / 32];
  } nackfrag;
  int nackfrag_numbits;
  seqno_t nackfrag_seq = 0;
  seqno_t bitmap_base;

  ASSERT_MUTEX_HELD (pwr->e.lock);

  /* if in sync, look at proxy writer status, else look at
     proxy-writer--reader match status */
  if (rwn->in_sync != PRMSS_OUT_OF_SYNC)
  {
    reorder = pwr->reorder;
    if (!pwr->e.gv->config.late_ack_mode)
      bitmap_base = nn_reorder_next_seq (reorder);
    else
    {
      bitmap_base = next_deliv_seq (pwr, nn_reorder_next_seq (reorder));
      if (nn_dqueue_is_full (pwr->dqueue))
        notail = 1;
    }
  }
  else
  {
    reorder = rwn->u.not_in_sync.reorder;
    bitmap_base = nn_reorder_next_seq (reorder);
  }

  an = nn_xmsg_append (msg, &sm_marker, ACKNACK_SIZE_MAX);
  nn_xmsg_submsg_init (msg, sm_marker, SMID_ACKNACK);
  an->readerId = nn_hton_entityid (rwn->rd_guid.entityid);
  an->writerId = nn_hton_entityid (pwr->e.guid.entityid);

  /* Make bitmap; note that we've made sure to have room for the
     maximum bitmap size. */
  numbits = nn_reorder_nackmap (reorder, bitmap_base, pwr->last_seq, &an->readerSNState, an->bits, max_numbits, notail);
  base = fromSN (an->readerSNState.bitmap_base);

  /* Scan through bitmap, cutting it off at the first missing sample
     that the defragmenter knows about. Then note the sequence number
     & add a NACKFRAG for that sample */
  nackfrag_numbits = -1;
  for (i = 0; i < numbits && nackfrag_numbits < 0; i++)
  {
    uint32_t fragnum;
    nackfrag_seq = base + i;
    if (!nn_bitset_isset (numbits, an->bits, i))
      continue;
    if (nackfrag_seq == pwr->last_seq)
      fragnum = pwr->last_fragnum;
    else
      fragnum = UINT32_MAX;
    nackfrag_numbits = nn_defrag_nackmap (pwr->defrag, nackfrag_seq, fragnum, &nackfrag.set, nackfrag.bits, max_numbits);
  }
  if (nackfrag_numbits >= 0) {
    /* Cut the NACK short, NACKFRAG will be added after the NACK's is
       properly formatted */
    assert (i > 0);
    an->readerSNState.numbits = numbits = i - 1;
  }

  /* Let caller know whether it is a nack, and, in steady state, set
     final to prevent a response if it isn't.  The initial
     (pre-emptive) acknack is different: it'd be nice to get a
     heartbeat in response.

     Who cares about an answer to an acknowledgment!? -- actually,
     that'd a very useful feature in combination with directed
     heartbeats, or somesuch, to get reliability guarantees. */
  *nack_seq = (numbits > 0) ? base + numbits : 0;
  if (!pwr->have_seen_heartbeat) {
    /* We must have seen a heartbeat for us to consider setting FINAL */
  } else if (*nack_seq && base + numbits <= pwr->last_seq) {
    /* If it's a NACK and it doesn't cover samples all the way up to
       the highest known sequence number, there's some reason to expect
       we may to do another round.  For which we need a Heartbeat.

       Note: last_seq exists, base is first in bitmap, numbits is
       length of bitmap, hence less-than-or-equal. */
  } else {
    /* An ACK or we think we'll get everything now. */
    an->smhdr.flags |= ACKNACK_FLAG_FINAL;
  }

  {
    /* Count field is at a variable offset ... silly DDSI spec. */
    nn_count_t *countp =
      (nn_count_t *) ((char *) an + offsetof (AckNack_t, bits) + NN_SEQUENCE_NUMBER_SET_BITS_SIZE (an->readerSNState.numbits));
    *countp = ++rwn->count;

    /* Reset submessage size, now that we know the real size, and update
       the offset to the next submessage. */
    nn_xmsg_shrink (msg, sm_marker, ACKNACK_SIZE (an->readerSNState.numbits));
    nn_xmsg_submsg_setnext (msg, sm_marker);

<<<<<<< HEAD
    DDS_TRACE("acknack "PGUIDFMT" -> "PGUIDFMT": #%"PRId32":%"PRId64"/%"PRIu32":",
=======
    ETRACE (pwr, "acknack "PGUIDFMT" -> "PGUIDFMT": #%"PRId32":%"PRId64"/%"PRIu32":",
>>>>>>> 1c8c2944
            PGUID (rwn->rd_guid), PGUID (pwr->e.guid), rwn->count,
            base, an->readerSNState.numbits);
    for (uint32_t ui = 0; ui != an->readerSNState.numbits; ui++)
      ETRACE (pwr, "%c", nn_bitset_isset (numbits, an->bits, ui) ? '1' : '0');
  }

  if (nackfrag_numbits > 0)
  {
    NackFrag_t *nf;

    /* We use 0-based fragment numbers, but externally have to provide
       1-based fragment numbers */
    assert ((unsigned) nackfrag_numbits == nackfrag.set.numbits);

    nf = nn_xmsg_append (msg, &sm_marker, NACKFRAG_SIZE ((unsigned) nackfrag_numbits));

    nn_xmsg_submsg_init (msg, sm_marker, SMID_NACK_FRAG);
    nf->readerId = nn_hton_entityid (rwn->rd_guid.entityid);
    nf->writerId = nn_hton_entityid (pwr->e.guid.entityid);
    nf->writerSN = toSN (nackfrag_seq);
    nf->fragmentNumberState.bitmap_base = nackfrag.set.bitmap_base + 1;
    nf->fragmentNumberState.numbits = nackfrag.set.numbits;
    memcpy (nf->bits, nackfrag.bits, NN_FRAGMENT_NUMBER_SET_BITS_SIZE (nackfrag_numbits));

    {
      nn_count_t *countp =
        (nn_count_t *) ((char *) nf + offsetof (NackFrag_t, bits) + NN_FRAGMENT_NUMBER_SET_BITS_SIZE (nf->fragmentNumberState.numbits));
      *countp = ++pwr->nackfragcount;
      nn_xmsg_submsg_setnext (msg, sm_marker);

<<<<<<< HEAD
      DDS_TRACE(" + nackfrag #%"PRId32":%"PRId64"/%u/%"PRIu32":", *countp, fromSN (nf->writerSN), nf->fragmentNumberState.bitmap_base, nf->fragmentNumberState.numbits);
      for (ui = 0; ui != nf->fragmentNumberState.numbits; ui++)
        DDS_TRACE("%c", nn_bitset_isset (nf->fragmentNumberState.numbits, nf->fragmentNumberState.bits, ui) ? '1' : '0');
=======
      ETRACE (pwr, " + nackfrag #%"PRId32":%"PRId64"/%u/%"PRIu32":", *countp, fromSN (nf->writerSN), nf->fragmentNumberState.bitmap_base, nf->fragmentNumberState.numbits);
      for (uint32_t ui = 0; ui != nf->fragmentNumberState.numbits; ui++)
        ETRACE (pwr, "%c", nn_bitset_isset (nf->fragmentNumberState.numbits, nf->bits, ui) ? '1' : '0');
>>>>>>> 1c8c2944
    }
  }

  ETRACE (pwr, "\n");
}

static void handle_xevk_acknack (UNUSED_ARG (struct nn_xpack *xp), struct xevent *ev, nn_mtime_t tnow)
{
  /* FIXME: ought to keep track of which NACKs are being generated in
     response to a Heartbeat.  There is no point in having multiple
     readers NACK the data.

     FIXME: ought to determine the set of missing samples (as it does
     now), and then check which for of those fragments are available already.
     A little snag is that the defragmenter can throw out partial samples in
     favour of others, so MUST ensure that the defragmenter won't start
     threshing and fail to make progress! */
  struct q_globals *gv = ev->evq->gv;
  struct proxy_writer *pwr;
  struct nn_xmsg *msg;
  struct pwr_rd_match *rwn;
  nn_locator_t loc;

  if ((pwr = ephash_lookup_proxy_writer_guid (gv->guid_hash, &ev->u.acknack.pwr_guid)) == NULL)
  {
    return;
  }

  ddsrt_mutex_lock (&pwr->e.lock);
  if ((rwn = ddsrt_avl_lookup (&pwr_readers_treedef, &pwr->readers, &ev->u.acknack.rd_guid)) == NULL)
  {
    ddsrt_mutex_unlock (&pwr->e.lock);
    return;
  }

  if (addrset_any_uc (pwr->c.as, &loc) || addrset_any_mc (pwr->c.as, &loc))
  {
    seqno_t nack_seq;
    if ((msg = nn_xmsg_new (gv->xmsgpool, &ev->u.acknack.rd_guid.prefix, ACKNACK_SIZE_MAX, NN_XMSG_KIND_CONTROL)) == NULL)
      goto outofmem;
    nn_xmsg_setdst1 (msg, &ev->u.acknack.pwr_guid.prefix, &loc);
    if (gv->config.meas_hb_to_ack_latency && rwn->hb_timestamp.v)
    {
      /* If HB->ACK latency measurement is enabled, and we have a
         timestamp available, add it and clear the time stamp.  There
         is no real guarantee that the two match, but I haven't got a
         solution for that yet ...  If adding the time stamp fails,
         too bad, but no reason to get worried. */
      nn_xmsg_add_timestamp (msg, rwn->hb_timestamp);
      rwn->hb_timestamp.v = 0;
    }
    add_AckNack (msg, pwr, rwn, &nack_seq);
    if (nack_seq)
    {
      rwn->t_last_nack = tnow;
      rwn->seq_last_nack = nack_seq;
      /* If NACKing, make sure we don't give up too soon: even though
         we're not allowed to send an ACKNACK unless in response to a
         HEARTBEAT, I've seen too many cases of not sending an NACK
         because the writing side got confused ...  Better to recover
         eventually. */
      resched_xevent_if_earlier (ev, add_duration_to_mtime (tnow, gv->config.auto_resched_nack_delay));
    }
<<<<<<< HEAD
    DDS_TRACE("send acknack(rd "PGUIDFMT" -> pwr "PGUIDFMT")\n",
            PGUID (ev->u.acknack.rd_guid), PGUID (ev->u.acknack.pwr_guid));
  }
  else
  {
    DDS_TRACE("skip acknack(rd "PGUIDFMT" -> pwr "PGUIDFMT"): no address\n",
            PGUID (ev->u.acknack.rd_guid), PGUID (ev->u.acknack.pwr_guid));
=======
    GVTRACE ("send acknack(rd "PGUIDFMT" -> pwr "PGUIDFMT")\n",
             PGUID (ev->u.acknack.rd_guid), PGUID (ev->u.acknack.pwr_guid));
  }
  else
  {
    GVTRACE ("skip acknack(rd "PGUIDFMT" -> pwr "PGUIDFMT"): no address\n",
             PGUID (ev->u.acknack.rd_guid), PGUID (ev->u.acknack.pwr_guid));
>>>>>>> 1c8c2944
    msg = NULL;
  }

  if (!pwr->have_seen_heartbeat && tnow.v - rwn->tcreate.v <= 300 * T_SECOND)
  {
     /* Force pre-emptive AckNacks out until we receive a heartbeat,
        but let the frequency drop over time and stop after a couple
        of minutes. */
    int intv, age = (int) ((tnow.v - rwn->tcreate.v) / T_SECOND + 1);
    if (age <= 10)
      intv = 1;
    else if (age <= 60)
      intv = 2;
    else if (age <= 120)
      intv = 5;
    else
      intv = 10;
    resched_xevent_if_earlier (ev, add_duration_to_mtime (tnow, intv * T_SECOND));
  }
  ddsrt_mutex_unlock (&pwr->e.lock);

  /* nn_xpack_addmsg may sleep (for bandwidth-limited channels), so
     must be outside the lock */
  if (msg)
    nn_xpack_addmsg (xp, msg, 0);
  return;

 outofmem:
  /* What to do if out of memory?  Crash or burn? */
  ddsrt_mutex_unlock (&pwr->e.lock);
  resched_xevent_if_earlier (ev, add_duration_to_mtime (tnow, 100 * T_MILLISECOND));
}

static bool resend_spdp_sample_by_guid_key (struct writer *wr, const nn_guid_t *guid, struct proxy_reader *prd)
{
  /* Look up data in (transient-local) WHC by key value -- FIXME: clearly
   a slightly more efficient and elegant way of looking up the key value
   is to be preferred */
  struct q_globals *gv = wr->e.gv;
  bool sample_found;
  nn_plist_t ps;
  nn_plist_init_empty (&ps);
  ps.present |= PP_PARTICIPANT_GUID;
  ps.participant_guid = *guid;
  struct nn_xmsg *mpayload = nn_xmsg_new (gv->xmsgpool, &guid->prefix, 0, NN_XMSG_KIND_DATA);
  nn_plist_addtomsg (mpayload, &ps, ~(uint64_t)0, ~(uint64_t)0);
  nn_xmsg_addpar_sentinel (mpayload);
  nn_plist_fini (&ps);
  struct ddsi_plist_sample plist_sample;
  nn_xmsg_payload_to_plistsample (&plist_sample, PID_PARTICIPANT_GUID, mpayload);
  struct ddsi_serdata *sd = ddsi_serdata_from_sample (gv->plist_topic, SDK_KEY, &plist_sample);
  struct whc_borrowed_sample sample;
  nn_xmsg_free (mpayload);

  ddsrt_mutex_lock (&wr->e.lock);
  sample_found = whc_borrow_sample_key (wr->whc, sd, &sample);
  if (sample_found)
  {
    /* Claiming it is new rather than a retransmit so that the rexmit
     limiting won't kick in.  It is best-effort and therefore the
     updating of the last transmitted sequence number won't take
     place anyway.  Nor is it necessary to fiddle with heartbeat
     control stuff. */
    enqueue_sample_wrlock_held (wr, sample.seq, sample.plist, sample.serdata, prd, 1);
    whc_return_sample(wr->whc, &sample, false);
  }
  ddsrt_mutex_unlock (&wr->e.lock);
  ddsi_serdata_unref (sd);
  return sample_found;
}

static void handle_xevk_spdp (UNUSED_ARG (struct nn_xpack *xp), struct xevent *ev, nn_mtime_t tnow)
{
  /* Like the writer pointer in the heartbeat event, the participant pointer in the spdp event is assumed valid. */
  struct q_globals *gv = ev->evq->gv;
  struct participant *pp;
  struct proxy_reader *prd;
  struct writer *spdp_wr;
  bool do_write;

  if ((pp = ephash_lookup_participant_guid (gv->guid_hash, &ev->u.spdp.pp_guid)) == NULL)
  {
<<<<<<< HEAD
    DDS_TRACE("handle_xevk_spdp "PGUIDFMT" - unknown guid\n",
            PGUID (ev->u.spdp.pp_guid));
=======
    GVTRACE ("handle_xevk_spdp "PGUIDFMT" - unknown guid\n", PGUID (ev->u.spdp.pp_guid));
>>>>>>> 1c8c2944
    if (ev->u.spdp.directed)
      delete_xevent (ev);
    return;
  }

  if ((spdp_wr = get_builtin_writer (pp, NN_ENTITYID_SPDP_BUILTIN_PARTICIPANT_WRITER)) == NULL)
  {
<<<<<<< HEAD
    DDS_TRACE("handle_xevk_spdp "PGUIDFMT" - spdp writer of participant not found\n",
            PGUID (ev->u.spdp.pp_guid));
=======
    GVTRACE ("handle_xevk_spdp "PGUIDFMT" - spdp writer of participant not found\n", PGUID (ev->u.spdp.pp_guid));
>>>>>>> 1c8c2944
    if (ev->u.spdp.directed)
      delete_xevent (ev);
    return;
  }

  if (!ev->u.spdp.directed)
  {
    /* memset is for tracing output */
    memset (&ev->u.spdp.dest_proxypp_guid_prefix, 0, sizeof (ev->u.spdp.dest_proxypp_guid_prefix));
    prd = NULL;
    do_write = true;
  }
  else
  {
    nn_guid_t guid;
    guid.prefix = ev->u.spdp.dest_proxypp_guid_prefix;
    guid.entityid.u = NN_ENTITYID_SPDP_BUILTIN_PARTICIPANT_READER;
    prd = ephash_lookup_proxy_reader_guid (gv->guid_hash, &guid);
    do_write = (prd != NULL);
    if (!do_write)
<<<<<<< HEAD
      DDS_TRACE("xmit spdp: no proxy reader "PGUIDFMT"\n", PGUID (guid));
=======
      GVTRACE ("xmit spdp: no proxy reader "PGUIDFMT"\n", PGUID (guid));
>>>>>>> 1c8c2944
  }

  if (do_write && !resend_spdp_sample_by_guid_key (spdp_wr, &ev->u.spdp.pp_guid, prd))
  {
#ifndef NDEBUG
    /* If undirected, it is pp->spdp_xevent, and that one must never
       run into an empty WHC unless it is already marked for deletion.

       If directed, it may happen in response to an SPDP packet during
       creation of the participant.  This is because pp is inserted in
       the hash table quite early on, which, in turn, is because it
       needs to be visible for creating its builtin endpoints.  But in
       this case, the initial broadcast of the SPDP packet of pp will
       happen shortly. */
    if (!ev->u.spdp.directed)
    {
      ddsrt_mutex_lock (&pp->e.lock);
      ddsrt_mutex_lock (&ev->evq->lock);
      assert (ev->tsched.v == TSCHED_DELETE);
      ddsrt_mutex_unlock (&ev->evq->lock);
      ddsrt_mutex_unlock (&pp->e.lock);
    }
    else
    {
<<<<<<< HEAD
      DDS_TRACE("xmit spdp: suppressing early spdp response from "PGUIDFMT" to %"PRIx32":%"PRIx32":%"PRIx32":%x\n",
                PGUID (pp->e.guid), PGUIDPREFIX (ev->u.spdp.dest_proxypp_guid_prefix), NN_ENTITYID_PARTICIPANT);
=======
      GVTRACE ("xmit spdp: suppressing early spdp response from "PGUIDFMT" to %"PRIx32":%"PRIx32":%"PRIx32":%x\n",
               PGUID (pp->e.guid), PGUIDPREFIX (ev->u.spdp.dest_proxypp_guid_prefix), NN_ENTITYID_PARTICIPANT);
>>>>>>> 1c8c2944
    }
#endif
  }

  if (ev->u.spdp.directed)
  {
    /* Directed events are used to send SPDP packets to newly
       discovered peers, and used just once. */
    if (--ev->u.spdp.directed == 0 || gv->config.spdp_interval < T_SECOND || pp->lease_duration < T_SECOND)
      delete_xevent (ev);
    else
    {
      nn_mtime_t tnext = add_duration_to_mtime (tnow, T_SECOND);
<<<<<<< HEAD
      DDS_TRACE("xmit spdp "PGUIDFMT" to %"PRIx32":%"PRIx32":%"PRIx32":%x (resched %gs)\n",
                PGUID (pp->e.guid),
                PGUIDPREFIX (ev->u.spdp.dest_proxypp_guid_prefix), NN_ENTITYID_SPDP_BUILTIN_PARTICIPANT_READER,
                (double)(tnext.v - tnow.v) / 1e9);
=======
      GVTRACE ("xmit spdp "PGUIDFMT" to %"PRIx32":%"PRIx32":%"PRIx32":%x (resched %gs)\n",
               PGUID (pp->e.guid),
               PGUIDPREFIX (ev->u.spdp.dest_proxypp_guid_prefix), NN_ENTITYID_SPDP_BUILTIN_PARTICIPANT_READER,
               (double)(tnext.v - tnow.v) / 1e9);
>>>>>>> 1c8c2944
      resched_xevent_if_earlier (ev, tnext);
    }
  }
  else
  {
    /* schedule next when 80% of the interval has elapsed, or 2s
       before the lease ends, whichever comes first (similar to PMD),
       but never wait longer than spdp_interval */
    const dds_duration_t mindelta = 10 * T_MILLISECOND;
    const dds_duration_t ldur = pp->lease_duration;
    nn_mtime_t tnext;
    int64_t intv;

    if (ldur < 5 * mindelta / 4)
      intv = mindelta;
    else if (ldur < 10 * T_SECOND)
      intv = 4 * ldur / 5;
    else
      intv = ldur - 2 * T_SECOND;
    if (intv > gv->config.spdp_interval)
      intv = gv->config.spdp_interval;

    tnext = add_duration_to_mtime (tnow, intv);
<<<<<<< HEAD
    DDS_TRACE("xmit spdp "PGUIDFMT" to %"PRIx32":%"PRIx32":%"PRIx32":%x (resched %gs)\n",
            PGUID (pp->e.guid),
            PGUIDPREFIX (ev->u.spdp.dest_proxypp_guid_prefix), NN_ENTITYID_SPDP_BUILTIN_PARTICIPANT_READER,
            (double)(tnext.v - tnow.v) / 1e9);
=======
    GVTRACE ("xmit spdp "PGUIDFMT" to %"PRIx32":%"PRIx32":%"PRIx32":%x (resched %gs)\n",
             PGUID (pp->e.guid),
             PGUIDPREFIX (ev->u.spdp.dest_proxypp_guid_prefix), NN_ENTITYID_SPDP_BUILTIN_PARTICIPANT_READER,
             (double)(tnext.v - tnow.v) / 1e9);
>>>>>>> 1c8c2944
    resched_xevent_if_earlier (ev, tnext);
  }
}

static void write_pmd_message (struct thread_state1 * const ts1, struct nn_xpack *xp, struct participant *pp, unsigned pmd_kind)
{
#define PMD_DATA_LENGTH 1
  struct q_globals * const gv = pp->e.gv;
  struct writer *wr;
  union {
    ParticipantMessageData_t pmd;
    char pad[offsetof (ParticipantMessageData_t, value) + PMD_DATA_LENGTH];
  } u;
  struct ddsi_serdata *serdata;
  struct ddsi_tkmap_instance *tk;

  if ((wr = get_builtin_writer (pp, NN_ENTITYID_P2P_BUILTIN_PARTICIPANT_MESSAGE_WRITER)) == NULL)
  {
<<<<<<< HEAD
    DDS_TRACE("write_pmd_message("PGUIDFMT") - builtin pmd writer not found\n", PGUID (pp->e.guid));
=======
    GVTRACE ("write_pmd_message("PGUIDFMT") - builtin pmd writer not found\n", PGUID (pp->e.guid));
>>>>>>> 1c8c2944
    return;
  }

  u.pmd.participantGuidPrefix = nn_hton_guid_prefix (pp->e.guid.prefix);
  u.pmd.kind = toBE4u (pmd_kind);
  u.pmd.length = PMD_DATA_LENGTH;
  memset (u.pmd.value, 0, u.pmd.length);

  struct ddsi_rawcdr_sample raw = {
    .blob = &u,
    .size = offsetof (ParticipantMessageData_t, value) + PMD_DATA_LENGTH,
    .key = &u.pmd,
    .keysize = 16
  };
  serdata = ddsi_serdata_from_sample (gv->rawcdr_topic, SDK_DATA, &raw);
  serdata->timestamp = now ();

<<<<<<< HEAD
  tk = ddsi_tkmap_lookup_instance_ref(serdata);
  write_sample_nogc (ts1, xp, wr, serdata, tk);
  ddsi_tkmap_instance_unref(tk);
=======
  tk = ddsi_tkmap_lookup_instance_ref (gv->m_tkmap, serdata);
  write_sample_nogc (ts1, xp, wr, serdata, tk);
  ddsi_tkmap_instance_unref (gv->m_tkmap, tk);
>>>>>>> 1c8c2944
#undef PMD_DATA_LENGTH
}

static void handle_xevk_pmd_update (struct thread_state1 * const ts1, struct nn_xpack *xp, struct xevent *ev, nn_mtime_t tnow)
{
  struct q_globals * const gv = ev->evq->gv;
  struct participant *pp;
  dds_duration_t intv;
  nn_mtime_t tnext;

  if ((pp = ephash_lookup_participant_guid (gv->guid_hash, &ev->u.pmd_update.pp_guid)) == NULL)
  {
    return;
  }

  write_pmd_message (ts1, xp, pp, PARTICIPANT_MESSAGE_DATA_KIND_AUTOMATIC_LIVELINESS_UPDATE);

  /* QoS changes can't change lease durations. So the only thing that
     could cause trouble here is that the addition or removal of a
     writer cause the interval to change for this participant.  If we
     lock pp for reading out the lease duration we are guaranteed a
     consistent value (can't assume 64-bit atomic reads on all support
     platforms!) */
  ddsrt_mutex_lock (&pp->e.lock);
  intv = pp->lease_duration;

  /* FIXME: need to use smallest liveliness duration of all automatic-liveliness writers */
  if (intv == T_NEVER)
  {
    tnext.v = T_NEVER;
<<<<<<< HEAD
    DDS_TRACE("resched pmd("PGUIDFMT"): never\n", PGUID (pp->e.guid));
=======
    GVTRACE ("resched pmd("PGUIDFMT"): never\n", PGUID (pp->e.guid));
>>>>>>> 1c8c2944
  }
  else
  {
    /* schedule next when 80% of the interval has elapsed, or 2s
       before the lease ends, whichever comes first */
    if (intv >= 10 * T_SECOND)
      tnext.v = tnow.v + intv - 2 * T_SECOND;
    else
      tnext.v = tnow.v + 4 * intv / 5;
<<<<<<< HEAD
    DDS_TRACE("resched pmd("PGUIDFMT"): %gs\n", PGUID (pp->e.guid), (double)(tnext.v - tnow.v) / 1e9);
=======
    GVTRACE ("resched pmd("PGUIDFMT"): %gs\n", PGUID (pp->e.guid), (double)(tnext.v - tnow.v) / 1e9);
>>>>>>> 1c8c2944
  }

  resched_xevent_if_earlier (ev, tnext);
  ddsrt_mutex_unlock (&pp->e.lock);
}

static void handle_xevk_delete_writer (UNUSED_ARG (struct nn_xpack *xp), struct xevent *ev, UNUSED_ARG (nn_mtime_t tnow))
{
  /* don't worry if the writer is already gone by the time we get here. */
<<<<<<< HEAD
  DDS_TRACE("handle_xevk_delete_writer: "PGUIDFMT"\n", PGUID (ev->u.delete_writer.guid));
  delete_writer_nolinger (&ev->u.delete_writer.guid);
=======
  struct q_globals * const gv = ev->evq->gv;
  GVTRACE ("handle_xevk_delete_writer: "PGUIDFMT"\n", PGUID (ev->u.delete_writer.guid));
  delete_writer_nolinger (gv, &ev->u.delete_writer.guid);
>>>>>>> 1c8c2944
  delete_xevent (ev);
}

static void handle_individual_xevent (struct thread_state1 * const ts1, struct xevent *xev, struct nn_xpack *xp, nn_mtime_t tnow)
{
  switch (xev->kind)
  {
    case XEVK_HEARTBEAT:
      handle_xevk_heartbeat (xp, xev, tnow);
      break;
    case XEVK_ACKNACK:
      handle_xevk_acknack (xp, xev, tnow);
      break;
    case XEVK_SPDP:
      handle_xevk_spdp (xp, xev, tnow);
      break;
    case XEVK_PMD_UPDATE:
      handle_xevk_pmd_update (ts1, xp, xev, tnow);
      break;
    case XEVK_DELETE_WRITER:
      handle_xevk_delete_writer (xp, xev, tnow);
      break;
    case XEVK_CALLBACK:
      xev->u.callback.cb (xev, xev->u.callback.arg, tnow);
      break;
  }
}

static void handle_individual_xevent_nt (struct xevent_nt *xev, struct nn_xpack *xp)
{
  switch (xev->kind)
  {
    case XEVK_MSG:
      handle_xevk_msg (xp, xev);
      break;
    case XEVK_MSG_REXMIT:
      handle_xevk_msg_rexmit (xp, xev);
      break;
    case XEVK_ENTITYID:
      handle_xevk_entityid (xp, xev);
      break;
  }
  ddsrt_free (xev);
}

static void handle_timed_xevent (struct thread_state1 * const ts1, struct xevent *xev, struct nn_xpack *xp, nn_mtime_t tnow /* monotonic */)
{
   /* This function handles the individual xevent irrespective of
      whether it is a "timed" or "non-timed" xevent */
  struct xeventq *xevq = xev->evq;

  /* We relinquish the lock while processing the event, but require it
     held for administrative work. */
  ASSERT_MUTEX_HELD (&xevq->lock);

  assert (xev->evq == xevq);
  assert (xev->tsched.v != TSCHED_DELETE);

  ddsrt_mutex_unlock (&xevq->lock);
  handle_individual_xevent (ts1, xev, xp, tnow /* monotonic */);
  ddsrt_mutex_lock (&xevq->lock);

  ASSERT_MUTEX_HELD (&xevq->lock);
}

static void handle_nontimed_xevent (struct xevent_nt *xev, struct nn_xpack *xp)
{
   /* This function handles the individual xevent irrespective of
      whether it is a "timed" or "non-timed" xevent */
  struct xeventq *xevq = xev->evq;

  /* We relinquish the lock while processing the event, but require it
     held for administrative work. */
  ASSERT_MUTEX_HELD (&xevq->lock);

  assert (xev->evq == xevq);

  ddsrt_mutex_unlock (&xevq->lock);
  handle_individual_xevent_nt (xev, xp);
  /* non-timed xevents are freed by the handlers */
  ddsrt_mutex_lock (&xevq->lock);

  ASSERT_MUTEX_HELD (&xevq->lock);
}

static void handle_xevents (struct thread_state1 * const ts1, struct xeventq *xevq, struct nn_xpack *xp, nn_mtime_t tnow /* monotonic */)
{
  int xeventsToProcess = 1;

  ASSERT_MUTEX_HELD (&xevq->lock);
  assert (thread_is_awake ());

  /* The following loops give priority to the "timed" events (heartbeats,
     acknacks etc) if there are any.  The algorithm is that we handle all
     "timed" events that are scheduled now and then handle one "non-timed"
     event.  If there weren't any "non-timed" events then the loop
     terminates.  If there was one, then after handling it, re-read the
     clock and continue the loop, i.e. test again to see whether any
     "timed" events are now due. */

  while (xeventsToProcess)
  {
    while (earliest_in_xeventq(xevq).v <= tnow.v)
    {
      struct xevent *xev = ddsrt_fibheap_extract_min (&evq_xevents_fhdef, &xevq->xevents);
      if (xev->tsched.v == TSCHED_DELETE)
      {
        free_xevent (xevq, xev);
      }
      else
      {
        /* event rescheduling functions look at xev->tsched to
           determine whether it is currently on the heap or not (i.e.,
           scheduled or not), so set to TSCHED_NEVER to indicate it
           currently isn't. */
        xev->tsched.v = T_NEVER;
        thread_state_awake_to_awake_no_nest (ts1);
        handle_timed_xevent (ts1, xev, xp, tnow);
      }

      /* Limited-bandwidth channels means events can take a LONG time
         to process.  So read the clock more often. */
      tnow = now_mt ();
    }

    if (!non_timed_xmit_list_is_empty (xevq))
    {
      struct xevent_nt *xev = getnext_from_non_timed_xmit_list (xevq);
      thread_state_awake_to_awake_no_nest (ts1);
      handle_nontimed_xevent (xev, xp);
      tnow = now_mt ();
    }
    else
    {
      xeventsToProcess = 0;
    }
  }

  ASSERT_MUTEX_HELD (&xevq->lock);
}

static uint32_t xevent_thread (struct xeventq * xevq)
{
  struct thread_state1 * const ts1 = lookup_thread_state ();
  struct nn_xpack *xp;
  nn_mtime_t next_thread_cputime = { 0 };

  xp = nn_xpack_new (xevq->tev_conn, xevq->auxiliary_bandwidth_limit, xevq->gv->config.xpack_send_async);

  ddsrt_mutex_lock (&xevq->lock);
  while (!xevq->terminate)
  {
    nn_mtime_t tnow = now_mt ();

    LOG_THREAD_CPUTIME (&xevq->gv->logconfig, next_thread_cputime);

<<<<<<< HEAD
    thread_state_awake (ts1);
=======
    thread_state_awake_fixed_domain (ts1);
>>>>>>> 1c8c2944
    handle_xevents (ts1, xevq, xp, tnow);
    /* Send to the network unlocked, as it may sleep due to bandwidth limitation */
    ddsrt_mutex_unlock (&xevq->lock);
    nn_xpack_send (xp, false);
    ddsrt_mutex_lock (&xevq->lock);
    thread_state_asleep (ts1);

    if (!non_timed_xmit_list_is_empty (xevq) || xevq->terminate)
    {
      /* continue immediately */
    }
    else
    {
      nn_mtime_t twakeup = earliest_in_xeventq (xevq);
      if (twakeup.v == T_NEVER)
      {
        /* no scheduled events nor any non-timed events */
        ddsrt_cond_wait (&xevq->cond, &xevq->lock);
      }
      else
      {
        /* Although we assumed instantaneous handling of events, we
           don't want to sleep much longer than we have to. With
           os_condTimedWait requiring a relative time, we don't have
           much choice but to read the clock now */
        tnow = now_mt ();
        if (twakeup.v > tnow.v)
        {
          twakeup.v -= tnow.v; /* ddsrt_cond_waitfor: relative timeout */
          ddsrt_cond_waitfor (&xevq->cond, &xevq->lock, twakeup.v);
        }
      }
    }
  }
  ddsrt_mutex_unlock (&xevq->lock);
  nn_xpack_send (xp, false);
  nn_xpack_free (xp);
  return 0;
}

void qxev_msg (struct xeventq *evq, struct nn_xmsg *msg)
{
  struct xevent_nt *ev;
  assert (evq);
  assert (nn_xmsg_kind (msg) != NN_XMSG_KIND_DATA_REXMIT);
  ddsrt_mutex_lock (&evq->lock);
  ev = qxev_common_nt (evq, XEVK_MSG);
  ev->u.msg.msg = msg;
  qxev_insert_nt (ev);
  ddsrt_mutex_unlock (&evq->lock);
}

void qxev_prd_entityid (struct proxy_reader *prd, nn_guid_prefix_t *id)
{
  struct q_globals * const gv = prd->e.gv;
  struct nn_xmsg *msg;
  struct xevent_nt *ev;

  /* For connected transports, may need to establish and identify connection */

  if (! gv->xevents->tev_conn->m_connless)
  {
    msg = nn_xmsg_new (gv->xmsgpool, id, sizeof (EntityId_t), NN_XMSG_KIND_CONTROL);
    if (nn_xmsg_setdstPRD (msg, prd) == 0)
    {
<<<<<<< HEAD
      DDS_TRACE("  qxev_prd_entityid (%"PRIx32":%"PRIx32":%"PRIx32")\n", PGUIDPREFIX (*id));
=======
      GVTRACE ("  qxev_prd_entityid (%"PRIx32":%"PRIx32":%"PRIx32")\n", PGUIDPREFIX (*id));
>>>>>>> 1c8c2944
      nn_xmsg_add_entityid (msg);
      ddsrt_mutex_lock (&gv->xevents->lock);
      ev = qxev_common_nt (gv->xevents, XEVK_ENTITYID);
      ev->u.entityid.msg = msg;
      qxev_insert_nt (ev);
      ddsrt_mutex_unlock (&gv->xevents->lock);
    }
    else
    {
      nn_xmsg_free (msg);
    }
  }
}

void qxev_pwr_entityid (struct proxy_writer *pwr, nn_guid_prefix_t *id)
{
  struct q_globals * const gv = pwr->e.gv;
  struct nn_xmsg *msg;
  struct xevent_nt *ev;

  /* For connected transports, may need to establish and identify connection */

  if (! pwr->evq->tev_conn->m_connless)
  {
    msg = nn_xmsg_new (gv->xmsgpool, id, sizeof (EntityId_t), NN_XMSG_KIND_CONTROL);
    if (nn_xmsg_setdstPWR (msg, pwr) == 0)
    {
<<<<<<< HEAD
      DDS_TRACE("  qxev_pwr_entityid (%"PRIx32":%"PRIx32":%"PRIx32")\n", PGUIDPREFIX (*id));
=======
      GVTRACE ("  qxev_pwr_entityid (%"PRIx32":%"PRIx32":%"PRIx32")\n", PGUIDPREFIX (*id));
>>>>>>> 1c8c2944
      nn_xmsg_add_entityid (msg);
      ddsrt_mutex_lock (&pwr->evq->lock);
      ev = qxev_common_nt (pwr->evq, XEVK_ENTITYID);
      ev->u.entityid.msg = msg;
      qxev_insert_nt (ev);
      ddsrt_mutex_unlock (&pwr->evq->lock);
    }
    else
    {
      nn_xmsg_free (msg);
    }
  }
}

int qxev_msg_rexmit_wrlock_held (struct xeventq *evq, struct nn_xmsg *msg, int force)
{
  struct q_globals * const gv = evq->gv;
  size_t msg_size = nn_xmsg_size (msg);
  struct xevent_nt *ev;

  assert (evq);
  assert (nn_xmsg_kind (msg) == NN_XMSG_KIND_DATA_REXMIT);
  ddsrt_mutex_lock (&evq->lock);
  if ((ev = lookup_msg (evq, msg)) != NULL && nn_xmsg_merge_rexmit_destinations_wrlock_held (gv, ev->u.msg_rexmit.msg, msg))
  {
    /* MSG got merged with a pending retransmit, so it has effectively been queued */
    ddsrt_mutex_unlock (&evq->lock);
    nn_xmsg_free (msg);
    return 1;
  }
  else if ((evq->queued_rexmit_bytes > evq->max_queued_rexmit_bytes ||
            evq->queued_rexmit_msgs == evq->max_queued_rexmit_msgs) &&
           !force)
  {
    /* drop it if insufficient resources available */
    ddsrt_mutex_unlock (&evq->lock);
    nn_xmsg_free (msg);
#if 0
    GVTRACE (" qxev_msg_rexmit%s drop (sz %"PA_PRIuSIZE" qb %"PA_PRIuSIZE" qm %"PA_PRIuSIZE")", force ? "!" : "",
             msg_size, evq->queued_rexmit_bytes, evq->queued_rexmit_msgs);
#endif
    return 0;
  }
  else
  {
    ev = qxev_common_nt (evq, XEVK_MSG_REXMIT);
    ev->u.msg_rexmit.msg = msg;
    ev->u.msg_rexmit.queued_rexmit_bytes = msg_size;
    evq->queued_rexmit_bytes += msg_size;
    evq->queued_rexmit_msgs++;
    qxev_insert_nt (ev);
#if 0
    GVTRACE ("AAA(%p,%"PA_PRIuSIZE")", (void *) ev, msg_size);
#endif
    ddsrt_mutex_unlock (&evq->lock);
    return 2;
  }
}

struct xevent *qxev_heartbeat (struct xeventq *evq, nn_mtime_t tsched, const nn_guid_t *wr_guid)
{
  /* Event _must_ be deleted before enough of the writer is freed to
     cause trouble.  Currently used exclusively for
     wr->heartbeat_xevent.  */
  struct xevent *ev;
  assert(evq);
  ddsrt_mutex_lock (&evq->lock);
  ev = qxev_common (evq, tsched, XEVK_HEARTBEAT);
  ev->u.heartbeat.wr_guid = *wr_guid;
  qxev_insert (ev);
  ddsrt_mutex_unlock (&evq->lock);
  return ev;
}

struct xevent *qxev_acknack (struct xeventq *evq, nn_mtime_t tsched, const nn_guid_t *pwr_guid, const nn_guid_t *rd_guid)
{
  struct xevent *ev;
  assert(evq);
  ddsrt_mutex_lock (&evq->lock);
  ev = qxev_common (evq, tsched, XEVK_ACKNACK);
  ev->u.acknack.pwr_guid = *pwr_guid;
  ev->u.acknack.rd_guid = *rd_guid;
  qxev_insert (ev);
  ddsrt_mutex_unlock (&evq->lock);
  return ev;
}

struct xevent *qxev_spdp (struct xeventq *evq, nn_mtime_t tsched, const nn_guid_t *pp_guid, const nn_guid_t *dest_proxypp_guid)
{
  struct xevent *ev;
  ddsrt_mutex_lock (&evq->lock);
  ev = qxev_common (evq, tsched, XEVK_SPDP);
  ev->u.spdp.pp_guid = *pp_guid;
  if (dest_proxypp_guid == NULL)
    ev->u.spdp.directed = 0;
  else
  {
    ev->u.spdp.dest_proxypp_guid_prefix = dest_proxypp_guid->prefix;
    ev->u.spdp.directed = 4;
  }
  qxev_insert (ev);
  ddsrt_mutex_unlock (&evq->lock);
  return ev;
}

struct xevent *qxev_pmd_update (struct xeventq *evq, nn_mtime_t tsched, const nn_guid_t *pp_guid)
{
  struct xevent *ev;
  ddsrt_mutex_lock (&evq->lock);
  ev = qxev_common (evq, tsched, XEVK_PMD_UPDATE);
  ev->u.pmd_update.pp_guid = *pp_guid;
  qxev_insert (ev);
<<<<<<< HEAD
  ddsrt_mutex_unlock (&gv.xevents->lock);
  return ev;
}

struct xevent *qxev_delete_writer (nn_mtime_t tsched, const nn_guid_t *guid)
=======
  ddsrt_mutex_unlock (&evq->lock);
  return ev;
}

struct xevent *qxev_delete_writer (struct xeventq *evq, nn_mtime_t tsched, const nn_guid_t *guid)
>>>>>>> 1c8c2944
{
  struct xevent *ev;
  ddsrt_mutex_lock (&evq->lock);
  ev = qxev_common (evq, tsched, XEVK_DELETE_WRITER);
  ev->u.delete_writer.guid = *guid;
  qxev_insert (ev);
  ddsrt_mutex_unlock (&evq->lock);
  return ev;
}

struct xevent *qxev_callback (struct xeventq *evq, nn_mtime_t tsched, void (*cb) (struct xevent *ev, void *arg, nn_mtime_t tnow), void *arg)
{
  struct xevent *ev;
  ddsrt_mutex_lock (&evq->lock);
  ev = qxev_common (evq, tsched, XEVK_CALLBACK);
  ev->u.callback.cb = cb;
  ev->u.callback.arg = arg;
  qxev_insert (ev);
  ddsrt_mutex_unlock (&evq->lock);
  return ev;
}<|MERGE_RESOLUTION|>--- conflicted
+++ resolved
@@ -186,11 +186,7 @@
     seqno_t wrseq;
     nn_fragment_number_t wrfragid;
     nn_xmsg_guid_seq_fragid (m, &wrguid, &wrseq, &wrfragid);
-<<<<<<< HEAD
-    DDS_TRACE(" %s("PGUIDFMT"/%"PRId64"/%u)", func, PGUID (wrguid), wrseq, wrfragid);
-=======
     EVQTRACE(" %s("PGUIDFMT"/%"PRId64"/%u)", func, PGUID (wrguid), wrseq, wrfragid);
->>>>>>> 1c8c2944
   }
 }
 #else
@@ -202,33 +198,21 @@
 static struct xevent_nt *lookup_msg (struct xeventq *evq, struct nn_xmsg *msg)
 {
   assert (nn_xmsg_kind (msg) == NN_XMSG_KIND_DATA_REXMIT);
-<<<<<<< HEAD
-  trace_msg ("lookup-msg", msg);
-=======
   trace_msg (evq, "lookup-msg", msg);
->>>>>>> 1c8c2944
   return ddsrt_avl_lookup (&msg_xevents_treedef, &evq->msg_xevents, msg);
 }
 
 static void remember_msg (struct xeventq *evq, struct xevent_nt *ev)
 {
   assert (ev->kind == XEVK_MSG_REXMIT);
-<<<<<<< HEAD
-  trace_msg ("remember-msg", ev->u.msg_rexmit.msg);
-=======
   trace_msg (evq, "remember-msg", ev->u.msg_rexmit.msg);
->>>>>>> 1c8c2944
   ddsrt_avl_insert (&msg_xevents_treedef, &evq->msg_xevents, ev);
 }
 
 static void forget_msg (struct xeventq *evq, struct xevent_nt *ev)
 {
   assert (ev->kind == XEVK_MSG_REXMIT);
-<<<<<<< HEAD
-  trace_msg ("forget-msg", ev->u.msg_rexmit.msg);
-=======
   trace_msg (evq, "forget-msg", ev->u.msg_rexmit.msg);
->>>>>>> 1c8c2944
   ddsrt_avl_delete (&msg_xevents_treedef, &evq->msg_xevents, ev);
 }
 
@@ -326,29 +310,6 @@
   ddsrt_free (ev);
 }
 
-<<<<<<< HEAD
-static void free_xevent_nt (struct xeventq *evq, struct xevent_nt *ev)
-{
-  assert (!nontimed_xevent_in_queue (evq, ev));
-  switch (ev->kind)
-  {
-    case XEVK_MSG:
-      nn_xmsg_free (ev->u.msg.msg);
-      break;
-    case XEVK_MSG_REXMIT:
-      assert (ddsrt_avl_lookup (&msg_xevents_treedef, &evq->msg_xevents, ev->u.msg_rexmit.msg) == NULL);
-      update_rexmit_counts (evq, ev);
-      nn_xmsg_free (ev->u.msg_rexmit.msg);
-      break;
-    case XEVK_ENTITYID:
-      nn_xmsg_free (ev->u.entityid.msg);
-      break;
-  }
-  ddsrt_free (ev);
-}
-
-=======
->>>>>>> 1c8c2944
 void delete_xevent (struct xevent *ev)
 {
   struct xeventq *evq = ev->evq;
@@ -513,11 +474,7 @@
 
 dds_return_t xeventq_start (struct xeventq *evq, const char *name)
 {
-<<<<<<< HEAD
-  dds_retcode_t rc;
-=======
   dds_return_t rc;
->>>>>>> 1c8c2944
   char * evqname = "tev";
   assert (evq->ts == NULL);
 
@@ -529,21 +486,13 @@
   }
 
   evq->terminate = 0;
-<<<<<<< HEAD
-  rc = create_thread (&evq->ts, evqname, (uint32_t (*) (void *)) xevent_thread, evq);
-=======
   rc = create_thread (&evq->ts, evq->gv, evqname, (uint32_t (*) (void *)) xevent_thread, evq);
->>>>>>> 1c8c2944
 
   if (name)
   {
     ddsrt_free (evqname);
   }
-<<<<<<< HEAD
-  return (rc != DDS_RETCODE_OK) ? Q_ERR_UNSPECIFIED : 0;
-=======
   return rc;
->>>>>>> 1c8c2944
 }
 
 void xeventq_stop (struct xeventq *evq)
@@ -578,10 +527,6 @@
       }
     }
   }
-<<<<<<< HEAD
-  while (!non_timed_xmit_list_is_empty(evq))
-    free_xevent_nt (evq, getnext_from_non_timed_xmit_list (evq));
-=======
 
   {
     struct nn_xpack *xp = nn_xpack_new (evq->tev_conn, evq->auxiliary_bandwidth_limit, false);
@@ -598,7 +543,6 @@
     thread_state_asleep (lookup_thread_state ());
   }
 
->>>>>>> 1c8c2944
   assert (ddsrt_avl_is_empty (&evq->msg_xevents));
   ddsrt_cond_destroy (&evq->cond);
   ddsrt_mutex_destroy (&evq->lock);
@@ -645,12 +589,7 @@
 
   if ((wr = ephash_lookup_writer_guid (gv->guid_hash, &ev->u.heartbeat.wr_guid)) == NULL)
   {
-<<<<<<< HEAD
-    DDS_TRACE("heartbeat(wr "PGUIDFMT") writer gone\n",
-            PGUID (ev->u.heartbeat.wr_guid));
-=======
     GVTRACE("heartbeat(wr "PGUIDFMT") writer gone\n", PGUID (ev->u.heartbeat.wr_guid));
->>>>>>> 1c8c2944
     return;
   }
 
@@ -676,16 +615,6 @@
     t_next.v = tnow.v + writer_hbcontrol_intv (wr, &whcst, tnow);
   }
 
-<<<<<<< HEAD
-  DDS_TRACE("heartbeat(wr "PGUIDFMT"%s) %s, resched in %g s (min-ack %"PRId64"%s, avail-seq %"PRId64", xmit %"PRId64")\n",
-          PGUID (wr->e.guid),
-          hbansreq ? "" : " final",
-          msg ? "sent" : "suppressed",
-          (t_next.v == T_NEVER) ? POS_INFINITY_DOUBLE : (double)(t_next.v - tnow.v) / 1e9,
-          ddsrt_avl_is_empty (&wr->readers) ? (seqno_t) -1 : ((struct wr_prd_match *) ddsrt_avl_root_non_empty (&wr_readers_treedef, &wr->readers))->min_seq,
-          ddsrt_avl_is_empty (&wr->readers) || ((struct wr_prd_match *) ddsrt_avl_root_non_empty (&wr_readers_treedef, &wr->readers))->all_have_replied_to_hb ? "" : "!",
-          whcst.max_seq, READ_SEQ_XMIT(wr));
-=======
   GVTRACE ("heartbeat(wr "PGUIDFMT"%s) %s, resched in %g s (min-ack %"PRId64"%s, avail-seq %"PRId64", xmit %"PRId64")\n",
            PGUID (wr->e.guid),
            hbansreq ? "" : " final",
@@ -694,7 +623,6 @@
            ddsrt_avl_is_empty (&wr->readers) ? (seqno_t) -1 : ((struct wr_prd_match *) ddsrt_avl_root_non_empty (&wr_readers_treedef, &wr->readers))->min_seq,
            ddsrt_avl_is_empty (&wr->readers) || ((struct wr_prd_match *) ddsrt_avl_root_non_empty (&wr_readers_treedef, &wr->readers))->all_have_replied_to_hb ? "" : "!",
            whcst.max_seq, READ_SEQ_XMIT(wr));
->>>>>>> 1c8c2944
   resched_xevent_if_earlier (ev, t_next);
   wr->hbcontrol.tsched = t_next;
   ddsrt_mutex_unlock (&wr->e.lock);
@@ -872,11 +800,7 @@
     nn_xmsg_shrink (msg, sm_marker, ACKNACK_SIZE (an->readerSNState.numbits));
     nn_xmsg_submsg_setnext (msg, sm_marker);
 
-<<<<<<< HEAD
-    DDS_TRACE("acknack "PGUIDFMT" -> "PGUIDFMT": #%"PRId32":%"PRId64"/%"PRIu32":",
-=======
     ETRACE (pwr, "acknack "PGUIDFMT" -> "PGUIDFMT": #%"PRId32":%"PRId64"/%"PRIu32":",
->>>>>>> 1c8c2944
             PGUID (rwn->rd_guid), PGUID (pwr->e.guid), rwn->count,
             base, an->readerSNState.numbits);
     for (uint32_t ui = 0; ui != an->readerSNState.numbits; ui++)
@@ -907,15 +831,9 @@
       *countp = ++pwr->nackfragcount;
       nn_xmsg_submsg_setnext (msg, sm_marker);
 
-<<<<<<< HEAD
-      DDS_TRACE(" + nackfrag #%"PRId32":%"PRId64"/%u/%"PRIu32":", *countp, fromSN (nf->writerSN), nf->fragmentNumberState.bitmap_base, nf->fragmentNumberState.numbits);
-      for (ui = 0; ui != nf->fragmentNumberState.numbits; ui++)
-        DDS_TRACE("%c", nn_bitset_isset (nf->fragmentNumberState.numbits, nf->fragmentNumberState.bits, ui) ? '1' : '0');
-=======
       ETRACE (pwr, " + nackfrag #%"PRId32":%"PRId64"/%u/%"PRIu32":", *countp, fromSN (nf->writerSN), nf->fragmentNumberState.bitmap_base, nf->fragmentNumberState.numbits);
       for (uint32_t ui = 0; ui != nf->fragmentNumberState.numbits; ui++)
         ETRACE (pwr, "%c", nn_bitset_isset (nf->fragmentNumberState.numbits, nf->bits, ui) ? '1' : '0');
->>>>>>> 1c8c2944
     }
   }
 
@@ -979,15 +897,6 @@
          eventually. */
       resched_xevent_if_earlier (ev, add_duration_to_mtime (tnow, gv->config.auto_resched_nack_delay));
     }
-<<<<<<< HEAD
-    DDS_TRACE("send acknack(rd "PGUIDFMT" -> pwr "PGUIDFMT")\n",
-            PGUID (ev->u.acknack.rd_guid), PGUID (ev->u.acknack.pwr_guid));
-  }
-  else
-  {
-    DDS_TRACE("skip acknack(rd "PGUIDFMT" -> pwr "PGUIDFMT"): no address\n",
-            PGUID (ev->u.acknack.rd_guid), PGUID (ev->u.acknack.pwr_guid));
-=======
     GVTRACE ("send acknack(rd "PGUIDFMT" -> pwr "PGUIDFMT")\n",
              PGUID (ev->u.acknack.rd_guid), PGUID (ev->u.acknack.pwr_guid));
   }
@@ -995,7 +904,6 @@
   {
     GVTRACE ("skip acknack(rd "PGUIDFMT" -> pwr "PGUIDFMT"): no address\n",
              PGUID (ev->u.acknack.rd_guid), PGUID (ev->u.acknack.pwr_guid));
->>>>>>> 1c8c2944
     msg = NULL;
   }
 
@@ -1078,12 +986,7 @@
 
   if ((pp = ephash_lookup_participant_guid (gv->guid_hash, &ev->u.spdp.pp_guid)) == NULL)
   {
-<<<<<<< HEAD
-    DDS_TRACE("handle_xevk_spdp "PGUIDFMT" - unknown guid\n",
-            PGUID (ev->u.spdp.pp_guid));
-=======
     GVTRACE ("handle_xevk_spdp "PGUIDFMT" - unknown guid\n", PGUID (ev->u.spdp.pp_guid));
->>>>>>> 1c8c2944
     if (ev->u.spdp.directed)
       delete_xevent (ev);
     return;
@@ -1091,12 +994,7 @@
 
   if ((spdp_wr = get_builtin_writer (pp, NN_ENTITYID_SPDP_BUILTIN_PARTICIPANT_WRITER)) == NULL)
   {
-<<<<<<< HEAD
-    DDS_TRACE("handle_xevk_spdp "PGUIDFMT" - spdp writer of participant not found\n",
-            PGUID (ev->u.spdp.pp_guid));
-=======
     GVTRACE ("handle_xevk_spdp "PGUIDFMT" - spdp writer of participant not found\n", PGUID (ev->u.spdp.pp_guid));
->>>>>>> 1c8c2944
     if (ev->u.spdp.directed)
       delete_xevent (ev);
     return;
@@ -1117,11 +1015,7 @@
     prd = ephash_lookup_proxy_reader_guid (gv->guid_hash, &guid);
     do_write = (prd != NULL);
     if (!do_write)
-<<<<<<< HEAD
-      DDS_TRACE("xmit spdp: no proxy reader "PGUIDFMT"\n", PGUID (guid));
-=======
       GVTRACE ("xmit spdp: no proxy reader "PGUIDFMT"\n", PGUID (guid));
->>>>>>> 1c8c2944
   }
 
   if (do_write && !resend_spdp_sample_by_guid_key (spdp_wr, &ev->u.spdp.pp_guid, prd))
@@ -1146,13 +1040,8 @@
     }
     else
     {
-<<<<<<< HEAD
-      DDS_TRACE("xmit spdp: suppressing early spdp response from "PGUIDFMT" to %"PRIx32":%"PRIx32":%"PRIx32":%x\n",
-                PGUID (pp->e.guid), PGUIDPREFIX (ev->u.spdp.dest_proxypp_guid_prefix), NN_ENTITYID_PARTICIPANT);
-=======
       GVTRACE ("xmit spdp: suppressing early spdp response from "PGUIDFMT" to %"PRIx32":%"PRIx32":%"PRIx32":%x\n",
                PGUID (pp->e.guid), PGUIDPREFIX (ev->u.spdp.dest_proxypp_guid_prefix), NN_ENTITYID_PARTICIPANT);
->>>>>>> 1c8c2944
     }
 #endif
   }
@@ -1166,17 +1055,10 @@
     else
     {
       nn_mtime_t tnext = add_duration_to_mtime (tnow, T_SECOND);
-<<<<<<< HEAD
-      DDS_TRACE("xmit spdp "PGUIDFMT" to %"PRIx32":%"PRIx32":%"PRIx32":%x (resched %gs)\n",
-                PGUID (pp->e.guid),
-                PGUIDPREFIX (ev->u.spdp.dest_proxypp_guid_prefix), NN_ENTITYID_SPDP_BUILTIN_PARTICIPANT_READER,
-                (double)(tnext.v - tnow.v) / 1e9);
-=======
       GVTRACE ("xmit spdp "PGUIDFMT" to %"PRIx32":%"PRIx32":%"PRIx32":%x (resched %gs)\n",
                PGUID (pp->e.guid),
                PGUIDPREFIX (ev->u.spdp.dest_proxypp_guid_prefix), NN_ENTITYID_SPDP_BUILTIN_PARTICIPANT_READER,
                (double)(tnext.v - tnow.v) / 1e9);
->>>>>>> 1c8c2944
       resched_xevent_if_earlier (ev, tnext);
     }
   }
@@ -1200,17 +1082,10 @@
       intv = gv->config.spdp_interval;
 
     tnext = add_duration_to_mtime (tnow, intv);
-<<<<<<< HEAD
-    DDS_TRACE("xmit spdp "PGUIDFMT" to %"PRIx32":%"PRIx32":%"PRIx32":%x (resched %gs)\n",
-            PGUID (pp->e.guid),
-            PGUIDPREFIX (ev->u.spdp.dest_proxypp_guid_prefix), NN_ENTITYID_SPDP_BUILTIN_PARTICIPANT_READER,
-            (double)(tnext.v - tnow.v) / 1e9);
-=======
     GVTRACE ("xmit spdp "PGUIDFMT" to %"PRIx32":%"PRIx32":%"PRIx32":%x (resched %gs)\n",
              PGUID (pp->e.guid),
              PGUIDPREFIX (ev->u.spdp.dest_proxypp_guid_prefix), NN_ENTITYID_SPDP_BUILTIN_PARTICIPANT_READER,
              (double)(tnext.v - tnow.v) / 1e9);
->>>>>>> 1c8c2944
     resched_xevent_if_earlier (ev, tnext);
   }
 }
@@ -1229,11 +1104,7 @@
 
   if ((wr = get_builtin_writer (pp, NN_ENTITYID_P2P_BUILTIN_PARTICIPANT_MESSAGE_WRITER)) == NULL)
   {
-<<<<<<< HEAD
-    DDS_TRACE("write_pmd_message("PGUIDFMT") - builtin pmd writer not found\n", PGUID (pp->e.guid));
-=======
     GVTRACE ("write_pmd_message("PGUIDFMT") - builtin pmd writer not found\n", PGUID (pp->e.guid));
->>>>>>> 1c8c2944
     return;
   }
 
@@ -1251,15 +1122,9 @@
   serdata = ddsi_serdata_from_sample (gv->rawcdr_topic, SDK_DATA, &raw);
   serdata->timestamp = now ();
 
-<<<<<<< HEAD
-  tk = ddsi_tkmap_lookup_instance_ref(serdata);
-  write_sample_nogc (ts1, xp, wr, serdata, tk);
-  ddsi_tkmap_instance_unref(tk);
-=======
   tk = ddsi_tkmap_lookup_instance_ref (gv->m_tkmap, serdata);
   write_sample_nogc (ts1, xp, wr, serdata, tk);
   ddsi_tkmap_instance_unref (gv->m_tkmap, tk);
->>>>>>> 1c8c2944
 #undef PMD_DATA_LENGTH
 }
 
@@ -1290,11 +1155,7 @@
   if (intv == T_NEVER)
   {
     tnext.v = T_NEVER;
-<<<<<<< HEAD
-    DDS_TRACE("resched pmd("PGUIDFMT"): never\n", PGUID (pp->e.guid));
-=======
     GVTRACE ("resched pmd("PGUIDFMT"): never\n", PGUID (pp->e.guid));
->>>>>>> 1c8c2944
   }
   else
   {
@@ -1304,11 +1165,7 @@
       tnext.v = tnow.v + intv - 2 * T_SECOND;
     else
       tnext.v = tnow.v + 4 * intv / 5;
-<<<<<<< HEAD
-    DDS_TRACE("resched pmd("PGUIDFMT"): %gs\n", PGUID (pp->e.guid), (double)(tnext.v - tnow.v) / 1e9);
-=======
     GVTRACE ("resched pmd("PGUIDFMT"): %gs\n", PGUID (pp->e.guid), (double)(tnext.v - tnow.v) / 1e9);
->>>>>>> 1c8c2944
   }
 
   resched_xevent_if_earlier (ev, tnext);
@@ -1318,14 +1175,9 @@
 static void handle_xevk_delete_writer (UNUSED_ARG (struct nn_xpack *xp), struct xevent *ev, UNUSED_ARG (nn_mtime_t tnow))
 {
   /* don't worry if the writer is already gone by the time we get here. */
-<<<<<<< HEAD
-  DDS_TRACE("handle_xevk_delete_writer: "PGUIDFMT"\n", PGUID (ev->u.delete_writer.guid));
-  delete_writer_nolinger (&ev->u.delete_writer.guid);
-=======
   struct q_globals * const gv = ev->evq->gv;
   GVTRACE ("handle_xevk_delete_writer: "PGUIDFMT"\n", PGUID (ev->u.delete_writer.guid));
   delete_writer_nolinger (gv, &ev->u.delete_writer.guid);
->>>>>>> 1c8c2944
   delete_xevent (ev);
 }
 
@@ -1482,11 +1334,7 @@
 
     LOG_THREAD_CPUTIME (&xevq->gv->logconfig, next_thread_cputime);
 
-<<<<<<< HEAD
-    thread_state_awake (ts1);
-=======
     thread_state_awake_fixed_domain (ts1);
->>>>>>> 1c8c2944
     handle_xevents (ts1, xevq, xp, tnow);
     /* Send to the network unlocked, as it may sleep due to bandwidth limitation */
     ddsrt_mutex_unlock (&xevq->lock);
@@ -1552,11 +1400,7 @@
     msg = nn_xmsg_new (gv->xmsgpool, id, sizeof (EntityId_t), NN_XMSG_KIND_CONTROL);
     if (nn_xmsg_setdstPRD (msg, prd) == 0)
     {
-<<<<<<< HEAD
-      DDS_TRACE("  qxev_prd_entityid (%"PRIx32":%"PRIx32":%"PRIx32")\n", PGUIDPREFIX (*id));
-=======
       GVTRACE ("  qxev_prd_entityid (%"PRIx32":%"PRIx32":%"PRIx32")\n", PGUIDPREFIX (*id));
->>>>>>> 1c8c2944
       nn_xmsg_add_entityid (msg);
       ddsrt_mutex_lock (&gv->xevents->lock);
       ev = qxev_common_nt (gv->xevents, XEVK_ENTITYID);
@@ -1584,11 +1428,7 @@
     msg = nn_xmsg_new (gv->xmsgpool, id, sizeof (EntityId_t), NN_XMSG_KIND_CONTROL);
     if (nn_xmsg_setdstPWR (msg, pwr) == 0)
     {
-<<<<<<< HEAD
-      DDS_TRACE("  qxev_pwr_entityid (%"PRIx32":%"PRIx32":%"PRIx32")\n", PGUIDPREFIX (*id));
-=======
       GVTRACE ("  qxev_pwr_entityid (%"PRIx32":%"PRIx32":%"PRIx32")\n", PGUIDPREFIX (*id));
->>>>>>> 1c8c2944
       nn_xmsg_add_entityid (msg);
       ddsrt_mutex_lock (&pwr->evq->lock);
       ev = qxev_common_nt (pwr->evq, XEVK_ENTITYID);
@@ -1701,19 +1541,11 @@
   ev = qxev_common (evq, tsched, XEVK_PMD_UPDATE);
   ev->u.pmd_update.pp_guid = *pp_guid;
   qxev_insert (ev);
-<<<<<<< HEAD
-  ddsrt_mutex_unlock (&gv.xevents->lock);
-  return ev;
-}
-
-struct xevent *qxev_delete_writer (nn_mtime_t tsched, const nn_guid_t *guid)
-=======
   ddsrt_mutex_unlock (&evq->lock);
   return ev;
 }
 
 struct xevent *qxev_delete_writer (struct xeventq *evq, nn_mtime_t tsched, const nn_guid_t *guid)
->>>>>>> 1c8c2944
 {
   struct xevent *ev;
   ddsrt_mutex_lock (&evq->lock);
