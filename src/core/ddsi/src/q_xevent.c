/*
 * Copyright(c) 2006 to 2018 ADLINK Technology Limited and others
 *
 * This program and the accompanying materials are made available under the
 * terms of the Eclipse Public License v. 2.0 which is available at
 * http://www.eclipse.org/legal/epl-2.0, or the Eclipse Distribution License
 * v. 1.0 which is available at
 * http://www.eclipse.org/org/documents/edl-v10.php.
 *
 * SPDX-License-Identifier: EPL-2.0 OR BSD-3-Clause
 */
#include <math.h>
#include <stdlib.h>

#include "dds/ddsrt/atomics.h"
#include "dds/ddsrt/heap.h"
#include "dds/ddsrt/sync.h"

#include "dds/ddsrt/avl.h"
#include "dds/ddsrt/fibheap.h"

#include "dds/ddsi/q_log.h"
#include "dds/ddsi/q_addrset.h"
#include "dds/ddsi/q_xmsg.h"
#include "dds/ddsi/q_xevent.h"
#include "dds/ddsi/q_thread.h"
#include "dds/ddsi/q_config.h"
#include "dds/ddsi/q_unused.h"
#include "dds/ddsi/ddsi_domaingv.h"
#include "dds/ddsi/ddsi_entity_index.h"
#include "dds/ddsi/q_transmit.h"
#include "dds/ddsi/q_bswap.h"
#include "dds/ddsi/q_entity.h"
#include "dds/ddsi/q_misc.h"
#include "dds/ddsi/q_radmin.h"
#include "dds/ddsi/q_bitset.h"
#include "dds/ddsi/q_lease.h"
#include "dds/ddsi/q_xmsg.h"
#include "dds/ddsi/q_entity.h"
#include "dds/ddsi/ddsi_serdata.h"
#include "dds/ddsi/ddsi_serdata_default.h"
#include "dds/ddsi/ddsi_security_omg.h"
#include "dds/ddsi/ddsi_tkmap.h"
#include "dds/ddsi/ddsi_pmd.h"
#include "dds__whc.h"

#include "dds/ddsi/sysdeps.h"

#define EVQTRACE(...) DDS_CTRACE (&evq->gv->logconfig, __VA_ARGS__)

/* This is absolute bottom for signed integers, where -x = x and yet x
   != 0 -- and note that it had better be 2's complement machine! */
#define TSCHED_DELETE ((int64_t) ((uint64_t) 1 << 63))

enum xeventkind
{
  XEVK_HEARTBEAT,
  XEVK_ACKNACK,
  XEVK_SPDP,
  XEVK_PMD_UPDATE,
  XEVK_DELETE_WRITER,
  XEVK_CALLBACK
};

struct xevent
{
  ddsrt_fibheap_node_t heapnode;
  struct xeventq *evq;
  ddsrt_mtime_t tsched;
  enum xeventkind kind;
  union {
    struct {
      ddsi_guid_t wr_guid;
    } heartbeat;
    struct {
      ddsi_guid_t pwr_guid;
      ddsi_guid_t rd_guid;
    } acknack;
    struct {
      ddsi_guid_t pp_guid;
      ddsi_guid_prefix_t dest_proxypp_guid_prefix; /* only if "directed" */
      int directed; /* if 0, undirected; if > 0, number of directed ones to send in reasonably short succession */
    } spdp;
    struct {
      ddsi_guid_t pp_guid;
    } pmd_update;
#if 0
    struct {
    } info;
#endif
    struct {
      ddsi_guid_t guid;
    } delete_writer;
    struct {
      void (*cb) (struct xevent *ev, void *arg, ddsrt_mtime_t tnow);
      void *arg;
      bool executing;
    } callback;
  } u;
};

enum xeventkind_nt
{
  XEVK_MSG,
  XEVK_MSG_REXMIT,
  XEVK_ENTITYID,
  XEVK_NT_CALLBACK
};

struct untimed_listelem {
  struct xevent_nt *next;
};

struct xevent_nt
{
  struct untimed_listelem listnode;
  struct xeventq *evq;
  enum xeventkind_nt kind;
  union {
    struct {
      /* xmsg is self-contained / relies on reference counts */
      struct nn_xmsg *msg;
    } msg;
    struct {
      /* xmsg is self-contained / relies on reference counts */
      struct nn_xmsg *msg;
      size_t queued_rexmit_bytes;
      ddsrt_avl_node_t msg_avlnode;
    } msg_rexmit;
    struct {
      /* xmsg is self-contained / relies on reference counts */
      struct nn_xmsg *msg;
    } entityid;
    struct {
      void (*cb) (void *arg);
      void *arg;
    } callback;
  } u;
};

struct xeventq {
  ddsrt_fibheap_t xevents;
  ddsrt_avl_tree_t msg_xevents;
  struct xevent_nt *non_timed_xmit_list_oldest;
  struct xevent_nt *non_timed_xmit_list_newest; /* undefined if ..._oldest == NULL */
  size_t queued_rexmit_bytes;
  size_t queued_rexmit_msgs;
  size_t max_queued_rexmit_bytes;
  size_t max_queued_rexmit_msgs;
  int terminate;
  struct thread_state1 *ts;
  struct ddsi_domaingv *gv;
  ddsrt_mutex_t lock;
  ddsrt_cond_t cond;
  ddsi_tran_conn_t tev_conn;
  uint32_t auxiliary_bandwidth_limit;
};

static uint32_t xevent_thread (struct xeventq *xevq);
static ddsrt_mtime_t earliest_in_xeventq (struct xeventq *evq);
static int msg_xevents_cmp (const void *a, const void *b);
static int compare_xevent_tsched (const void *va, const void *vb);
static void handle_nontimed_xevent (struct xevent_nt *xev, struct nn_xpack *xp);

static const ddsrt_avl_treedef_t msg_xevents_treedef = DDSRT_AVL_TREEDEF_INITIALIZER_INDKEY (offsetof (struct xevent_nt, u.msg_rexmit.msg_avlnode), offsetof (struct xevent_nt, u.msg_rexmit.msg), msg_xevents_cmp, 0);

static const ddsrt_fibheap_def_t evq_xevents_fhdef = DDSRT_FIBHEAPDEF_INITIALIZER(offsetof (struct xevent, heapnode), compare_xevent_tsched);

static int compare_xevent_tsched (const void *va, const void *vb)
{
  const struct xevent *a = va;
  const struct xevent *b = vb;
  return (a->tsched.v == b->tsched.v) ? 0 : (a->tsched.v < b->tsched.v) ? -1 : 1;
}

static void update_rexmit_counts (struct xeventq *evq, struct xevent_nt *ev)
{
#if 0
  EVQTRACE ("ZZZ(%p,%"PRIuSIZE")", (void *) ev, ev->u.msg_rexmit.queued_rexmit_bytes);
#endif
  assert (ev->kind == XEVK_MSG_REXMIT);
  assert (ev->u.msg_rexmit.queued_rexmit_bytes <= evq->queued_rexmit_bytes);
  assert (evq->queued_rexmit_msgs > 0);
  evq->queued_rexmit_bytes -= ev->u.msg_rexmit.queued_rexmit_bytes;
  evq->queued_rexmit_msgs--;
}

#if 0
static void trace_msg (struct xeventq *evq, const char *func, const struct nn_xmsg *m)
{
  if (dds_get_log_mask() & DDS_LC_TRACE)
  {
    ddsi_guid_t wrguid;
    seqno_t wrseq;
    nn_fragment_number_t wrfragid;
    nn_xmsg_guid_seq_fragid (m, &wrguid, &wrseq, &wrfragid);
    EVQTRACE(" %s("PGUIDFMT"/%"PRId64"/%u)", func, PGUID (wrguid), wrseq, wrfragid);
  }
}
#else
static void trace_msg (UNUSED_ARG (struct xeventq *evq), UNUSED_ARG (const char *func), UNUSED_ARG (const struct nn_xmsg *m))
{
}
#endif

static struct xevent_nt *lookup_msg (struct xeventq *evq, struct nn_xmsg *msg)
{
  assert (nn_xmsg_kind (msg) == NN_XMSG_KIND_DATA_REXMIT);
  trace_msg (evq, "lookup-msg", msg);
  return ddsrt_avl_lookup (&msg_xevents_treedef, &evq->msg_xevents, msg);
}

static void remember_msg (struct xeventq *evq, struct xevent_nt *ev)
{
  assert (ev->kind == XEVK_MSG_REXMIT);
  trace_msg (evq, "remember-msg", ev->u.msg_rexmit.msg);
  ddsrt_avl_insert (&msg_xevents_treedef, &evq->msg_xevents, ev);
}

static void forget_msg (struct xeventq *evq, struct xevent_nt *ev)
{
  assert (ev->kind == XEVK_MSG_REXMIT);
  trace_msg (evq, "forget-msg", ev->u.msg_rexmit.msg);
  ddsrt_avl_delete (&msg_xevents_treedef, &evq->msg_xevents, ev);
}

static void add_to_non_timed_xmit_list (struct xeventq *evq, struct xevent_nt *ev)
{
  ev->listnode.next = NULL;
  if (evq->non_timed_xmit_list_oldest == NULL) {
    /* list is currently empty so add the first item (at the front) */
    evq->non_timed_xmit_list_oldest = ev;
  } else {
    evq->non_timed_xmit_list_newest->listnode.next = ev;
  }
  evq->non_timed_xmit_list_newest = ev;

  if (ev->kind == XEVK_MSG_REXMIT)
    remember_msg (evq, ev);

  ddsrt_cond_broadcast (&evq->cond);
}

static struct xevent_nt *getnext_from_non_timed_xmit_list  (struct xeventq *evq)
{
  /* function removes and returns the first item in the list
     (from the front) and frees the container */
  struct xevent_nt *ev = evq->non_timed_xmit_list_oldest;
  if (ev != NULL)
  {
    evq->non_timed_xmit_list_oldest = ev->listnode.next;

    if (ev->kind == XEVK_MSG_REXMIT)
    {
      assert (lookup_msg (evq, ev->u.msg_rexmit.msg) == ev);
      forget_msg (evq, ev);
    }
  }
  return ev;
}

static int non_timed_xmit_list_is_empty (struct xeventq *evq)
{
  /* check whether the "non-timed" xevent list is empty */
  return (evq->non_timed_xmit_list_oldest == NULL);
}

static int compute_non_timed_xmit_list_size (struct xeventq *evq)
{
  /* returns how many "non-timed" xevents are pending by counting the
     number of events in the list -- it'd be easy to compute the
     length incrementally in the add_... and next_... functions, but
     it isn't really being used anywhere, so why bother? */
  struct xevent_nt *current = evq->non_timed_xmit_list_oldest;
  int i = 0;
  while (current)
  {
    current = current->listnode.next;
    i++;
  }
  return i;
}

#ifndef NDEBUG
static int nontimed_xevent_in_queue (struct xeventq *evq, struct xevent_nt *ev)
{
  struct xevent_nt *x;
  ddsrt_mutex_lock (&evq->lock);
  for (x = evq->non_timed_xmit_list_oldest; x; x = x->listnode.next)
  {
    if (x == ev)
    {
      ddsrt_mutex_unlock (&evq->lock);
      return 1;
    }
  }
  ddsrt_mutex_unlock (&evq->lock);
  return 0;
}
#endif

static void free_xevent (struct xeventq *evq, struct xevent *ev)
{
  (void) evq;
  if (ev->tsched.v != TSCHED_DELETE)
  {
    switch (ev->kind)
    {
      case XEVK_HEARTBEAT:
      case XEVK_ACKNACK:
      case XEVK_SPDP:
      case XEVK_PMD_UPDATE:
      case XEVK_DELETE_WRITER:
      case XEVK_CALLBACK:
        break;
    }
  }
  ddsrt_free (ev);
}

void delete_xevent (struct xevent *ev)
{
  struct xeventq *evq = ev->evq;
  ddsrt_mutex_lock (&evq->lock);
  assert (ev->kind != XEVK_CALLBACK || ev->u.callback.executing);
  /* Can delete it only once, no matter how we implement it internally */
  assert (ev->tsched.v != TSCHED_DELETE);
  assert (TSCHED_DELETE < ev->tsched.v);
  if (ev->tsched.v != DDS_NEVER)
  {
    ev->tsched.v = TSCHED_DELETE;
    ddsrt_fibheap_decrease_key (&evq_xevents_fhdef, &evq->xevents, ev);
  }
  else
  {
    ev->tsched.v = TSCHED_DELETE;
    ddsrt_fibheap_insert (&evq_xevents_fhdef, &evq->xevents, ev);
  }
  /* TSCHED_DELETE is absolute minimum time, so chances are we need to
     wake up the thread.  The superfluous signal is harmless. */
  ddsrt_cond_broadcast (&evq->cond);
  ddsrt_mutex_unlock (&evq->lock);
}

void delete_xevent_callback (struct xevent *ev)
{
  struct xeventq *evq = ev->evq;
  assert (ev->kind == XEVK_CALLBACK);
  ddsrt_mutex_lock (&evq->lock);
  /* wait until neither scheduled nor executing; loop in case the callback reschedules the event */
  while (ev->tsched.v != DDS_NEVER || ev->u.callback.executing)
  {
    if (ev->tsched.v != DDS_NEVER)
    {
      assert (ev->tsched.v != TSCHED_DELETE);
      ddsrt_fibheap_delete (&evq_xevents_fhdef, &evq->xevents, ev);
      ev->tsched.v = DDS_NEVER;
    }
    if (ev->u.callback.executing)
    {
      ddsrt_cond_wait (&evq->cond, &evq->lock);
    }
  }
  ddsrt_mutex_unlock (&evq->lock);
  free_xevent (evq, ev);
}

int resched_xevent_if_earlier (struct xevent *ev, ddsrt_mtime_t tsched)
{
  struct xeventq *evq = ev->evq;
  int is_resched;
  if (tsched.v == DDS_NEVER)
    return 0;
  ddsrt_mutex_lock (&evq->lock);
  /* If you want to delete it, you to say so by calling the right
     function. Don't want to reschedule an event marked for deletion,
     but with TSCHED_DELETE = MIN_INT64, tsched >= ev->tsched is
     guaranteed to be false. */
  assert (tsched.v != TSCHED_DELETE);
  if (tsched.v >= ev->tsched.v)
    is_resched = 0;
  else
  {
    ddsrt_mtime_t tbefore = earliest_in_xeventq (evq);
    if (ev->tsched.v != DDS_NEVER)
    {
      ev->tsched = tsched;
      ddsrt_fibheap_decrease_key (&evq_xevents_fhdef, &evq->xevents, ev);
    }
    else
    {
      ev->tsched = tsched;
      ddsrt_fibheap_insert (&evq_xevents_fhdef, &evq->xevents, ev);
    }
    is_resched = 1;
    if (tsched.v < tbefore.v)
      ddsrt_cond_broadcast (&evq->cond);
  }
  ddsrt_mutex_unlock (&evq->lock);
  return is_resched;
}

static ddsrt_mtime_t mtime_round_up (ddsrt_mtime_t t, int64_t round)
{
  /* This function rounds up t to the nearest next multiple of round.
     t is nanoseconds, round is milliseconds.  Avoid functions from
     maths libraries to keep code portable */
  assert (t.v >= 0 && round >= 0);
  if (round == 0 || t.v == DDS_INFINITY)
    return t;
  else
  {
    int64_t remainder = t.v % round;
    if (remainder == 0)
      return t;
    else
      return (ddsrt_mtime_t) { t.v + round - remainder };
  }
}

static struct xevent *qxev_common (struct xeventq *evq, ddsrt_mtime_t tsched, enum xeventkind kind)
{
  /* qxev_common is the route by which all timed xevents are
     created. */
  struct xevent *ev = ddsrt_malloc (sizeof (*ev));

  assert (tsched.v != TSCHED_DELETE);
  ASSERT_MUTEX_HELD (&evq->lock);

  /* round up the scheduled time if required */
  if (tsched.v != DDS_NEVER && evq->gv->config.schedule_time_rounding != 0)
  {
    ddsrt_mtime_t tsched_rounded = mtime_round_up (tsched, evq->gv->config.schedule_time_rounding);
    EVQTRACE ("rounded event scheduled for %"PRId64" to %"PRId64"\n", tsched.v, tsched_rounded.v);
    tsched = tsched_rounded;
  }

  ev->evq = evq;
  ev->tsched = tsched;
  ev->kind = kind;
  return ev;
}

static struct xevent_nt *qxev_common_nt (struct xeventq *evq, enum xeventkind_nt kind)
{
  /* qxev_common_nt is the route by which all non-timed xevents are created. */
  struct xevent_nt *ev = ddsrt_malloc (sizeof (*ev));
  ev->evq = evq;
  ev->kind = kind;
  return ev;
}

static ddsrt_mtime_t earliest_in_xeventq (struct xeventq *evq)
{
  struct xevent *min;
  ASSERT_MUTEX_HELD (&evq->lock);
  return ((min = ddsrt_fibheap_min (&evq_xevents_fhdef, &evq->xevents)) != NULL) ? min->tsched : DDSRT_MTIME_NEVER;
}

static void qxev_insert (struct xevent *ev)
{
  /* qxev_insert is how all timed xevents are registered into the
     event administration. */
  struct xeventq *evq = ev->evq;
  ASSERT_MUTEX_HELD (&evq->lock);
  if (ev->tsched.v != DDS_NEVER)
  {
    ddsrt_mtime_t tbefore = earliest_in_xeventq (evq);
    ddsrt_fibheap_insert (&evq_xevents_fhdef, &evq->xevents, ev);
    if (ev->tsched.v < tbefore.v)
      ddsrt_cond_broadcast (&evq->cond);
  }
}

static void qxev_insert_nt (struct xevent_nt *ev)
{
  /* qxev_insert is how all non-timed xevents are queued. */
  struct xeventq *evq = ev->evq;
  ASSERT_MUTEX_HELD (&evq->lock);
  add_to_non_timed_xmit_list (evq, ev);
  EVQTRACE ("non-timed queue now has %d items\n", compute_non_timed_xmit_list_size (evq));
}

static int msg_xevents_cmp (const void *a, const void *b)
{
  return nn_xmsg_compare_fragid (a, b);
}

struct xeventq * xeventq_new
(
  ddsi_tran_conn_t conn,
  size_t max_queued_rexmit_bytes,
  size_t max_queued_rexmit_msgs,
  uint32_t auxiliary_bandwidth_limit
)
{
  struct xeventq *evq = ddsrt_malloc (sizeof (*evq));
  /* limit to 2GB to prevent overflow (4GB - 64kB should be ok, too) */
  if (max_queued_rexmit_bytes > 2147483648u)
    max_queued_rexmit_bytes = 2147483648u;
  ddsrt_fibheap_init (&evq_xevents_fhdef, &evq->xevents);
  ddsrt_avl_init (&msg_xevents_treedef, &evq->msg_xevents);
  evq->non_timed_xmit_list_oldest = NULL;
  evq->non_timed_xmit_list_newest = NULL;
  evq->terminate = 0;
  evq->ts = NULL;
  evq->max_queued_rexmit_bytes = max_queued_rexmit_bytes;
  evq->max_queued_rexmit_msgs = max_queued_rexmit_msgs;
  evq->auxiliary_bandwidth_limit = auxiliary_bandwidth_limit;
  evq->queued_rexmit_bytes = 0;
  evq->queued_rexmit_msgs = 0;
  evq->tev_conn = conn;
  evq->gv = conn->m_base.gv;
  ddsrt_mutex_init (&evq->lock);
  ddsrt_cond_init (&evq->cond);
  return evq;
}

dds_return_t xeventq_start (struct xeventq *evq, const char *name)
{
  dds_return_t rc;
  char * evqname = "tev";
  assert (evq->ts == NULL);

  if (name)
  {
    size_t slen = strlen (name) + 5;
    evqname = ddsrt_malloc (slen);
    (void) snprintf (evqname, slen, "tev.%s", name);
  }

  evq->terminate = 0;
  rc = create_thread (&evq->ts, evq->gv, evqname, (uint32_t (*) (void *)) xevent_thread, evq);

  if (name)
  {
    ddsrt_free (evqname);
  }
  return rc;
}

void xeventq_stop (struct xeventq *evq)
{
  assert (evq->ts != NULL);
  ddsrt_mutex_lock (&evq->lock);
  evq->terminate = 1;
  ddsrt_cond_broadcast (&evq->cond);
  ddsrt_mutex_unlock (&evq->lock);
  join_thread (evq->ts);
  evq->ts = NULL;
}

void xeventq_free (struct xeventq *evq)
{
  struct xevent *ev;
  assert (evq->ts == NULL);
  while ((ev = ddsrt_fibheap_extract_min (&evq_xevents_fhdef, &evq->xevents)) != NULL)
    free_xevent (evq, ev);

  {
    struct nn_xpack *xp = nn_xpack_new (evq->tev_conn, evq->auxiliary_bandwidth_limit, false);
    thread_state_awake (lookup_thread_state (), evq->gv);
    ddsrt_mutex_lock (&evq->lock);
    while (!non_timed_xmit_list_is_empty (evq))
    {
      thread_state_awake_to_awake_no_nest (lookup_thread_state ());
      handle_nontimed_xevent (getnext_from_non_timed_xmit_list (evq), xp);
    }
    ddsrt_mutex_unlock (&evq->lock);
    nn_xpack_send (xp, false);
    nn_xpack_free (xp);
    thread_state_asleep (lookup_thread_state ());
  }

  assert (ddsrt_avl_is_empty (&evq->msg_xevents));
  ddsrt_cond_destroy (&evq->cond);
  ddsrt_mutex_destroy (&evq->lock);
  ddsrt_free (evq);
}

/* EVENT QUEUE EVENT HANDLERS ******************************************************/

static void handle_xevk_msg (struct nn_xpack *xp, struct xevent_nt *ev)
{
  assert (!nontimed_xevent_in_queue (ev->evq, ev));
  nn_xpack_addmsg (xp, ev->u.msg.msg, 0);
}

static void handle_xevk_msg_rexmit (struct nn_xpack *xp, struct xevent_nt *ev)
{
  struct xeventq *evq = ev->evq;

  assert (!nontimed_xevent_in_queue (ev->evq, ev));

  nn_xpack_addmsg (xp, ev->u.msg_rexmit.msg, 0);

  /* FIXME: less than happy about having to relock the queue for a
     little while here */
  ddsrt_mutex_lock (&evq->lock);
  update_rexmit_counts (evq, ev);
  ddsrt_mutex_unlock (&evq->lock);
}

static void handle_xevk_entityid (struct nn_xpack *xp, struct xevent_nt *ev)
{
  assert (!nontimed_xevent_in_queue (ev->evq, ev));
  nn_xpack_addmsg (xp, ev->u.entityid.msg, 0);
}

<<<<<<< HEAD
#ifdef DDSI_INCLUDE_SECURITY
static void send_heartbeat_to_all_readers(struct nn_xpack *xp, struct xevent *ev, struct writer *wr, nn_mtime_t tnow)
{
  struct whc_state whcst;
  nn_mtime_t t_next;
  unsigned count = 0;

  ddsrt_mutex_lock (&wr->e.lock);

  whc_get_state(wr->whc, &whcst);

  if (!writer_must_have_hb_scheduled (wr, &whcst))
    t_next.v = T_NEVER;
  else if (!writer_hbcontrol_must_send (wr, &whcst, tnow))
    t_next.v = tnow.v + writer_hbcontrol_intv (wr, &whcst, tnow);
  else
  {
    struct wr_prd_match *m;
    struct ddsi_guid last_guid = { .prefix = {.u = {0,0,0}}, .entityid = {0} };
    const int hbansreq = writer_hbcontrol_ack_required (wr, &whcst, tnow);
    t_next.v = tnow.v + writer_hbcontrol_intv (wr, &whcst, tnow);

    while ((m = ddsrt_avl_lookup_succ (&wr_readers_treedef, &wr->readers, &last_guid)) != NULL)
    {
      last_guid = m->prd_guid;
      if (m->seq < m->last_seq)
      {
        struct proxy_reader *prd;

        prd = entidx_lookup_proxy_reader_guid(wr->e.gv->entity_index, &m->prd_guid);
        if (prd)
        {
          ETRACE (wr, " heartbeat(wr "PGUIDFMT" rd "PGUIDFMT" %s) send, resched in %g s (min-ack %"PRId64", avail-seq %"PRId64")\n",
              PGUID (wr->e.guid),
              PGUID (m->prd_guid),
              hbansreq ? "" : " final",
              (double)(t_next.v - tnow.v) / 1e9,
              m->seq,
              m->last_seq);

          struct nn_xmsg *msg = writer_hbcontrol_p2p(wr, &whcst, hbansreq, prd);
          if (msg != NULL)
          {
            ddsrt_mutex_unlock (&wr->e.lock);
            nn_xpack_addmsg (xp, msg, 0);
            ddsrt_mutex_lock (&wr->e.lock);
          }
          count++;
        }
      }

    }
  }

  resched_xevent_if_earlier (ev, t_next);
  wr->hbcontrol.tsched = t_next;

  if (count == 0)
  {
    (void)resched_xevent_if_earlier (ev, t_next);
    ETRACE (wr, "heartbeat(wr "PGUIDFMT") suppressed, resched in %g s (min-ack %"PRId64"%s, avail-seq %"PRId64", xmit %"PRId64")\n",
        PGUID (wr->e.guid),
        (t_next.v == T_NEVER) ? INFINITY : (double)(t_next.v - tnow.v) / 1e9,
        ddsrt_avl_is_empty (&wr->readers) ? (int64_t) -1 : ((struct wr_prd_match *) ddsrt_avl_root (&wr_readers_treedef, &wr->readers))->min_seq,
        ddsrt_avl_is_empty (&wr->readers) || ((struct wr_prd_match *) ddsrt_avl_root (&wr_readers_treedef, &wr->readers))->all_have_replied_to_hb ? "" : "!",
        whcst.max_seq,
        writer_read_seq_xmit(wr));
  }

  ddsrt_mutex_unlock (&wr->e.lock);
}


#endif

static void handle_xevk_heartbeat (struct nn_xpack *xp, struct xevent *ev, nn_mtime_t tnow /* monotonic */)
=======
static void handle_xevk_heartbeat (struct nn_xpack *xp, struct xevent *ev, ddsrt_mtime_t tnow /* monotonic */)
>>>>>>> f139dbcd
{
  struct ddsi_domaingv const * const gv = ev->evq->gv;
  struct nn_xmsg *msg;
  struct writer *wr;
  ddsrt_mtime_t t_next;
  int hbansreq = 0;
  struct whc_state whcst;

  if ((wr = entidx_lookup_writer_guid (gv->entity_index, &ev->u.heartbeat.wr_guid)) == NULL)
  {
    GVTRACE("heartbeat(wr "PGUIDFMT") writer gone\n", PGUID (ev->u.heartbeat.wr_guid));
    return;
  }

#ifdef DDSI_INCLUDE_SECURITY
  if (wr->e.guid.entityid.u == NN_ENTITYID_P2P_BUILTIN_PARTICIPANT_VOLATILE_SECURE_WRITER)
  {
    send_heartbeat_to_all_readers(xp, ev, wr, tnow);
    return;
  }
#endif

  ddsrt_mutex_lock (&wr->e.lock);
  assert (wr->reliable);
  whc_get_state(wr->whc, &whcst);
  if (!writer_must_have_hb_scheduled (wr, &whcst))
  {
    hbansreq = 1; /* just for trace */
    msg = NULL; /* Need not send it now, and no need to schedule it for the future */
    t_next.v = DDS_NEVER;
  }
  else if (!writer_hbcontrol_must_send (wr, &whcst, tnow))
  {
    hbansreq = 1; /* just for trace */
    msg = NULL;
    t_next.v = tnow.v + writer_hbcontrol_intv (wr, &whcst, tnow);
  }
  else
  {
    hbansreq = writer_hbcontrol_ack_required (wr, &whcst, tnow);
    msg = writer_hbcontrol_create_heartbeat (wr, &whcst, tnow, hbansreq, 0);
    t_next.v = tnow.v + writer_hbcontrol_intv (wr, &whcst, tnow);
  }

  GVTRACE ("heartbeat(wr "PGUIDFMT"%s) %s, resched in %g s (min-ack %"PRId64"%s, avail-seq %"PRId64", xmit %"PRId64")\n",
           PGUID (wr->e.guid),
           hbansreq ? "" : " final",
           msg ? "sent" : "suppressed",
           (t_next.v == DDS_NEVER) ? INFINITY : (double)(t_next.v - tnow.v) / 1e9,
           ddsrt_avl_is_empty (&wr->readers) ? (seqno_t) -1 : ((struct wr_prd_match *) ddsrt_avl_root_non_empty (&wr_readers_treedef, &wr->readers))->min_seq,
           ddsrt_avl_is_empty (&wr->readers) || ((struct wr_prd_match *) ddsrt_avl_root_non_empty (&wr_readers_treedef, &wr->readers))->all_have_replied_to_hb ? "" : "!",
           whcst.max_seq, writer_read_seq_xmit (wr));
  (void) resched_xevent_if_earlier (ev, t_next);
  wr->hbcontrol.tsched = t_next;
  ddsrt_mutex_unlock (&wr->e.lock);

  /* Can't transmit synchronously with writer lock held: trying to add
     the heartbeat to the xp may cause xp to be sent out, which may
     require updating wr->seq_xmit for other messages already in xp.
     Besides, nn_xpack_addmsg may sleep for bandwidth-limited channels
     and we certainly don't want to hold the lock during that time. */
  if (msg)
  {
    nn_xpack_addmsg (xp, msg, 0);
  }
}

static seqno_t next_deliv_seq (const struct proxy_writer *pwr, const seqno_t next_seq)
{
  /* We want to determine next_deliv_seq, the next sequence number to
     be delivered to all in-sync readers, so that we can acknowledge
     what we have actually delivered.  This is different from next_seq
     tracks, which tracks the sequence number up to which all samples
     have been received.  The difference is the delivery queue.

     There is always but a single delivery queue, and hence delivery
     thread, associated with a single proxy writer; but the ACKs are
     always generated by another thread.  Therefore, updates to
     next_deliv_seq need only be atomic with respect to these reads.
     On all supported platforms we can atomically load and store 32
     bits without issue, and so we store just the low word of the
     sequence number.

     We know 1 <= next_deliv_seq AND next_seq - N <= next_deliv_seq <=
     next_seq for N << 2**32.  With n = next_seq, nd = next_deliv_seq,
     H the upper half and L the lower half:

       - H(nd) <= H(n) <= H(nd)+1         { n >= nd AND N << 2*32}
       - H(n) = H(nd)   => L(n) >= L(nd)  { n >= nd }
       - H(n) = H(nd)+1 => L(n) < L(nd)   { N << 2*32 }

     Therefore:

       L(n) < L(nd) <=> H(n) = H(nd+1)

     a.k.a.:

       nd = nd' - if nd' > nd then 2**32 else 0
         where nd' = 2**32 * H(n) + L(nd)

     By not locking next_deliv_seq, we may have nd a bit lower than it
     could be, but that only means we are acknowledging slightly less
     than we could; but that is perfectly acceptible.

     FIXME: next_seq - #dqueue could probably be used instead,
     provided #dqueue is decremented after delivery, rather than
     before delivery. */
  const uint32_t lw = ddsrt_atomic_ld32 (&pwr->next_deliv_seq_lowword);
  seqno_t next_deliv_seq;
  next_deliv_seq = (next_seq & ~(seqno_t) UINT32_MAX) | lw;
  if (next_deliv_seq > next_seq)
    next_deliv_seq -= ((seqno_t) 1) << 32;
  assert (0 < next_deliv_seq && next_deliv_seq <= next_seq);
  return next_deliv_seq;
}

static void add_AckNack (struct nn_xmsg *msg, struct proxy_writer *pwr, struct pwr_rd_match *rwn, seqno_t *nack_seq)
{
  /* If pwr->have_seen_heartbeat == 0, no heartbeat has been received
     by this proxy writer yet, so we'll be sending a pre-emptive
     AckNack.  NACKing data now will most likely cause another NACK
     upon reception of the first heartbeat, and so cause the data to
     be resent twice. */
  const unsigned max_numbits = 256; /* as spec'd */
  int notail = 0; /* all known missing ones are nack'd */
  struct nn_reorder *reorder;
  AckNack_t *an;
  struct nn_xmsg_marker sm_marker;
  uint32_t i, numbits;
  seqno_t base, last_seq;

  DDSRT_STATIC_ASSERT ((NN_FRAGMENT_NUMBER_SET_MAX_BITS % 32) == 0);
  struct {
    struct nn_fragment_number_set_header set;
    uint32_t bits[NN_FRAGMENT_NUMBER_SET_MAX_BITS / 32];
  } nackfrag;
  int nackfrag_numbits;
  seqno_t nackfrag_seq = 0;
  seqno_t bitmap_base;

  ASSERT_MUTEX_HELD (pwr->e.lock);

  /* if in sync, look at proxy writer status, else look at
     proxy-writer--reader match status */
  if (rwn->in_sync != PRMSS_OUT_OF_SYNC && !rwn->filtered)
  {
    reorder = pwr->reorder;
    if (!pwr->e.gv->config.late_ack_mode)
      bitmap_base = nn_reorder_next_seq (reorder);
    else
    {
      bitmap_base = next_deliv_seq (pwr, nn_reorder_next_seq (reorder));
      if (nn_dqueue_is_full (pwr->dqueue))
        notail = 1;
    }
  }
  else
  {
    reorder = rwn->u.not_in_sync.reorder;
    bitmap_base = nn_reorder_next_seq (reorder);
  }

  if (rwn->filtered)
    last_seq = rwn->last_seq;
  else
    last_seq = pwr->last_seq;

  an = nn_xmsg_append (msg, &sm_marker, ACKNACK_SIZE_MAX);
  nn_xmsg_submsg_init (msg, sm_marker, SMID_ACKNACK);
  an->readerId = nn_hton_entityid (rwn->rd_guid.entityid);
  an->writerId = nn_hton_entityid (pwr->e.guid.entityid);

  /* Make bitmap; note that we've made sure to have room for the
     maximum bitmap size. */
  numbits = nn_reorder_nackmap (reorder, bitmap_base, last_seq, &an->readerSNState, an->bits, max_numbits, notail);
  base = fromSN (an->readerSNState.bitmap_base);

  /* Scan through bitmap, cutting it off at the first missing sample
     that the defragmenter knows about. Then note the sequence number
     & add a NACKFRAG for that sample */
  nackfrag_numbits = -1;
  for (i = 0; i < numbits && nackfrag_numbits < 0; i++)
  {
    uint32_t fragnum;
    nackfrag_seq = base + i;
    if (!nn_bitset_isset (numbits, an->bits, i))
      continue;
    if (nackfrag_seq == last_seq)
      fragnum = pwr->last_fragnum;
    else
      fragnum = UINT32_MAX;
    nackfrag_numbits = nn_defrag_nackmap (pwr->defrag, nackfrag_seq, fragnum, &nackfrag.set, nackfrag.bits, max_numbits);
  }
  if (nackfrag_numbits >= 0) {
    /* Cut the NACK short, NACKFRAG will be added after the NACK's is
       properly formatted */
    assert (i > 0);
    an->readerSNState.numbits = numbits = i - 1;
  }

  /* Let caller know whether it is a nack, and, in steady state, set
     final to prevent a response if it isn't.  The initial
     (pre-emptive) acknack is different: it'd be nice to get a
     heartbeat in response.

     Who cares about an answer to an acknowledgment!? -- actually,
     that'd a very useful feature in combination with directed
     heartbeats, or somesuch, to get reliability guarantees. */
  *nack_seq = (numbits > 0) ? base + numbits : 0;
  if (!pwr->have_seen_heartbeat) {
    /* We must have seen a heartbeat for us to consider setting FINAL */
  } else if (*nack_seq && base + numbits <= last_seq) {
    /* If it's a NACK and it doesn't cover samples all the way up to
       the highest known sequence number, there's some reason to expect
       we may to do another round.  For which we need a Heartbeat.

       Note: last_seq exists, base is first in bitmap, numbits is
       length of bitmap, hence less-than-or-equal. */
  } else {
    /* An ACK or we think we'll get everything now. */
    an->smhdr.flags |= ACKNACK_FLAG_FINAL;
  }

  {
    /* Count field is at a variable offset ... silly DDSI spec. */
    nn_count_t *countp =
      (nn_count_t *) ((char *) an + offsetof (AckNack_t, bits) + NN_SEQUENCE_NUMBER_SET_BITS_SIZE (an->readerSNState.numbits));
    *countp = ++rwn->count;

    /* Reset submessage size, now that we know the real size, and update
       the offset to the next submessage. */
    nn_xmsg_shrink (msg, sm_marker, ACKNACK_SIZE (an->readerSNState.numbits));
    nn_xmsg_submsg_setnext (msg, sm_marker);

    ETRACE (pwr, "acknack "PGUIDFMT" -> "PGUIDFMT": #%"PRId32":%"PRId64"/%"PRIu32":",
            PGUID (rwn->rd_guid), PGUID (pwr->e.guid), rwn->count,
            base, an->readerSNState.numbits);
    for (uint32_t ui = 0; ui != an->readerSNState.numbits; ui++)
      ETRACE (pwr, "%c", nn_bitset_isset (numbits, an->bits, ui) ? '1' : '0');

    /* Encode the sub-message when needed. */
    encode_datareader_submsg(msg, sm_marker, pwr, &rwn->rd_guid);
  }

  if (nackfrag_numbits > 0)
  {
    NackFrag_t *nf;

    /* We use 0-based fragment numbers, but externally have to provide
       1-based fragment numbers */
    assert ((unsigned) nackfrag_numbits == nackfrag.set.numbits);

    nf = nn_xmsg_append (msg, &sm_marker, NACKFRAG_SIZE ((unsigned) nackfrag_numbits));

    nn_xmsg_submsg_init (msg, sm_marker, SMID_NACK_FRAG);
    nf->readerId = nn_hton_entityid (rwn->rd_guid.entityid);
    nf->writerId = nn_hton_entityid (pwr->e.guid.entityid);
    nf->writerSN = toSN (nackfrag_seq);
    nf->fragmentNumberState.bitmap_base = nackfrag.set.bitmap_base + 1;
    nf->fragmentNumberState.numbits = nackfrag.set.numbits;
    memcpy (nf->bits, nackfrag.bits, NN_FRAGMENT_NUMBER_SET_BITS_SIZE (nackfrag_numbits));

    {
      nn_count_t *countp =
        (nn_count_t *) ((char *) nf + offsetof (NackFrag_t, bits) + NN_FRAGMENT_NUMBER_SET_BITS_SIZE (nf->fragmentNumberState.numbits));
      *countp = ++pwr->nackfragcount;
      nn_xmsg_submsg_setnext (msg, sm_marker);

      ETRACE (pwr, " + nackfrag #%"PRId32":%"PRId64"/%u/%"PRIu32":", *countp, fromSN (nf->writerSN), nf->fragmentNumberState.bitmap_base, nf->fragmentNumberState.numbits);
      for (uint32_t ui = 0; ui != nf->fragmentNumberState.numbits; ui++)
        ETRACE (pwr, "%c", nn_bitset_isset (nf->fragmentNumberState.numbits, nf->bits, ui) ? '1' : '0');
    }

    /* Encode the sub-message when needed. */
    encode_datareader_submsg(msg, sm_marker, pwr, &rwn->rd_guid);
  }

  ETRACE (pwr, "\n");
}

<<<<<<< HEAD
static void handle_xevk_acknack (struct nn_xpack *xp, struct xevent *ev, nn_mtime_t tnow)
=======
static void handle_xevk_acknack (UNUSED_ARG (struct nn_xpack *xp), struct xevent *ev, ddsrt_mtime_t tnow)
>>>>>>> f139dbcd
{
  /* FIXME: ought to keep track of which NACKs are being generated in
     response to a Heartbeat.  There is no point in having multiple
     readers NACK the data.

     FIXME: ought to determine the set of missing samples (as it does
     now), and then check which for of those fragments are available already.
     A little snag is that the defragmenter can throw out partial samples in
     favour of others, so MUST ensure that the defragmenter won't start
     threshing and fail to make progress! */
  struct ddsi_domaingv *gv = ev->evq->gv;
  struct proxy_writer *pwr;
  struct nn_xmsg *msg;
  struct pwr_rd_match *rwn;
  nn_locator_t loc;

  if ((pwr = entidx_lookup_proxy_writer_guid (gv->entity_index, &ev->u.acknack.pwr_guid)) == NULL)
  {
    return;
  }

  ddsrt_mutex_lock (&pwr->e.lock);
  if ((rwn = ddsrt_avl_lookup (&pwr_readers_treedef, &pwr->readers, &ev->u.acknack.rd_guid)) == NULL)
  {
    ddsrt_mutex_unlock (&pwr->e.lock);
    return;
  }

  if (addrset_any_uc (pwr->c.as, &loc) || addrset_any_mc (pwr->c.as, &loc))
  {
    struct participant *pp = NULL;
    seqno_t nack_seq;

    if (q_omg_proxy_participant_is_secure(pwr->c.proxypp))
    {
      struct reader *rd = entidx_lookup_reader_guid(pwr->e.gv->entity_index, &ev->u.acknack.rd_guid);

      if (rd)
        pp = rd->c.pp;
    }

    if ((msg = nn_xmsg_new (gv->xmsgpool, &ev->u.acknack.rd_guid, pp, ACKNACK_SIZE_MAX, NN_XMSG_KIND_CONTROL)) == NULL)
      goto outofmem;
    nn_xmsg_setdst1 (gv, msg, &ev->u.acknack.pwr_guid.prefix, &loc);
    if (gv->config.meas_hb_to_ack_latency && rwn->hb_timestamp.v)
    {
      /* If HB->ACK latency measurement is enabled, and we have a
         timestamp available, add it and clear the time stamp.  There
         is no real guarantee that the two match, but I haven't got a
         solution for that yet ...  If adding the time stamp fails,
         too bad, but no reason to get worried. */
      nn_xmsg_add_timestamp (msg, rwn->hb_timestamp);
      rwn->hb_timestamp.v = 0;
    }
    add_AckNack (msg, pwr, rwn, &nack_seq);
    if (nn_xmsg_size(msg) == 0)
    {
      /* No AckNack added. */
      nn_xmsg_free(msg);
      msg = NULL;
    }
    else if (nack_seq)
    {
      rwn->t_last_nack = tnow;
      rwn->seq_last_nack = nack_seq;
      /* If NACKing, make sure we don't give up too soon: even though
         we're not allowed to send an ACKNACK unless in response to a
         HEARTBEAT, I've seen too many cases of not sending an NACK
         because the writing side got confused ...  Better to recover
         eventually. */
      (void) resched_xevent_if_earlier (ev, ddsrt_mtime_add_duration (tnow, gv->config.auto_resched_nack_delay));
    }
    GVTRACE ("send acknack(rd "PGUIDFMT" -> pwr "PGUIDFMT")\n",
             PGUID (ev->u.acknack.rd_guid), PGUID (ev->u.acknack.pwr_guid));
  }
  else
  {
    GVTRACE ("skip acknack(rd "PGUIDFMT" -> pwr "PGUIDFMT"): no address\n",
             PGUID (ev->u.acknack.rd_guid), PGUID (ev->u.acknack.pwr_guid));
    msg = NULL;
  }

  if (!pwr->have_seen_heartbeat && tnow.v - rwn->tcreate.v <= DDS_SECS (300))
  {
     /* Force pre-emptive AckNacks out until we receive a heartbeat,
        but let the frequency drop over time and stop after a couple
        of minutes. */
    int intv, age = (int) ((tnow.v - rwn->tcreate.v) / DDS_NSECS_IN_SEC + 1);
    if (age <= 10)
      intv = 1;
    else if (age <= 60)
      intv = 2;
    else if (age <= 120)
      intv = 5;
    else
      intv = 10;
    (void) resched_xevent_if_earlier (ev, ddsrt_mtime_add_duration (tnow, intv * DDS_NSECS_IN_SEC));
  }
  ddsrt_mutex_unlock (&pwr->e.lock);

  /* nn_xpack_addmsg may sleep (for bandwidth-limited channels), so
     must be outside the lock */
  if (msg)
    nn_xpack_addmsg (xp, msg, 0);
  return;

 outofmem:
  /* What to do if out of memory?  Crash or burn? */
  ddsrt_mutex_unlock (&pwr->e.lock);
  (void) resched_xevent_if_earlier (ev, ddsrt_mtime_add_duration (tnow, DDS_MSECS (100)));
}

static bool resend_spdp_sample_by_guid_key (struct writer *wr, const ddsi_guid_t *guid, struct proxy_reader *prd)
{
  /* Look up data in (transient-local) WHC by key value -- FIXME: clearly
   a slightly more efficient and elegant way of looking up the key value
   is to be preferred */
  struct ddsi_domaingv *gv = wr->e.gv;
  bool sample_found;
  ddsi_plist_t ps;
  ddsi_plist_init_empty (&ps);
  ps.present |= PP_PARTICIPANT_GUID;
  ps.participant_guid = *guid;
  struct nn_xmsg *mpayload = nn_xmsg_new (gv->xmsgpool, guid, wr->c.pp, 0, NN_XMSG_KIND_DATA);
  ddsi_plist_addtomsg (mpayload, &ps, ~(uint64_t)0, ~(uint64_t)0);
  nn_xmsg_addpar_sentinel (mpayload);
  ddsi_plist_fini (&ps);
  struct ddsi_plist_sample plist_sample;
  nn_xmsg_payload_to_plistsample (&plist_sample, PID_PARTICIPANT_GUID, mpayload);
  struct ddsi_serdata *sd = ddsi_serdata_from_sample (gv->plist_topic, SDK_KEY, &plist_sample);
  struct whc_borrowed_sample sample;
  nn_xmsg_free (mpayload);

  ddsrt_mutex_lock (&wr->e.lock);
  sample_found = whc_borrow_sample_key (wr->whc, sd, &sample);
  if (sample_found)
  {
    /* Claiming it is new rather than a retransmit so that the rexmit
     limiting won't kick in.  It is best-effort and therefore the
     updating of the last transmitted sequence number won't take
     place anyway.  Nor is it necessary to fiddle with heartbeat
     control stuff. */
    enqueue_sample_wrlock_held (wr, sample.seq, sample.plist, sample.serdata, prd, 1);
    whc_return_sample(wr->whc, &sample, false);
  }
  ddsrt_mutex_unlock (&wr->e.lock);
  ddsi_serdata_unref (sd);
  return sample_found;
}

static void handle_xevk_spdp (UNUSED_ARG (struct nn_xpack *xp), struct xevent *ev, ddsrt_mtime_t tnow)
{
  /* Like the writer pointer in the heartbeat event, the participant pointer in the spdp event is assumed valid. */
  struct ddsi_domaingv *gv = ev->evq->gv;
  struct participant *pp;
  struct proxy_reader *prd;
  struct writer *spdp_wr;
  bool do_write;

  if ((pp = entidx_lookup_participant_guid (gv->entity_index, &ev->u.spdp.pp_guid)) == NULL)
  {
    GVTRACE ("handle_xevk_spdp "PGUIDFMT" - unknown guid\n", PGUID (ev->u.spdp.pp_guid));
    if (ev->u.spdp.directed)
      delete_xevent (ev);
    return;
  }

  if ((spdp_wr = get_builtin_writer (pp, NN_ENTITYID_SPDP_BUILTIN_PARTICIPANT_WRITER)) == NULL)
  {
    GVTRACE ("handle_xevk_spdp "PGUIDFMT" - spdp writer of participant not found\n", PGUID (ev->u.spdp.pp_guid));
    if (ev->u.spdp.directed)
      delete_xevent (ev);
    return;
  }

  if (!ev->u.spdp.directed)
  {
    /* memset is for tracing output */
    memset (&ev->u.spdp.dest_proxypp_guid_prefix, 0, sizeof (ev->u.spdp.dest_proxypp_guid_prefix));
    prd = NULL;
    do_write = true;
  }
  else
  {
    ddsi_guid_t guid;
    guid.prefix = ev->u.spdp.dest_proxypp_guid_prefix;
    guid.entityid.u = NN_ENTITYID_SPDP_BUILTIN_PARTICIPANT_READER;
    prd = entidx_lookup_proxy_reader_guid (gv->entity_index, &guid);
    do_write = (prd != NULL);
    if (!do_write)
      GVTRACE ("xmit spdp: no proxy reader "PGUIDFMT"\n", PGUID (guid));
  }

  if (do_write && !resend_spdp_sample_by_guid_key (spdp_wr, &ev->u.spdp.pp_guid, prd))
  {
#ifndef NDEBUG
    /* If undirected, it is pp->spdp_xevent, and that one must never
       run into an empty WHC unless it is already marked for deletion.

       If directed, it may happen in response to an SPDP packet during
       creation of the participant.  This is because pp is inserted in
       the hash table quite early on, which, in turn, is because it
       needs to be visible for creating its builtin endpoints.  But in
       this case, the initial broadcast of the SPDP packet of pp will
       happen shortly. */
    if (!ev->u.spdp.directed)
    {
      ddsrt_mutex_lock (&pp->e.lock);
      ddsrt_mutex_lock (&ev->evq->lock);
      assert (ev->tsched.v == TSCHED_DELETE);
      ddsrt_mutex_unlock (&ev->evq->lock);
      ddsrt_mutex_unlock (&pp->e.lock);
    }
    else
    {
      GVTRACE ("xmit spdp: suppressing early spdp response from "PGUIDFMT" to %"PRIx32":%"PRIx32":%"PRIx32":%x\n",
               PGUID (pp->e.guid), PGUIDPREFIX (ev->u.spdp.dest_proxypp_guid_prefix), NN_ENTITYID_PARTICIPANT);
    }
#endif
  }

  if (ev->u.spdp.directed)
  {
    /* Directed events are used to send SPDP packets to newly
       discovered peers, and used just once. */
    if (--ev->u.spdp.directed == 0 || gv->config.spdp_interval < DDS_SECS (1) || pp->lease_duration < DDS_SECS (1))
      delete_xevent (ev);
    else
    {
      ddsrt_mtime_t tnext = ddsrt_mtime_add_duration (tnow, DDS_SECS (1));
      GVTRACE ("xmit spdp "PGUIDFMT" to %"PRIx32":%"PRIx32":%"PRIx32":%x (resched %gs)\n",
               PGUID (pp->e.guid),
               PGUIDPREFIX (ev->u.spdp.dest_proxypp_guid_prefix), NN_ENTITYID_SPDP_BUILTIN_PARTICIPANT_READER,
               (double)(tnext.v - tnow.v) / 1e9);
      (void) resched_xevent_if_earlier (ev, tnext);
    }
  }
  else
  {
    /* schedule next when 80% of the interval has elapsed, or 2s
       before the lease ends, whichever comes first (similar to PMD),
       but never wait longer than spdp_interval */
    const dds_duration_t mindelta = DDS_MSECS (10);
    const dds_duration_t ldur = pp->lease_duration;
    ddsrt_mtime_t tnext;
    int64_t intv;

    if (ldur < 5 * mindelta / 4)
      intv = mindelta;
    else if (ldur < DDS_SECS (10))
      intv = 4 * ldur / 5;
    else
      intv = ldur - DDS_SECS (2);
    if (intv > gv->config.spdp_interval)
      intv = gv->config.spdp_interval;

    tnext = ddsrt_mtime_add_duration (tnow, intv);
    GVTRACE ("xmit spdp "PGUIDFMT" to %"PRIx32":%"PRIx32":%"PRIx32":%x (resched %gs)\n",
             PGUID (pp->e.guid),
             PGUIDPREFIX (ev->u.spdp.dest_proxypp_guid_prefix), NN_ENTITYID_SPDP_BUILTIN_PARTICIPANT_READER,
             (double)(tnext.v - tnow.v) / 1e9);
    (void) resched_xevent_if_earlier (ev, tnext);
  }
}

static void handle_xevk_pmd_update (struct thread_state1 * const ts1, struct nn_xpack *xp, struct xevent *ev, ddsrt_mtime_t tnow)
{
  struct ddsi_domaingv * const gv = ev->evq->gv;
  struct participant *pp;
  dds_duration_t intv;
  ddsrt_mtime_t tnext;

  if ((pp = entidx_lookup_participant_guid (gv->entity_index, &ev->u.pmd_update.pp_guid)) == NULL)
  {
    return;
  }

  write_pmd_message (ts1, xp, pp, PARTICIPANT_MESSAGE_DATA_KIND_AUTOMATIC_LIVELINESS_UPDATE);

  intv = pp_get_pmd_interval (pp);
  if (intv == DDS_INFINITY)
  {
    tnext.v = DDS_NEVER;
    GVTRACE ("resched pmd("PGUIDFMT"): never\n", PGUID (pp->e.guid));
  }
  else
  {
    /* schedule next when 80% of the interval has elapsed, or 2s
       before the lease ends, whichever comes first */
    if (intv >= DDS_SECS (10))
      tnext.v = tnow.v + intv - DDS_SECS (2);
    else
      tnext.v = tnow.v + 4 * intv / 5;
    GVTRACE ("resched pmd("PGUIDFMT"): %gs\n", PGUID (pp->e.guid), (double)(tnext.v - tnow.v) / 1e9);
  }

  (void) resched_xevent_if_earlier (ev, tnext);
}

static void handle_xevk_delete_writer (UNUSED_ARG (struct nn_xpack *xp), struct xevent *ev, UNUSED_ARG (ddsrt_mtime_t tnow))
{
  /* don't worry if the writer is already gone by the time we get here. */
  struct ddsi_domaingv * const gv = ev->evq->gv;
  GVTRACE ("handle_xevk_delete_writer: "PGUIDFMT"\n", PGUID (ev->u.delete_writer.guid));
  delete_writer_nolinger (gv, &ev->u.delete_writer.guid);
  delete_xevent (ev);
}

static void handle_individual_xevent (struct thread_state1 * const ts1, struct xevent *xev, struct nn_xpack *xp, ddsrt_mtime_t tnow)
{
  struct xeventq *xevq = xev->evq;
  /* We relinquish the lock while processing the event, but require it
     held for administrative work. */
  ASSERT_MUTEX_HELD (&xevq->lock);
  if (xev->kind == XEVK_CALLBACK)
  {
    xev->u.callback.executing = true;
    ddsrt_mutex_unlock (&xevq->lock);
    xev->u.callback.cb (xev, xev->u.callback.arg, tnow);
    ddsrt_mutex_lock (&xevq->lock);
    xev->u.callback.executing = false;
    ddsrt_cond_broadcast (&xevq->cond);
  }
  else
  {
    ddsrt_mutex_unlock (&xevq->lock);
    switch (xev->kind)
    {
      case XEVK_HEARTBEAT:
        handle_xevk_heartbeat (xp, xev, tnow);
        break;
      case XEVK_ACKNACK:
        handle_xevk_acknack (xp, xev, tnow);
        break;
      case XEVK_SPDP:
        handle_xevk_spdp (xp, xev, tnow);
        break;
      case XEVK_PMD_UPDATE:
        handle_xevk_pmd_update (ts1, xp, xev, tnow);
        break;
      case XEVK_DELETE_WRITER:
        handle_xevk_delete_writer (xp, xev, tnow);
        break;
      case XEVK_CALLBACK:
        assert (0);
        break;
    }
    ddsrt_mutex_lock (&xevq->lock);
  }
  ASSERT_MUTEX_HELD (&xevq->lock);
}

static void handle_individual_xevent_nt (struct xevent_nt *xev, struct nn_xpack *xp)
{
  switch (xev->kind)
  {
    case XEVK_MSG:
      handle_xevk_msg (xp, xev);
      break;
    case XEVK_MSG_REXMIT:
      handle_xevk_msg_rexmit (xp, xev);
      break;
    case XEVK_ENTITYID:
      handle_xevk_entityid (xp, xev);
      break;
    case XEVK_NT_CALLBACK:
      xev->u.callback.cb (xev->u.callback.arg);
      break;
  }
  ddsrt_free (xev);
}

static void handle_timed_xevent (struct thread_state1 * const ts1, struct xevent *xev, struct nn_xpack *xp, ddsrt_mtime_t tnow /* monotonic */)
{
   /* This function handles the individual xevent irrespective of
      whether it is a "timed" or "non-timed" xevent */
  assert (xev->tsched.v != TSCHED_DELETE);
  handle_individual_xevent (ts1, xev, xp, tnow /* monotonic */);
}

static void handle_nontimed_xevent (struct xevent_nt *xev, struct nn_xpack *xp)
{
   /* This function handles the individual xevent irrespective of
      whether it is a "timed" or "non-timed" xevent */
  struct xeventq *xevq = xev->evq;

  /* We relinquish the lock while processing the event, but require it
     held for administrative work. */
  ASSERT_MUTEX_HELD (&xevq->lock);

  assert (xev->evq == xevq);

  ddsrt_mutex_unlock (&xevq->lock);
  handle_individual_xevent_nt (xev, xp);
  /* non-timed xevents are freed by the handlers */
  ddsrt_mutex_lock (&xevq->lock);

  ASSERT_MUTEX_HELD (&xevq->lock);
}

static void handle_xevents (struct thread_state1 * const ts1, struct xeventq *xevq, struct nn_xpack *xp, ddsrt_mtime_t tnow /* monotonic */)
{
  int xeventsToProcess = 1;

  ASSERT_MUTEX_HELD (&xevq->lock);
  assert (thread_is_awake ());

  /* The following loops give priority to the "timed" events (heartbeats,
     acknacks etc) if there are any.  The algorithm is that we handle all
     "timed" events that are scheduled now and then handle one "non-timed"
     event.  If there weren't any "non-timed" events then the loop
     terminates.  If there was one, then after handling it, re-read the
     clock and continue the loop, i.e. test again to see whether any
     "timed" events are now due. */

  while (xeventsToProcess)
  {
    while (earliest_in_xeventq(xevq).v <= tnow.v)
    {
      struct xevent *xev = ddsrt_fibheap_extract_min (&evq_xevents_fhdef, &xevq->xevents);
      if (xev->tsched.v == TSCHED_DELETE)
      {
        free_xevent (xevq, xev);
      }
      else
      {
        /* event rescheduling functions look at xev->tsched to
           determine whether it is currently on the heap or not (i.e.,
           scheduled or not), so set to TSCHED_NEVER to indicate it
           currently isn't. */
        xev->tsched.v = DDS_NEVER;
        thread_state_awake_to_awake_no_nest (ts1);
        handle_timed_xevent (ts1, xev, xp, tnow);
      }

      /* Limited-bandwidth channels means events can take a LONG time
         to process.  So read the clock more often. */
      tnow = ddsrt_time_monotonic ();
    }

    if (!non_timed_xmit_list_is_empty (xevq))
    {
      struct xevent_nt *xev = getnext_from_non_timed_xmit_list (xevq);
      thread_state_awake_to_awake_no_nest (ts1);
      handle_nontimed_xevent (xev, xp);
      tnow = ddsrt_time_monotonic ();
    }
    else
    {
      xeventsToProcess = 0;
    }
  }

  ASSERT_MUTEX_HELD (&xevq->lock);
}

static uint32_t xevent_thread (struct xeventq * xevq)
{
  struct thread_state1 * const ts1 = lookup_thread_state ();
  struct nn_xpack *xp;
  ddsrt_mtime_t next_thread_cputime = { 0 };

  xp = nn_xpack_new (xevq->tev_conn, xevq->auxiliary_bandwidth_limit, xevq->gv->config.xpack_send_async);

  ddsrt_mutex_lock (&xevq->lock);
  while (!xevq->terminate)
  {
    ddsrt_mtime_t tnow = ddsrt_time_monotonic ();

    LOG_THREAD_CPUTIME (&xevq->gv->logconfig, next_thread_cputime);

    thread_state_awake_fixed_domain (ts1);
    handle_xevents (ts1, xevq, xp, tnow);
    /* Send to the network unlocked, as it may sleep due to bandwidth limitation */
    ddsrt_mutex_unlock (&xevq->lock);
    nn_xpack_send (xp, false);
    ddsrt_mutex_lock (&xevq->lock);
    thread_state_asleep (ts1);

    if (!non_timed_xmit_list_is_empty (xevq) || xevq->terminate)
    {
      /* continue immediately */
    }
    else
    {
      ddsrt_mtime_t twakeup = earliest_in_xeventq (xevq);
      if (twakeup.v == DDS_NEVER)
      {
        /* no scheduled events nor any non-timed events */
        ddsrt_cond_wait (&xevq->cond, &xevq->lock);
      }
      else
      {
        /* Although we assumed instantaneous handling of events, we
           don't want to sleep much longer than we have to. With
           os_condTimedWait requiring a relative time, we don't have
           much choice but to read the clock now */
        tnow = ddsrt_time_monotonic ();
        if (twakeup.v > tnow.v)
        {
          twakeup.v -= tnow.v; /* ddsrt_cond_waitfor: relative timeout */
          ddsrt_cond_waitfor (&xevq->cond, &xevq->lock, twakeup.v);
        }
      }
    }
  }
  ddsrt_mutex_unlock (&xevq->lock);
  nn_xpack_send (xp, false);
  nn_xpack_free (xp);
  return 0;
}

void qxev_msg (struct xeventq *evq, struct nn_xmsg *msg)
{
  struct xevent_nt *ev;
  assert (evq);
  assert (nn_xmsg_kind (msg) != NN_XMSG_KIND_DATA_REXMIT);
  ddsrt_mutex_lock (&evq->lock);
  ev = qxev_common_nt (evq, XEVK_MSG);
  ev->u.msg.msg = msg;
  qxev_insert_nt (ev);
  ddsrt_mutex_unlock (&evq->lock);
}

void qxev_nt_callback (struct xeventq *evq, void (*cb) (void *arg), void *arg)
{
  struct xevent_nt *ev;
  assert (evq);
  ddsrt_mutex_lock (&evq->lock);
  ev = qxev_common_nt (evq, XEVK_NT_CALLBACK);
  ev->u.callback.cb = cb;
  ev->u.callback.arg = arg;
  qxev_insert_nt (ev);
  ddsrt_mutex_unlock (&evq->lock);
}

void qxev_prd_entityid (struct proxy_reader *prd, const ddsi_guid_t *guid)
{
  struct ddsi_domaingv * const gv = prd->e.gv;
  struct nn_xmsg *msg;
  struct xevent_nt *ev;

  /* For connected transports, may need to establish and identify connection */

  if (! gv->xevents->tev_conn->m_connless)
  {
    msg = nn_xmsg_new (gv->xmsgpool, guid, NULL, sizeof (EntityId_t), NN_XMSG_KIND_CONTROL);
    if (nn_xmsg_setdstPRD (msg, prd) == 0)
    {
      GVTRACE ("  qxev_prd_entityid (%"PRIx32":%"PRIx32":%"PRIx32")\n", PGUIDPREFIX (guid->prefix));
      nn_xmsg_add_entityid (msg);
      ddsrt_mutex_lock (&gv->xevents->lock);
      ev = qxev_common_nt (gv->xevents, XEVK_ENTITYID);
      ev->u.entityid.msg = msg;
      qxev_insert_nt (ev);
      ddsrt_mutex_unlock (&gv->xevents->lock);
    }
    else
    {
      nn_xmsg_free (msg);
    }
  }
}

void qxev_pwr_entityid (struct proxy_writer *pwr, const ddsi_guid_t *guid)
{
  struct ddsi_domaingv * const gv = pwr->e.gv;
  struct nn_xmsg *msg;
  struct xevent_nt *ev;

  /* For connected transports, may need to establish and identify connection */

  if (! pwr->evq->tev_conn->m_connless)
  {
    msg = nn_xmsg_new (gv->xmsgpool, guid, NULL, sizeof (EntityId_t), NN_XMSG_KIND_CONTROL);
    if (nn_xmsg_setdstPWR (msg, pwr) == 0)
    {
      GVTRACE ("  qxev_pwr_entityid (%"PRIx32":%"PRIx32":%"PRIx32")\n", PGUIDPREFIX (guid->prefix));
      nn_xmsg_add_entityid (msg);
      ddsrt_mutex_lock (&pwr->evq->lock);
      ev = qxev_common_nt (pwr->evq, XEVK_ENTITYID);
      ev->u.entityid.msg = msg;
      qxev_insert_nt (ev);
      ddsrt_mutex_unlock (&pwr->evq->lock);
    }
    else
    {
      nn_xmsg_free (msg);
    }
  }
}

int qxev_msg_rexmit_wrlock_held (struct xeventq *evq, struct nn_xmsg *msg, int force)
{
  struct ddsi_domaingv * const gv = evq->gv;
  size_t msg_size = nn_xmsg_size (msg);
  struct xevent_nt *ev;

  assert (evq);
  assert (nn_xmsg_kind (msg) == NN_XMSG_KIND_DATA_REXMIT);
  ddsrt_mutex_lock (&evq->lock);
  if ((ev = lookup_msg (evq, msg)) != NULL && nn_xmsg_merge_rexmit_destinations_wrlock_held (gv, ev->u.msg_rexmit.msg, msg))
  {
    /* MSG got merged with a pending retransmit, so it has effectively been queued */
    ddsrt_mutex_unlock (&evq->lock);
    nn_xmsg_free (msg);
    return 1;
  }
  else if ((evq->queued_rexmit_bytes > evq->max_queued_rexmit_bytes ||
            evq->queued_rexmit_msgs == evq->max_queued_rexmit_msgs) &&
           !force)
  {
    /* drop it if insufficient resources available */
    ddsrt_mutex_unlock (&evq->lock);
    nn_xmsg_free (msg);
#if 0
    GVTRACE (" qxev_msg_rexmit%s drop (sz %"PA_PRIuSIZE" qb %"PA_PRIuSIZE" qm %"PA_PRIuSIZE")", force ? "!" : "",
             msg_size, evq->queued_rexmit_bytes, evq->queued_rexmit_msgs);
#endif
    return 0;
  }
  else
  {
    ev = qxev_common_nt (evq, XEVK_MSG_REXMIT);
    ev->u.msg_rexmit.msg = msg;
    ev->u.msg_rexmit.queued_rexmit_bytes = msg_size;
    evq->queued_rexmit_bytes += msg_size;
    evq->queued_rexmit_msgs++;
    qxev_insert_nt (ev);
#if 0
    GVTRACE ("AAA(%p,%"PA_PRIuSIZE")", (void *) ev, msg_size);
#endif
    ddsrt_mutex_unlock (&evq->lock);
    return 2;
  }
}

struct xevent *qxev_heartbeat (struct xeventq *evq, ddsrt_mtime_t tsched, const ddsi_guid_t *wr_guid)
{
  /* Event _must_ be deleted before enough of the writer is freed to
     cause trouble.  Currently used exclusively for
     wr->heartbeat_xevent.  */
  struct xevent *ev;
  assert(evq);
  ddsrt_mutex_lock (&evq->lock);
  ev = qxev_common (evq, tsched, XEVK_HEARTBEAT);
  ev->u.heartbeat.wr_guid = *wr_guid;
  qxev_insert (ev);
  ddsrt_mutex_unlock (&evq->lock);
  return ev;
}

struct xevent *qxev_acknack (struct xeventq *evq, ddsrt_mtime_t tsched, const ddsi_guid_t *pwr_guid, const ddsi_guid_t *rd_guid)
{
  struct xevent *ev;
  assert(evq);
  ddsrt_mutex_lock (&evq->lock);
  ev = qxev_common (evq, tsched, XEVK_ACKNACK);
  ev->u.acknack.pwr_guid = *pwr_guid;
  ev->u.acknack.rd_guid = *rd_guid;
  qxev_insert (ev);
  ddsrt_mutex_unlock (&evq->lock);
  return ev;
}

struct xevent *qxev_spdp (struct xeventq *evq, ddsrt_mtime_t tsched, const ddsi_guid_t *pp_guid, const ddsi_guid_t *dest_proxypp_guid)
{
  struct xevent *ev;
  ddsrt_mutex_lock (&evq->lock);
  ev = qxev_common (evq, tsched, XEVK_SPDP);
  ev->u.spdp.pp_guid = *pp_guid;
  if (dest_proxypp_guid == NULL)
    ev->u.spdp.directed = 0;
  else
  {
    ev->u.spdp.dest_proxypp_guid_prefix = dest_proxypp_guid->prefix;
    ev->u.spdp.directed = 4;
  }
  qxev_insert (ev);
  ddsrt_mutex_unlock (&evq->lock);
  return ev;
}

struct xevent *qxev_pmd_update (struct xeventq *evq, ddsrt_mtime_t tsched, const ddsi_guid_t *pp_guid)
{
  struct xevent *ev;
  ddsrt_mutex_lock (&evq->lock);
  ev = qxev_common (evq, tsched, XEVK_PMD_UPDATE);
  ev->u.pmd_update.pp_guid = *pp_guid;
  qxev_insert (ev);
  ddsrt_mutex_unlock (&evq->lock);
  return ev;
}

struct xevent *qxev_delete_writer (struct xeventq *evq, ddsrt_mtime_t tsched, const ddsi_guid_t *guid)
{
  struct xevent *ev;
  ddsrt_mutex_lock (&evq->lock);
  ev = qxev_common (evq, tsched, XEVK_DELETE_WRITER);
  ev->u.delete_writer.guid = *guid;
  qxev_insert (ev);
  ddsrt_mutex_unlock (&evq->lock);
  return ev;
}

struct xevent *qxev_callback (struct xeventq *evq, ddsrt_mtime_t tsched, void (*cb) (struct xevent *ev, void *arg, ddsrt_mtime_t tnow), void *arg)
{
  struct xevent *ev;
  ddsrt_mutex_lock (&evq->lock);
  ev = qxev_common (evq, tsched, XEVK_CALLBACK);
  ev->u.callback.cb = cb;
  ev->u.callback.arg = arg;
  ev->u.callback.executing = false;
  qxev_insert (ev);
  ddsrt_mutex_unlock (&evq->lock);
  return ev;
}<|MERGE_RESOLUTION|>--- conflicted
+++ resolved
@@ -607,12 +607,11 @@
   nn_xpack_addmsg (xp, ev->u.entityid.msg, 0);
 }
 
-<<<<<<< HEAD
 #ifdef DDSI_INCLUDE_SECURITY
-static void send_heartbeat_to_all_readers(struct nn_xpack *xp, struct xevent *ev, struct writer *wr, nn_mtime_t tnow)
+static void send_heartbeat_to_all_readers (struct nn_xpack *xp, struct xevent *ev, struct writer *wr, ddsrt_mtime_t tnow)
 {
   struct whc_state whcst;
-  nn_mtime_t t_next;
+  ddsrt_mtime_t t_next;
   unsigned count = 0;
 
   ddsrt_mutex_lock (&wr->e.lock);
@@ -620,15 +619,15 @@
   whc_get_state(wr->whc, &whcst);
 
   if (!writer_must_have_hb_scheduled (wr, &whcst))
-    t_next.v = T_NEVER;
+    t_next = DDSRT_MTIME_NEVER;
   else if (!writer_hbcontrol_must_send (wr, &whcst, tnow))
-    t_next.v = tnow.v + writer_hbcontrol_intv (wr, &whcst, tnow);
+    t_next = ddsrt_mtime_add_duration (tnow, writer_hbcontrol_intv (wr, &whcst, tnow));
   else
   {
     struct wr_prd_match *m;
     struct ddsi_guid last_guid = { .prefix = {.u = {0,0,0}}, .entityid = {0} };
     const int hbansreq = writer_hbcontrol_ack_required (wr, &whcst, tnow);
-    t_next.v = tnow.v + writer_hbcontrol_intv (wr, &whcst, tnow);
+    t_next = ddsrt_mtime_add_duration (tnow, writer_hbcontrol_intv (wr, &whcst, tnow));
 
     while ((m = ddsrt_avl_lookup_succ (&wr_readers_treedef, &wr->readers, &last_guid)) != NULL)
     {
@@ -670,7 +669,7 @@
     (void)resched_xevent_if_earlier (ev, t_next);
     ETRACE (wr, "heartbeat(wr "PGUIDFMT") suppressed, resched in %g s (min-ack %"PRId64"%s, avail-seq %"PRId64", xmit %"PRId64")\n",
         PGUID (wr->e.guid),
-        (t_next.v == T_NEVER) ? INFINITY : (double)(t_next.v - tnow.v) / 1e9,
+        (t_next.v == DDS_NEVER) ? INFINITY : (double)(t_next.v - tnow.v) / 1e9,
         ddsrt_avl_is_empty (&wr->readers) ? (int64_t) -1 : ((struct wr_prd_match *) ddsrt_avl_root (&wr_readers_treedef, &wr->readers))->min_seq,
         ddsrt_avl_is_empty (&wr->readers) || ((struct wr_prd_match *) ddsrt_avl_root (&wr_readers_treedef, &wr->readers))->all_have_replied_to_hb ? "" : "!",
         whcst.max_seq,
@@ -683,10 +682,7 @@
 
 #endif
 
-static void handle_xevk_heartbeat (struct nn_xpack *xp, struct xevent *ev, nn_mtime_t tnow /* monotonic */)
-=======
-static void handle_xevk_heartbeat (struct nn_xpack *xp, struct xevent *ev, ddsrt_mtime_t tnow /* monotonic */)
->>>>>>> f139dbcd
+static void handle_xevk_heartbeat (struct nn_xpack *xp, struct xevent *ev, ddsrt_mtime_t tnow)
 {
   struct ddsi_domaingv const * const gv = ev->evq->gv;
   struct nn_xmsg *msg;
@@ -967,11 +963,7 @@
   ETRACE (pwr, "\n");
 }
 
-<<<<<<< HEAD
-static void handle_xevk_acknack (struct nn_xpack *xp, struct xevent *ev, nn_mtime_t tnow)
-=======
-static void handle_xevk_acknack (UNUSED_ARG (struct nn_xpack *xp), struct xevent *ev, ddsrt_mtime_t tnow)
->>>>>>> f139dbcd
+static void handle_xevk_acknack (struct nn_xpack *xp, struct xevent *ev, ddsrt_mtime_t tnow)
 {
   /* FIXME: ought to keep track of which NACKs are being generated in
      response to a Heartbeat.  There is no point in having multiple
