/*
 * Copyright(c) 2006 to 2018 ADLINK Technology Limited and others
 *
 * This program and the accompanying materials are made available under the
 * terms of the Eclipse Public License v. 2.0 which is available at
 * http://www.eclipse.org/legal/epl-2.0, or the Eclipse Distribution License
 * v. 1.0 which is available at
 * http://www.eclipse.org/org/documents/edl-v10.php.
 *
 * SPDX-License-Identifier: EPL-2.0 OR BSD-3-Clause
 */
#ifndef Q_ENTITY_H
#define Q_ENTITY_H

#include "dds/export.h"
#include "dds/ddsrt/atomics.h"
#include "dds/ddsrt/avl.h"
#include "dds/ddsrt/fibheap.h"
#include "dds/ddsrt/sync.h"
#include "dds/ddsi/q_rtps.h"
#include "dds/ddsi/q_plist.h"
#include "dds/ddsi/q_protocol.h"
#include "dds/ddsi/q_plist.h"
#include "dds/ddsi/q_lat_estim.h"
#include "dds/ddsi/q_hbcontrol.h"
#include "dds/ddsi/q_feature_check.h"
#include "dds/ddsi/q_inverse_uint32_set.h"
#include "dds/ddsi/ddsi_serdata_default.h"
#include "dds/ddsi/ddsi_handshake.h"

#include "dds/ddsi/ddsi_tran.h"

#if defined (__cplusplus)
extern "C" {
#endif

struct xevent;
struct nn_reorder;
struct nn_defrag;
struct nn_dqueue;
struct nn_rsample_info;
struct nn_rdata;
struct addrset;
struct ddsi_sertopic;
struct whc;
struct dds_qos;
struct ddsi_plist;
struct lease;

struct proxy_group;
struct proxy_endpoint_common;
typedef void (*ddsi2direct_directread_cb_t) (const struct nn_rsample_info *sampleinfo, const struct nn_rdata *fragchain, void *arg);

enum entity_kind {
  EK_PARTICIPANT,
  EK_PROXY_PARTICIPANT,
  EK_WRITER,
  EK_PROXY_WRITER,
  EK_READER,
  EK_PROXY_READER
};

/* Liveliness changed is more complicated than just add/remove. Encode the event
   in status_cb_data_t::extra and ignore status_cb_data_t::add */
enum liveliness_changed_data_extra {
  LIVELINESS_CHANGED_ADD_ALIVE,
  LIVELINESS_CHANGED_ADD_NOT_ALIVE,
  LIVELINESS_CHANGED_REMOVE_NOT_ALIVE,
  LIVELINESS_CHANGED_REMOVE_ALIVE,
  LIVELINESS_CHANGED_ALIVE_TO_NOT_ALIVE,
  LIVELINESS_CHANGED_NOT_ALIVE_TO_ALIVE
};

typedef struct status_cb_data
{
  int raw_status_id;
  uint32_t extra;
  uint64_t handle;
  bool add;
} status_cb_data_t;

typedef void (*status_cb_t) (void *entity, const status_cb_data_t *data);

struct prd_wr_match {
  ddsrt_avl_node_t avlnode;
  ddsi_guid_t wr_guid;
};

struct rd_pwr_match {
  ddsrt_avl_node_t avlnode;
  ddsi_guid_t pwr_guid;
  unsigned pwr_alive: 1; /* tracks pwr's alive state */
  uint32_t pwr_alive_vclock; /* used to ensure progress */
#ifdef DDSI_INCLUDE_SSM
  nn_locator_t ssm_mc_loc;
  nn_locator_t ssm_src_loc;
#endif
};

struct wr_rd_match {
  ddsrt_avl_node_t avlnode;
  ddsi_guid_t rd_guid;
};

struct rd_wr_match {
  ddsrt_avl_node_t avlnode;
  ddsi_guid_t wr_guid;
  unsigned wr_alive: 1; /* tracks wr's alive state */
  uint32_t wr_alive_vclock; /* used to ensure progress */
};

struct wr_prd_match {
  ddsrt_avl_node_t avlnode;
  ddsi_guid_t prd_guid; /* guid of the proxy reader */
  unsigned assumed_in_sync: 1; /* set to 1 upon receipt of ack not nack'ing msgs */
  unsigned has_replied_to_hb: 1; /* we must keep sending HBs until all readers have this set */
  unsigned all_have_replied_to_hb: 1; /* true iff 'has_replied_to_hb' for all readers in subtree */
  unsigned is_reliable: 1; /* true iff reliable proxy reader */
  seqno_t min_seq; /* smallest ack'd seq nr in subtree */
  seqno_t max_seq; /* sort-of highest ack'd seq nr in subtree (see augment function) */
  seqno_t seq; /* highest acknowledged seq nr */
  seqno_t last_seq; /* highest seq send to this reader used when filter is applied */
  int32_t num_reliable_readers_where_seq_equals_max;
  ddsi_guid_t arbitrary_unacked_reader;
  nn_count_t next_acknack; /* next acceptable acknack sequence number */
  nn_count_t next_nackfrag; /* next acceptable nackfrag sequence number */
  nn_etime_t t_acknack_accepted; /* (local) time an acknack was last accepted */
  struct nn_lat_estim hb_to_ack_latency;
  nn_wctime_t hb_to_ack_latency_tlastlog;
  uint32_t non_responsive_count;
  uint32_t rexmit_requests;
};

enum pwr_rd_match_syncstate {
  PRMSS_SYNC, /* in sync with proxy writer, has caught up with historical data */
  PRMSS_TLCATCHUP, /* in sync with proxy writer, pwr + readers still catching up on historical data */
  PRMSS_OUT_OF_SYNC /* not in sync with proxy writer */
};

struct pwr_rd_match {
  ddsrt_avl_node_t avlnode;
  ddsi_guid_t rd_guid;
  nn_mtime_t tcreate;
  nn_count_t count; /* most recent acknack sequence number */
  nn_count_t next_heartbeat; /* next acceptable heartbeat (see also add_proxy_writer_to_reader) */
  nn_wctime_t hb_timestamp; /* time of most recent heartbeat that rescheduled the ack event */
  nn_etime_t t_heartbeat_accepted; /* (local) time a heartbeat was last accepted */
  nn_mtime_t t_last_nack; /* (local) time we last sent a NACK */  /* FIXME: probably elapsed time is better */
  seqno_t seq_last_nack; /* last seq for which we requested a retransmit */
  seqno_t last_seq; /* last known sequence number from this writer */
  struct xevent *acknack_xevent; /* entry in xevent queue for sending acknacks */
  enum pwr_rd_match_syncstate in_sync; /* whether in sync with the proxy writer */
  unsigned filtered:1;
  union {
    struct {
      seqno_t end_of_tl_seq; /* when seq >= end_of_tl_seq, it's in sync, =0 when not tl */
      struct nn_reorder *reorder; /* can be done (mostly) per proxy writer, but that is harder; only when state=OUT_OF_SYNC */
    } not_in_sync;
  } u;
};

struct nn_rsample_info;
struct nn_rdata;
struct ddsi_tkmap_instance;

struct entity_common {
  enum entity_kind kind;
  ddsi_guid_t guid;
  nn_wctime_t tupdate; /* timestamp of last update */
  char *name;
  uint64_t iid;
  struct ddsi_tkmap_instance *tk;
  ddsrt_mutex_t lock;
  bool onlylocal;
  struct ddsi_domaingv *gv;
  ddsrt_avl_node_t all_entities_avlnode;

  /* QoS changes always lock the entity itself, and additionally
     (and within the scope of the entity lock) acquire qos_lock
     while manipulating the QoS.  So any thread that needs to read
     the QoS without acquiring the entity's lock can still do so
     (e.g., the materialisation of samples for built-in topics
     when connecting a reader to a writer for a built-in topic).

     qos_lock lock order across entities in is in increasing
     order of entity addresses cast to uintptr_t. */
  ddsrt_mutex_t qos_lock;
};

struct local_reader_ary {
  ddsrt_mutex_t rdary_lock;
  unsigned valid: 1; /* always true until (proxy-)writer is being deleted; !valid => !fastpath_ok */
  unsigned fastpath_ok: 1; /* if not ok, fall back to using GUIDs (gives access to the reader-writer match data for handling readers that bumped into resource limits, hence can flip-flop, unlike "valid") */
  uint32_t n_readers;
  struct reader **rdary; /* for efficient delivery, null-pointer terminated, grouped by topic */
};

struct avail_entityid_set {
  struct inverse_uint32_set x;
};

struct participant
{
  struct entity_common e;
  dds_duration_t lease_duration; /* constant */
  uint32_t bes; /* built-in endpoint set */
  unsigned is_ddsi2_pp: 1; /* true for the "federation leader", the ddsi2 participant itself in OSPL; FIXME: probably should use this for broker mode as well ... */
  struct ddsi_plist *plist; /* settings/QoS for this participant */
  struct xevent *spdp_xevent; /* timed event for periodically publishing SPDP */
  struct xevent *pmd_update_xevent; /* timed event for periodically publishing ParticipantMessageData */
  nn_locator_t m_locator;
  ddsi_tran_conn_t m_conn;
  struct avail_entityid_set avail_entityids; /* available entity ids [e.lock] */
  ddsrt_mutex_t refc_lock;
  int32_t user_refc; /* number of non-built-in endpoints in this participant [refc_lock] */
  int32_t builtin_refc; /* number of built-in endpoints in this participant [refc_lock] */
  int builtins_deleted; /* whether deletion of built-in endpoints has been initiated [refc_lock] */
  ddsrt_fibheap_t ldur_auto_wr; /* Heap that contains lease duration for writers with automatic liveliness in this participant */
<<<<<<< HEAD
#ifdef DDSI_INCLUDE_SECURITY
  int64_t local_identity_handle;   /* OMG DDS Security related member */
  int64_t permissions_handle; /* OMG DDS Security related member */
  struct participant_sec_attributes *sec_attr;
  nn_security_info_t security_info;
#endif
=======
  ddsrt_atomic_voidp_t minl_man; /* lease object for shortest manual-by-participant liveliness writer's lease */
  ddsrt_fibheap_t leaseheap_man; /* keeps leases for this participant's writers (with liveliness manual-by-participant) */
>>>>>>> b84eee5a
};

struct endpoint_common {
  struct participant *pp;
  ddsi_guid_t group_guid;
};

struct generic_endpoint { /* FIXME: currently only local endpoints; proxies use entity_common + proxy_endpoint common */
  struct entity_common e;
  struct endpoint_common c;
};

enum writer_state {
  WRST_OPERATIONAL, /* normal situation */
  WRST_INTERRUPT, /* will be deleted, unblock throttle_writer but do not do anything further */
  WRST_LINGERING, /* writer deletion has been requested but still has unack'd data */
  WRST_DELETING /* writer is actually being deleted (removed from hash table) */
};

typedef ddsrt_atomic_uint64_t seq_xmit_t;

struct ldur_fhnode {
  ddsrt_fibheap_node_t heapnode;
  dds_duration_t ldur;
};

struct writer
{
  struct entity_common e;
  struct endpoint_common c;
  status_cb_t status_cb;
  void * status_cb_entity;
  ddsrt_cond_t throttle_cond; /* used to trigger a transmit thread blocked in throttle_writer() or wait_for_acks() */
  seqno_t seq; /* last sequence number (transmitted seqs are 1 ... seq) */
  seqno_t cs_seq; /* 1st seq in coherent set (or 0) */
  seq_xmit_t seq_xmit; /* last sequence number actually transmitted */
  seqno_t min_local_readers_reject_seq; /* mimum of local_readers->last_deliv_seq */
  nn_count_t hbcount; /* last hb seq number */
  nn_count_t hbfragcount; /* last hb frag seq number */
  int throttling; /* non-zero when some thread is waiting for the WHC to shrink */
  struct hbcontrol hbcontrol; /* controls heartbeat timing, piggybacking */
  struct dds_qos *xqos;
  enum writer_state state;
  unsigned reliable: 1; /* iff 1, writer is reliable <=> heartbeat_xevent != NULL */
  unsigned handle_as_transient_local: 1; /* controls whether data is retained in WHC */
  unsigned include_keyhash: 1; /* iff 1, this writer includes a keyhash; keyless topics => include_keyhash = 0 */
  unsigned force_md5_keyhash: 1; /* iff 1, when keyhash has to be hashed, no matter the size */
  unsigned retransmitting: 1; /* iff 1, this writer is currently retransmitting */
  unsigned alive: 1; /* iff 1, the writer is alive (lease for this writer is not expired); field may be modified only when holding both wr->e.lock and wr->c.pp->e.lock */
#ifdef DDSI_INCLUDE_SSM
  unsigned supports_ssm: 1;
  struct addrset *ssm_as;
#endif
  uint32_t alive_vclock; /* virtual clock counting transitions between alive/not-alive */
  const struct ddsi_sertopic * topic; /* topic, but may be NULL for built-ins */
  struct addrset *as; /* set of addresses to publish to */
  struct addrset *as_group; /* alternate case, used for SPDP, when using Cloud with multiple bootstrap locators */
  struct xevent *heartbeat_xevent; /* timed event for "periodically" publishing heartbeats when unack'd data present, NULL <=> unreliable */
  struct ldur_fhnode *lease_duration; /* fibheap node to keep lease duration for this writer, NULL in case of automatic liveliness with inifite duration  */
  struct whc *whc; /* WHC tracking history, T-L durability service history + samples by sequence number for retransmit */
  uint32_t whc_low, whc_high; /* watermarks for WHC in bytes (counting only unack'd data) */
  nn_etime_t t_rexmit_end; /* time of last 1->0 transition of "retransmitting" */
  nn_etime_t t_whc_high_upd; /* time "whc_high" was last updated for controlled ramp-up of throughput */
  int32_t num_reliable_readers; /* number of matching reliable PROXY readers */
  ddsrt_avl_tree_t readers; /* all matching PROXY readers, see struct wr_prd_match */
  ddsrt_avl_tree_t local_readers; /* all matching LOCAL readers, see struct wr_rd_match */
#ifdef DDSI_INCLUDE_NETWORK_PARTITIONS
  uint32_t partition_id;
#endif
  uint32_t num_acks_received; /* cum received ACKNACKs with no request for retransmission */
  uint32_t num_nacks_received; /* cum received ACKNACKs that did request retransmission */
  uint32_t throttle_count; /* cum times transmitting was throttled (whc hitting high-level mark) */
  uint32_t throttle_tracing;
  uint32_t rexmit_count; /* cum samples retransmitted (counting events; 1 sample can be counted many times) */
  uint32_t rexmit_lost_count; /* cum samples lost but retransmit requested (also counting events) */
  struct xeventq *evq; /* timed event queue to be used by this writer */
  struct local_reader_ary rdary; /* LOCAL readers for fast-pathing; if not fast-pathed, fall back to scanning local_readers */
  struct lease *lease; /* for liveliness administration (writer can only become inactive when using manual liveliness) */
};

inline seqno_t writer_read_seq_xmit (const struct writer *wr) {
  return (seqno_t) ddsrt_atomic_ld64 (&wr->seq_xmit);
}

inline void writer_update_seq_xmit (struct writer *wr, seqno_t nv) {
  uint64_t ov;
  do {
    ov = ddsrt_atomic_ld64 (&wr->seq_xmit);
    if ((uint64_t) nv <= ov) break;
  } while (!ddsrt_atomic_cas64 (&wr->seq_xmit, ov, (uint64_t) nv));
}

struct reader
{
  struct entity_common e;
  struct endpoint_common c;
  status_cb_t status_cb;
  void * status_cb_entity;
  struct ddsi_rhc * rhc; /* reader history, tracks registrations and data */
  struct dds_qos *xqos;
  unsigned reliable: 1; /* 1 iff reader is reliable */
  unsigned handle_as_transient_local: 1; /* 1 iff reader wants historical data from proxy writers */
#ifdef DDSI_INCLUDE_SSM
  unsigned favours_ssm: 1; /* iff 1, this reader favours SSM */
#endif
  nn_count_t init_acknack_count; /* initial value for "count" (i.e. ACK seq num) for newly matched proxy writers */
#ifdef DDSI_INCLUDE_NETWORK_PARTITIONS
  struct addrset *as;
#endif
  const struct ddsi_sertopic * topic; /* topic is NULL for built-in readers */
  ddsrt_avl_tree_t writers; /* all matching PROXY writers, see struct rd_pwr_match */
  ddsrt_avl_tree_t local_writers; /* all matching LOCAL writers, see struct rd_wr_match */
  ddsi2direct_directread_cb_t ddsi2direct_cb;
  void *ddsi2direct_cbarg;
};

struct proxy_participant
{
  struct entity_common e;
  uint32_t refc; /* number of proxy endpoints (both user & built-in; not groups, they don't have a life of their own) */
  nn_vendorid_t vendor; /* vendor code from discovery */
  unsigned bes; /* built-in endpoint set */
  unsigned prismtech_bes; /* prismtech-specific extension of built-in endpoints set */
  ddsi_guid_t privileged_pp_guid; /* if this PP depends on another PP for its SEDP writing */
  struct ddsi_plist *plist; /* settings/QoS for this participant */
  ddsrt_atomic_voidp_t minl_auto; /* lease object for shortest automatic liveliness pwr's lease (includes this proxypp's lease) */
  ddsrt_fibheap_t leaseheap_auto; /* keeps leases for this proxypp and leases for pwrs (with liveliness automatic) */
  ddsrt_atomic_voidp_t minl_man; /* lease object for shortest manual-by-participant liveliness pwr's lease */
  ddsrt_fibheap_t leaseheap_man; /* keeps leases for this proxypp and leases for pwrs (with liveliness manual-by-participant) */
  struct lease *lease; /* lease for this proxypp */
  struct addrset *as_default; /* default address set to use for user data traffic */
  struct addrset *as_meta; /* default address set to use for discovery traffic */
  struct proxy_endpoint_common *endpoints; /* all proxy endpoints can be reached from here */
  ddsrt_avl_tree_t groups; /* table of all groups (publisher, subscriber), see struct proxy_group */
  seqno_t seq; /* sequence number of most recent SPDP message */
  unsigned kernel_sequence_numbers : 1; /* whether this proxy participant generates OSPL kernel sequence numbers */
  unsigned implicitly_created : 1; /* participants are implicitly created for Cloud/Fog discovered endpoints */
  unsigned is_ddsi2_pp: 1; /* if this is the federation-leader on the remote node */
  unsigned minimal_bes_mode: 1;
  unsigned lease_expired: 1;
  unsigned deleting: 1;
  unsigned proxypp_have_spdp: 1;
  unsigned owns_lease: 1;
#ifdef DDSI_INCLUDE_SECURITY
  int64_t remote_identity_handle;   /* OMG DDS Security related member */
  nn_security_info_t security_info;
  struct proxy_participant_sec_attributes *sec_attr;
#endif
};

/* Representing proxy subscriber & publishers as "groups": until DDSI2
   gets a reason to care about these other than for the generation of
   CM topics, there's little value in distinguishing between the two.
   In another way, they're secondly-class citizens, too: "real"
   entities are garbage collected and found using lock-free hash
   tables, but "groups" only live in the context of a proxy
   participant. */
struct proxy_group {
  ddsrt_avl_node_t avlnode;
  ddsi_guid_t guid;
  char *name;
  struct proxy_participant *proxypp; /* uncounted backref to proxy participant */
  struct dds_qos *xqos; /* publisher/subscriber QoS */
};

struct proxy_endpoint_common
{
  struct proxy_participant *proxypp; /* counted backref to proxy participant */
  struct proxy_endpoint_common *next_ep; /* next \ endpoint belonging to this proxy participant */
  struct proxy_endpoint_common *prev_ep; /* prev / -- this is in arbitrary ordering */
  struct dds_qos *xqos; /* proxy endpoint QoS lives here; FIXME: local ones should have it moved to common as well */
  struct addrset *as; /* address set to use for communicating with this endpoint */
  ddsi_guid_t group_guid; /* 0:0:0:0 if not available */
  nn_vendorid_t vendor; /* cached from proxypp->vendor */
  seqno_t seq; /* sequence number of most recent SEDP message */
#ifdef DDSI_INCLUDE_SECURITY
  nn_security_info_t security_info;
#endif
};

struct generic_proxy_endpoint {
  struct entity_common e;
  struct proxy_endpoint_common c;
};

struct proxy_writer {
  struct entity_common e;
  struct proxy_endpoint_common c;
  ddsrt_avl_tree_t readers; /* matching LOCAL readers, see pwr_rd_match */
  int32_t n_reliable_readers; /* number of those that are reliable */
  int32_t n_readers_out_of_sync; /* number of those that require special handling (accepting historical data, waiting for historical data set to become complete) */
  seqno_t last_seq; /* highest known seq published by the writer, not last delivered */
  uint32_t last_fragnum; /* last known frag for last_seq, or ~0u if last_seq not partial */
  nn_count_t nackfragcount; /* last nackfrag seq number */
  ddsrt_atomic_uint32_t next_deliv_seq_lowword; /* lower 32-bits for next sequence number that will be delivered; for generating acks; 32-bit so atomic reads on all supported platforms */
  unsigned last_fragnum_reset: 1; /* iff set, heartbeat advertising last_seq as highest seq resets last_fragnum */
  unsigned deliver_synchronously: 1; /* iff 1, delivery happens straight from receive thread for non-historical data; else through delivery queue "dqueue" */
  unsigned have_seen_heartbeat: 1; /* iff 1, we have received at least on heartbeat from this proxy writer */
  unsigned local_matching_inprogress: 1; /* iff 1, we are still busy matching local readers; this is so we don't deliver incoming data to some but not all readers initially */
  unsigned alive: 1; /* iff 1, the proxy writer is alive (lease for this proxy writer is not expired); field may be modified only when holding both pwr->e.lock and pwr->c.proxypp->e.lock */
  unsigned filtered: 1; /* iff 1, builtin proxy writer uses content filter, which affects heartbeats and gaps. */
#ifdef DDSI_INCLUDE_SSM
  unsigned supports_ssm: 1; /* iff 1, this proxy writer supports SSM */
#endif
  uint32_t alive_vclock; /* virtual clock counting transitions between alive/not-alive */
  struct nn_defrag *defrag; /* defragmenter for this proxy writer; FIXME: perhaps shouldn't be for historical data */
  struct nn_reorder *reorder; /* message reordering for this proxy writer, out-of-sync readers can have their own, see pwr_rd_match */
  struct nn_dqueue *dqueue; /* delivery queue for asynchronous delivery (historical data is always delivered asynchronously) */
  struct xeventq *evq; /* timed event queue to be used for ACK generation */
  struct local_reader_ary rdary; /* LOCAL readers for fast-pathing; if not fast-pathed, fall back to scanning local_readers */
  ddsi2direct_directread_cb_t ddsi2direct_cb;
  void *ddsi2direct_cbarg;
  struct lease *lease;
};


typedef int (*filter_fn_t)(struct writer *wr, struct proxy_reader *prd, struct ddsi_serdata *serdata);

struct proxy_reader {
  struct entity_common e;
  struct proxy_endpoint_common c;
  unsigned deleting: 1; /* set when being deleted */
  unsigned is_fict_trans_reader: 1; /* only true when it is certain that is a fictitious transient data reader (affects built-in topic generation) */
#ifdef DDSI_INCLUDE_SSM
  unsigned favours_ssm: 1; /* iff 1, this proxy reader favours SSM when available */
#endif
  ddsrt_avl_tree_t writers; /* matching LOCAL writers */
  filter_fn_t filter;
};

DDS_EXPORT extern const ddsrt_avl_treedef_t wr_readers_treedef;
DDS_EXPORT extern const ddsrt_avl_treedef_t wr_local_readers_treedef;
DDS_EXPORT extern const ddsrt_avl_treedef_t rd_writers_treedef;
DDS_EXPORT extern const ddsrt_avl_treedef_t rd_local_writers_treedef;
DDS_EXPORT extern const ddsrt_avl_treedef_t pwr_readers_treedef;
DDS_EXPORT extern const ddsrt_avl_treedef_t prd_writers_treedef;
extern const ddsrt_avl_treedef_t deleted_participants_treedef;

#define DPG_LOCAL 1
#define DPG_REMOTE 2
struct deleted_participants_admin;
struct deleted_participants_admin *deleted_participants_admin_new (const ddsrt_log_cfg_t *logcfg, int64_t delay);
void deleted_participants_admin_free (struct deleted_participants_admin *admin);
int is_deleted_participant_guid (struct deleted_participants_admin *admin, const struct ddsi_guid *guid, unsigned for_what);

bool is_null_guid (const ddsi_guid_t *guid);
ddsi_entityid_t to_entityid (unsigned u);
int is_builtin_entityid (ddsi_entityid_t id, nn_vendorid_t vendorid);
int is_builtin_endpoint (ddsi_entityid_t id, nn_vendorid_t vendorid);
bool is_local_orphan_endpoint (const struct entity_common *e);
int is_writer_entityid (ddsi_entityid_t id);
int is_reader_entityid (ddsi_entityid_t id);
int is_keyed_endpoint_entityid (ddsi_entityid_t id);
nn_vendorid_t get_entity_vendorid (const struct entity_common *e);

/* Interface for glue code between the OpenSplice kernel and the DDSI
   entities. These all return 0 iff successful. All GIDs supplied
   __MUST_BE_UNIQUE__. All hell may break loose if they aren't.

   All delete operations synchronously remove the entity being deleted
   from the various global hash tables on GUIDs. This ensures no new
   operations can be invoked by the glue code, discovery, protocol
   messages, &c.  The entity is then scheduled for garbage collection.

     There is one exception: a participant without built-in
     endpoints: that one synchronously reaches reference count zero
     and is then freed immediately.

     If new_writer() and/or new_reader() may be called in parallel to
     delete_participant(), trouble ensues. The current glue code
     performs all local discovery single-threaded, and can't ever get
     into that issue.

   A garbage collector thread is used to perform the actual freeing of
   an entity, but it never does so before all threads have made
   sufficient progress to guarantee they are not using that entity any
   longer, with the exception of use via internal pointers in the
   entity data structures.

   An example of the latter is that (proxy) endpoints have a pointer
   to the owning (proxy) participant, but the (proxy) participant is
   reference counted to make this safe.

   The case of a proxy writer is particularly complicated is it has to
   pass through a multiple-stage delay in the garbage collector before
   it may be freed: first there is the possibility of a parallel
   delete or protocol message, then there is still the possibility of
   data in a delivery queue.  This is dealt by requeueing garbage
   collection and sending bubbles through the delivery queue. */

/* Set this flag in new_participant to prevent the creation SPDP, SEDP
   and PMD readers for that participant.  It doesn't really need it,
   they all share the information anyway.  But you do need it once. */
#define RTPS_PF_NO_BUILTIN_READERS 1u
/* Set this flag to prevent the creation of SPDP, SEDP and PMD
   writers.  It will then rely on the "privileged participant", which
   must exist at the time of creation.  It creates a reference to that
   "privileged participant" to ensure it won't disappear too early. */
#define RTPS_PF_NO_BUILTIN_WRITERS 2u
/* Set this flag to mark the participant as the "privileged
   participant", there can only be one of these.  The privileged
   participant MUST have all builtin readers and writers. */
#define RTPS_PF_PRIVILEGED_PP 4u
  /* Set this flag to mark the participant as is_ddsi2_pp. */
#define RTPS_PF_IS_DDSI2_PP 8u
  /* Set this flag to mark the participant as an local entity only. */
#define RTPS_PF_ONLY_LOCAL 16u

/**
 * @brief Create a new participant with a given GUID in the domain.
 *
 * @param[in]  ppguid
 *               The GUID of the new participant.
 * @param[in]  flags
 *               Zero or more of:
 *               - RTPS_PF_NO_BUILTIN_READERS   do not create discovery readers in new ppant
 *               - RTPS_PF_NO_BUILTIN_WRITERS   do not create discvoery writers in new ppant
 *               - RTPS_PF_PRIVILEGED_PP        FIXME: figure out how to describe this ...
 *               - RTPS_PF_IS_DDSI2_PP          FIXME: OSPL holdover - there is no DDSI2E here
 *               - RTPS_PF_ONLY_LOCAL           FIXME: not used, it seems
 * @param[in]  plist
 *               Parameters/QoS for this participant
 *
 * @returns A dds_return_t indicating success or failure.
 *
 * @retval DDS_RETCODE_OK
 *               All parameters valid (or ignored), dest and *nextafterplist have been set
 *               accordingly.
 * @retval DDS_RETCODE_PRECONDITION_NOT_MET
 *               A participant with GUID *ppguid already exists.
 * @retval DDS_RETCODE_OUT_OF_RESOURCES
 *               The configured maximum number of participants has been reached.
 */
dds_return_t new_participant_guid (const ddsi_guid_t *ppguid, struct ddsi_domaingv *gv, unsigned flags, const struct ddsi_plist *plist);

/**
 * @brief Create a new participant in the domain.  See also new_participant_guid.
 *
 * @param[out] ppguid
 *               On successful return: the GUID of the new participant;
 *               Undefined on error.
 * @param[in]  flags
 *               See new_participant_guid
 * @param[in]  plist
 *               See new_participant_guid
 *
 * @returns A dds_return_t indicating success or failure.
 *
 * @retval DDS_RETCODE_OK
 *               Success, there is now a local participant with the GUID stored in
 *               *ppguid
 * @retval DDS_RETCODE_OUT_OF_RESOURCES
 *               Failed to allocate a new GUID (note: currently this will always
 *               happen after 2**24-1 successful calls to new_participant ...).
 * @retval DDS_RETCODE_OUT_OF_RESOURCES
 *               The configured maximum number of participants has been reached.
*/
dds_return_t new_participant (struct ddsi_guid *ppguid, struct ddsi_domaingv *gv, unsigned flags, const struct ddsi_plist *plist);

/**
 * @brief Initiate the deletion of the participant:
 * - dispose/unregister built-in topic
 * - list it as one of the recently deleted participants
 * - remote it from the GUID hash tables
 * - schedule the scare stuff to really delete it via the GC
 *
 * It is ok to call delete_participant without deleting all DDSI-level
 * readers/writers: those will simply be deleted.  (New ones can't be
 * created anymore because the participant can no longer be located via
 * the hash tables).
 *
 * @param[in]  ppguid
 *               GUID of the participant to be deleted.
 *
 * @returns A dds_return_t indicating success or failure.
 *
 * @retval DDS_RETCODE_OK
 *               Success, it is no longer visible and GC events have
 *               been scheduled for eventual deleting of all remaining
 *               readers and writers and freeing of memory
 * @retval DDS_RETCODE_BAD_PARAMETER
 *               ppguid lookup failed.
*/
dds_return_t delete_participant (struct ddsi_domaingv *gv, const struct ddsi_guid *ppguid);
void update_participant_plist (struct participant *pp, const struct ddsi_plist *plist);
uint64_t get_entity_instance_id (const struct ddsi_domaingv *gv, const struct ddsi_guid *guid);

/* Gets the interval for PMD messages, which is the minimal lease duration for writers
   with auto liveliness in this participant, or the participants lease duration if shorter */
DDS_EXPORT dds_duration_t pp_get_pmd_interval(struct participant *pp);

/* To obtain the builtin writer to be used for publishing SPDP, SEDP,
   PMD stuff for PP and its endpoints, given the entityid.  If PP has
   its own writer, use it; else use the privileged participant. */
DDS_EXPORT struct writer *get_builtin_writer (const struct participant *pp, unsigned entityid);

/* To create a new DDSI writer or reader belonging to participant with
   GUID "ppguid". May return NULL if participant unknown or
   writer/reader already known. */

dds_return_t new_writer (struct writer **wr_out, struct ddsi_domaingv *gv, struct ddsi_guid *wrguid, const struct ddsi_guid *group_guid, const struct ddsi_guid *ppguid, const struct ddsi_sertopic *topic, const struct dds_qos *xqos, struct whc * whc, status_cb_t status_cb, void *status_cb_arg);

dds_return_t new_reader (struct reader **rd_out, struct ddsi_domaingv *gv, struct ddsi_guid *rdguid, const struct ddsi_guid *group_guid, const struct ddsi_guid *ppguid, const struct ddsi_sertopic *topic, const struct dds_qos *xqos, struct ddsi_rhc * rhc, status_cb_t status_cb, void *status_cb_arg);

void update_reader_qos (struct reader *rd, const struct dds_qos *xqos);
void update_writer_qos (struct writer *wr, const struct dds_qos *xqos);

struct whc_node;
struct whc_state;
unsigned remove_acked_messages (struct writer *wr, struct whc_state *whcst, struct whc_node **deferred_free_list);
seqno_t writer_max_drop_seq (const struct writer *wr);
int writer_must_have_hb_scheduled (const struct writer *wr, const struct whc_state *whcst);
void writer_set_retransmitting (struct writer *wr);
void writer_clear_retransmitting (struct writer *wr);
dds_return_t writer_wait_for_acks (struct writer *wr, dds_time_t abstimeout);

dds_return_t unblock_throttled_writer (struct ddsi_domaingv *gv, const struct ddsi_guid *guid);
dds_return_t delete_writer (struct ddsi_domaingv *gv, const struct ddsi_guid *guid);
dds_return_t delete_writer_nolinger (struct ddsi_domaingv *gv, const struct ddsi_guid *guid);
dds_return_t delete_writer_nolinger_locked (struct writer *wr);

dds_return_t delete_reader (struct ddsi_domaingv *gv, const struct ddsi_guid *guid);

struct local_orphan_writer {
  struct writer wr;
};
struct local_orphan_writer *new_local_orphan_writer (struct ddsi_domaingv *gv, ddsi_entityid_t entityid, struct ddsi_sertopic *topic, const struct dds_qos *xqos, struct whc *whc);
void delete_local_orphan_writer (struct local_orphan_writer *wr);

void writer_set_alive_may_unlock (struct writer *wr, bool notify);
int writer_set_notalive (struct writer *wr, bool notify);

/* To create or delete a new proxy participant: "guid" MUST have the
   pre-defined participant entity id. Unlike delete_participant(),
   deleting a proxy participant will automatically delete all its
   readers & writers. Delete removes the participant from a hash table
   and schedules the actual deletion.

      -- XX what about proxy participants without built-in endpoints?
      XX --
*/

/* Set this custom flag when using nn_prismtech_writer_info_t iso nn_prismtech_writer_info_old_t */
#define CF_INC_KERNEL_SEQUENCE_NUMBERS         (1 << 0)
/* Set when this proxy participant is created implicitly and has to be deleted upon disappearance
   of its last endpoint.  FIXME: Currently there is a potential race with adding a new endpoint
   in parallel to deleting the last remaining one. The endpoint will then be created, added to the
   proxy participant and then both are deleted. With the current single-threaded discovery
   this can only happen when it is all triggered by lease expiry. */
#define CF_IMPLICITLY_CREATED_PROXYPP          (1 << 1)
/* Set when this proxy participant is a DDSI2 participant, to help Cloud figure out whom to send
   discovery data when used in conjunction with the networking bridge */
#define CF_PARTICIPANT_IS_DDSI2                (1 << 2)
/* Set when this proxy participant is not to be announced on the built-in topics yet */
#define CF_PROXYPP_NO_SPDP                     (1 << 3)

void new_proxy_participant (struct ddsi_domaingv *gv, const struct ddsi_guid *guid, uint32_t bes, const struct ddsi_guid *privileged_pp_guid, struct addrset *as_default, struct addrset *as_meta, const struct ddsi_plist *plist, dds_duration_t tlease_dur, nn_vendorid_t vendor, unsigned custom_flags, nn_wctime_t timestamp, seqno_t seq);
int delete_proxy_participant_by_guid (struct ddsi_domaingv *gv, const struct ddsi_guid *guid, nn_wctime_t timestamp, int isimplicit);

int update_proxy_participant_plist_locked (struct proxy_participant *proxypp, seqno_t seq, const struct ddsi_plist *datap, nn_wctime_t timestamp);
int update_proxy_participant_plist (struct proxy_participant *proxypp, seqno_t seq, const struct ddsi_plist *datap, nn_wctime_t timestamp);
void proxy_participant_reassign_lease (struct proxy_participant *proxypp, struct lease *newlease);

void purge_proxy_participants (struct ddsi_domaingv *gv, const nn_locator_t *loc, bool delete_from_as_disc);


/* To create a new proxy writer or reader; the proxy participant is
   determined from the GUID and must exist. */
  int new_proxy_writer (struct ddsi_domaingv *gv, const struct ddsi_guid *ppguid, const struct ddsi_guid *guid, struct addrset *as, const struct ddsi_plist *plist, struct nn_dqueue *dqueue, struct xeventq *evq, nn_wctime_t timestamp, seqno_t seq);
int new_proxy_reader (struct ddsi_domaingv *gv, const struct ddsi_guid *ppguid, const struct ddsi_guid *guid, struct addrset *as, const struct ddsi_plist *plist, nn_wctime_t timestamp, seqno_t seq
#ifdef DDSI_INCLUDE_SSM
                      , int favours_ssm
#endif
                      );

/* To delete a proxy writer or reader; these synchronously hide it
   from the outside world, preventing it from being matched to a
   reader or writer. Actual deletion is scheduled in the future, when
   no outstanding references may still exist (determined by checking
   thread progress, &c.). */
int delete_proxy_writer (struct ddsi_domaingv *gv, const struct ddsi_guid *guid, nn_wctime_t timestamp, int isimplicit);
int delete_proxy_reader (struct ddsi_domaingv *gv, const struct ddsi_guid *guid, nn_wctime_t timestamp, int isimplicit);

void update_proxy_reader (struct proxy_reader *prd, seqno_t seq, struct addrset *as, const struct dds_qos *xqos, nn_wctime_t timestamp);
void update_proxy_writer (struct proxy_writer *pwr, seqno_t seq, struct addrset *as, const struct dds_qos *xqos, nn_wctime_t timestamp);

void proxy_writer_set_alive_may_unlock (struct proxy_writer *pwr, bool notify);
int proxy_writer_set_notalive (struct proxy_writer *pwr, bool notify);

int new_proxy_group (const struct ddsi_guid *guid, const char *name, const struct dds_qos *xqos, nn_wctime_t timestamp);

struct entity_index;
void delete_proxy_group (struct entity_index *entidx, const struct ddsi_guid *guid, nn_wctime_t timestamp, int isimplicit);

/* Call this to empty all address sets of all writers to stop all outgoing traffic, or to
   rebuild them all (which only makes sense after previously having emptied them all). */
void rebuild_or_clear_writer_addrsets(struct ddsi_domaingv *gv, int rebuild);

void local_reader_ary_setfastpath_ok (struct local_reader_ary *x, bool fastpath_ok);

void connect_writer_with_proxy_reader_secure(struct writer *wr, struct proxy_reader *prd, nn_mtime_t tnow);
void connect_reader_with_proxy_writer_secure(struct reader *rd, struct proxy_writer *pwr, nn_mtime_t tnow);


struct ddsi_writer_info;
DDS_EXPORT void ddsi_make_writer_info(struct ddsi_writer_info *wrinfo, const struct entity_common *e, const struct dds_qos *xqos, uint32_t statusinfo);

#if defined (__cplusplus)
}
#endif

#endif /* Q_ENTITY_H */<|MERGE_RESOLUTION|>--- conflicted
+++ resolved
@@ -18,9 +18,8 @@
 #include "dds/ddsrt/fibheap.h"
 #include "dds/ddsrt/sync.h"
 #include "dds/ddsi/q_rtps.h"
-#include "dds/ddsi/q_plist.h"
+#include "dds/ddsi/ddsi_plist.h"
 #include "dds/ddsi/q_protocol.h"
-#include "dds/ddsi/q_plist.h"
 #include "dds/ddsi/q_lat_estim.h"
 #include "dds/ddsi/q_hbcontrol.h"
 #include "dds/ddsi/q_feature_check.h"
@@ -216,17 +215,14 @@
   int32_t builtin_refc; /* number of built-in endpoints in this participant [refc_lock] */
   int builtins_deleted; /* whether deletion of built-in endpoints has been initiated [refc_lock] */
   ddsrt_fibheap_t ldur_auto_wr; /* Heap that contains lease duration for writers with automatic liveliness in this participant */
-<<<<<<< HEAD
+  ddsrt_atomic_voidp_t minl_man; /* lease object for shortest manual-by-participant liveliness writer's lease */
+  ddsrt_fibheap_t leaseheap_man; /* keeps leases for this participant's writers (with liveliness manual-by-participant) */
 #ifdef DDSI_INCLUDE_SECURITY
   int64_t local_identity_handle;   /* OMG DDS Security related member */
   int64_t permissions_handle; /* OMG DDS Security related member */
   struct participant_sec_attributes *sec_attr;
   nn_security_info_t security_info;
 #endif
-=======
-  ddsrt_atomic_voidp_t minl_man; /* lease object for shortest manual-by-participant liveliness writer's lease */
-  ddsrt_fibheap_t leaseheap_man; /* keeps leases for this participant's writers (with liveliness manual-by-participant) */
->>>>>>> b84eee5a
 };
 
 struct endpoint_common {
