--- conflicted
+++ resolved
@@ -298,14 +298,9 @@
   struct ldur_fhnode *lease_duration; /* fibheap node to keep lease duration for this writer, NULL in case of automatic liveliness with inifite duration  */
   struct whc *whc; /* WHC tracking history, T-L durability service history + samples by sequence number for retransmit */
   uint32_t whc_low, whc_high; /* watermarks for WHC in bytes (counting only unack'd data) */
-<<<<<<< HEAD
-  nn_etime_t t_rexmit_end; /* time of last 1->0 transition of "retransmitting" */
-  nn_etime_t t_whc_high_upd; /* time "whc_high" was last updated for controlled ramp-up of throughput */
-  uint32_t num_readers; /* total number of matching PROXY readers */
-=======
   ddsrt_etime_t t_rexmit_end; /* time of last 1->0 transition of "retransmitting" */
   ddsrt_etime_t t_whc_high_upd; /* time "whc_high" was last updated for controlled ramp-up of throughput */
->>>>>>> f139dbcd
+  uint32_t num_readers; /* total number of matching PROXY readers */
   int32_t num_reliable_readers; /* number of matching reliable PROXY readers */
   ddsrt_avl_tree_t readers; /* all matching PROXY readers, see struct wr_prd_match */
   ddsrt_avl_tree_t local_readers; /* all matching LOCAL readers, see struct wr_rd_match */
@@ -695,11 +690,6 @@
       XX --
 */
 
-<<<<<<< HEAD
-=======
-/* Set this custom flag when using nn_adlink_writer_info_t iso nn_adlink_writer_info_old_t */
-#define CF_INC_KERNEL_SEQUENCE_NUMBERS         (1 << 0)
->>>>>>> f139dbcd
 /* Set when this proxy participant is created implicitly and has to be deleted upon disappearance
    of its last endpoint.  FIXME: Currently there is a potential race with adding a new endpoint
    in parallel to deleting the last remaining one. The endpoint will then be created, added to the
@@ -756,8 +746,8 @@
 
 void local_reader_ary_setfastpath_ok (struct local_reader_ary *x, bool fastpath_ok);
 
-void connect_writer_with_proxy_reader_secure(struct writer *wr, struct proxy_reader *prd, nn_mtime_t tnow, int64_t crypto_handle);
-void connect_reader_with_proxy_writer_secure(struct reader *rd, struct proxy_writer *pwr, nn_mtime_t tnow, int64_t crypto_handle);
+void connect_writer_with_proxy_reader_secure(struct writer *wr, struct proxy_reader *prd, ddsrt_mtime_t tnow, int64_t crypto_handle);
+void connect_reader_with_proxy_writer_secure(struct reader *rd, struct proxy_writer *pwr, ddsrt_mtime_t tnow, int64_t crypto_handle);
 
 
 struct ddsi_writer_info;
