/*
 * Copyright(c) 2006 to 2018 ADLINK Technology Limited and others
 *
 * This program and the accompanying materials are made available under the
 * terms of the Eclipse Public License v. 2.0 which is available at
 * http://www.eclipse.org/legal/epl-2.0, or the Eclipse Distribution License
 * v. 1.0 which is available at
 * http://www.eclipse.org/org/documents/edl-v10.php.
 *
 * SPDX-License-Identifier: EPL-2.0 OR BSD-3-Clause
 */
#ifndef NN_PLIST_H
#define NN_PLIST_H

#include "dds/ddsi/q_feature_check.h"
#include "dds/ddsi/q_xqos.h"
#include "dds/ddsi/ddsi_tran.h" /* FIXME: eliminate */

#if defined (__cplusplus)
extern "C" {
#endif


#define PP_PROTOCOL_VERSION                     ((uint64_t)1 <<  0)
#define PP_VENDORID                             ((uint64_t)1 <<  1)
#define PP_UNICAST_LOCATOR                      ((uint64_t)1 <<  2)
#define PP_MULTICAST_LOCATOR                    ((uint64_t)1 <<  3)
#define PP_DEFAULT_UNICAST_LOCATOR              ((uint64_t)1 <<  4)
#define PP_DEFAULT_MULTICAST_LOCATOR            ((uint64_t)1 <<  5)
#define PP_METATRAFFIC_UNICAST_LOCATOR          ((uint64_t)1 <<  6)
#define PP_METATRAFFIC_MULTICAST_LOCATOR        ((uint64_t)1 <<  7)
#define PP_EXPECTS_INLINE_QOS                   ((uint64_t)1 <<  8)
#define PP_PARTICIPANT_MANUAL_LIVELINESS_COUNT  ((uint64_t)1 <<  9)
#define PP_PARTICIPANT_BUILTIN_ENDPOINTS        ((uint64_t)1 << 10)
#define PP_PARTICIPANT_LEASE_DURATION           ((uint64_t)1 << 11)
#define PP_CONTENT_FILTER_PROPERTY              ((uint64_t)1 << 12)
#define PP_PARTICIPANT_GUID                     ((uint64_t)1 << 13)
#define PP_PARTICIPANT_ENTITYID                 ((uint64_t)1 << 14)
#define PP_GROUP_GUID                           ((uint64_t)1 << 15)
#define PP_GROUP_ENTITYID                       ((uint64_t)1 << 16)
#define PP_BUILTIN_ENDPOINT_SET                 ((uint64_t)1 << 17)
#define PP_PROPERTIES                           ((uint64_t)1 << 18)
#define PP_TYPE_MAX_SIZE_SERIALIZED             ((uint64_t)1 << 19)
#define PP_ENTITY_NAME                          ((uint64_t)1 << 20)
#define PP_KEYHASH                              ((uint64_t)1 << 21)
#define PP_STATUSINFO                           ((uint64_t)1 << 22)
#define PP_ORIGINAL_WRITER_INFO                 ((uint64_t)1 << 23)
#define PP_ENDPOINT_GUID                        ((uint64_t)1 << 24)
#define PP_PRISMTECH_PARTICIPANT_VERSION_INFO   ((uint64_t)1 << 26)
#define PP_PRISMTECH_NODE_NAME                  ((uint64_t)1 << 27)
#define PP_PRISMTECH_EXEC_NAME                  ((uint64_t)1 << 28)
#define PP_PRISMTECH_PROCESS_ID                 ((uint64_t)1 << 29)
#define PP_PRISMTECH_BUILTIN_ENDPOINT_SET       ((uint64_t)1 << 33)
#define PP_PRISMTECH_TYPE_DESCRIPTION           ((uint64_t)1 << 34)
#define PP_COHERENT_SET                         ((uint64_t)1 << 37)
#ifdef DDSI_INCLUDE_SSM
#define PP_READER_FAVOURS_SSM                   ((uint64_t)1 << 39)
#endif
/* Security extensions. */
#define PP_IDENTITY_TOKEN                       ((uint64_t)1 << 41)
#define PP_PERMISSIONS_TOKEN                    ((uint64_t)1 << 42)
<<<<<<< HEAD
#define PP_ENDPOINT_SECURITY_INFO               ((uint64_t)1 << 43)
#define PP_PARTICIPANT_SECURITY_INFO            ((uint64_t)1 << 44)
#define PP_IDENTITY_STATUS_TOKEN                ((uint64_t)1 << 45)
#define PP_DATA_TAGS                            ((uint64_t)1 << 46)
=======
#define PP_DOMAIN_ID                            ((uint64_t)1 << 43)
#define PP_DOMAIN_TAG                           ((uint64_t)1 << 44)
>>>>>>> fc8d8445
/* Set for unrecognized parameters that are in the reserved space or
   in our own vendor-specific space that have the
   PID_UNRECOGNIZED_INCOMPATIBLE_FLAG set (see DDSI 2.1 9.6.2.2.1) */
#define PP_INCOMPATIBLE                         ((uint64_t)1 << 63)

#define NN_PRISMTECH_PARTICIPANT_VERSION_INFO_FIXED_CDRSIZE (24)

#define NN_PRISMTECH_FL_KERNEL_SEQUENCE_NUMBER  (1u << 0)
#define NN_PRISMTECH_FL_DISCOVERY_INCLUDES_GID  (1u << 1)
#define NN_PRISMTECH_FL_PTBES_FIXED_0           (1u << 2)
#define NN_PRISMTECH_FL_DDSI2_PARTICIPANT_FLAG  (1u << 3)
#define NN_PRISMTECH_FL_PARTICIPANT_IS_DDSI2    (1u << 4)
#define NN_PRISMTECH_FL_MINIMAL_BES_MODE        (1u << 5)
#define NN_PRISMTECH_FL_SUPPORTS_STATUSINFOX    (1u << 5)
/* SUPPORTS_STATUSINFOX: when set, also means any combination of
   write/unregister/dispose supported */

/* For locators one could patch the received message data to create
   singly-linked lists (parameter header -> offset of next entry in
   list relative to current), allowing aliasing of the data. But that
   requires modifying the data. For string sequences the length does
   the same thing. */
struct nn_locators_one {
  struct nn_locators_one *next;
  nn_locator_t loc;
};

typedef struct nn_locators {
  uint32_t n;
  struct nn_locators_one *first;
  struct nn_locators_one *last;
} nn_locators_t;

typedef uint32_t nn_ipv4address_t;

typedef uint32_t nn_port_t;

typedef struct nn_keyhash {
  unsigned char value[16];
} nn_keyhash_t;

#ifdef DDSI_INCLUDE_SECURITY
typedef struct nn_tag {
  char *name;
  char *value;
} nn_tag_t;

typedef struct nn_tagseq {
  uint32_t n;
  nn_tag_t *tags;
} nn_tagseq_t;

typedef struct nn_datatags {
  nn_tagseq_t tags;
} nn_datatags_t;
#endif

#ifdef DDSI_INCLUDE_SSM
typedef struct nn_reader_favours_ssm {
  uint32_t state; /* default is false */
} nn_reader_favours_ssm_t;
#endif

#ifdef DDSI_INCLUDE_SECURITY
typedef struct nn_dataholder
{
  char *class_id;
  dds_propertyseq_t properties;
  dds_binarypropertyseq_t binary_properties;
} nn_dataholder_t;

typedef struct nn_dataholderseq {
  uint32_t n;
  nn_dataholder_t *tags;
} nn_dataholderseq_t;

typedef nn_dataholder_t nn_token_t;

/* Used for both nn_participant_security_info and nn_endpoint_security_info. */
typedef struct nn_security_info
{
  uint32_t security_attributes;
  uint32_t plugin_security_attributes;
} nn_security_info_t;

#define NN_ENDPOINT_SECURITY_ATTRIBUTES_FLAG_IS_READ_PROTECTED                         (1u <<  0)
#define NN_ENDPOINT_SECURITY_ATTRIBUTES_FLAG_IS_WRITE_PROTECTED                        (1u <<  1)
#define NN_ENDPOINT_SECURITY_ATTRIBUTES_FLAG_IS_DISCOVERY_PROTECTED                    (1u <<  2)
#define NN_ENDPOINT_SECURITY_ATTRIBUTES_FLAG_IS_SUBMESSAGE_PROTECTED                   (1u <<  3)
#define NN_ENDPOINT_SECURITY_ATTRIBUTES_FLAG_IS_PAYLOAD_PROTECTED                      (1u <<  4)
#define NN_ENDPOINT_SECURITY_ATTRIBUTES_FLAG_IS_KEY_PROTECTED                          (1u <<  5)
#define NN_ENDPOINT_SECURITY_ATTRIBUTES_FLAG_IS_LIVELINESS_PROTECTED                   (1u <<  6)
#define NN_ENDPOINT_SECURITY_ATTRIBUTES_FLAG_IS_VALID                                  (1u << 31)

#define NN_PLUGIN_ENDPOINT_SECURITY_ATTRIBUTES_FLAG_IS_SUBMESSAGE_ENCRYPTED            (1u <<  0)
#define NN_PLUGIN_ENDPOINT_SECURITY_ATTRIBUTES_FLAG_IS_PAYLOAD_ENCRYPTED               (1u <<  1)
#define NN_PLUGIN_ENDPOINT_SECURITY_ATTRIBUTES_FLAG_IS_SUBMESSAGE_ORIGIN_AUTHENTICATED (1u <<  2)

#define NN_PARTICIPANT_SECURITY_ATTRIBUTES_FLAG_IS_RTPS_PROTECTED                      (1u <<  0)
#define NN_PARTICIPANT_SECURITY_ATTRIBUTES_FLAG_IS_DISCOVERY_PROTECTED                 (1u <<  1)
#define NN_PARTICIPANT_SECURITY_ATTRIBUTES_FLAG_IS_LIVELINESS_PROTECTED                (1u <<  2)
#define NN_PARTICIPANT_SECURITY_ATTRIBUTES_FLAG_IS_VALID                               (1u << 31)

#define NN_PLUGIN_PARTICIPANT_SECURITY_ATTRIBUTES_FLAG_IS_RTPS_ENCRYPTED               (1u <<  0)
#define NN_PLUGIN_PARTICIPANT_SECURITY_ATTRIBUTES_FLAG_IS_DISCOVERY_ENCRYPTED          (1u <<  1)
#define NN_PLUGIN_PARTICIPANT_SECURITY_ATTRIBUTES_FLAG_IS_LIVELINESS_ENCRYPTED         (1u <<  2)
#define NN_PLUGIN_PARTICIPANT_SECURITY_ATTRIBUTES_FLAG_IS_RTPS_AUTHENTICATED           (1u <<  3)
#define NN_PLUGIN_PARTICIPANT_SECURITY_ATTRIBUTES_FLAG_IS_DISCOVERY_AUTHENTICATED      (1u <<  4)
#define NN_PLUGIN_PARTICIPANT_SECURITY_ATTRIBUTES_FLAG_IS_LIVELINESS_AUTHENTICATED     (1u <<  5)
#else
struct nn_security_info;
typedef struct nn_security_info nn_security_info_t;
#endif


typedef struct nn_prismtech_participant_version_info
{
  uint32_t version;
  uint32_t flags;
  uint32_t unused[3];
  char *internals;
} nn_prismtech_participant_version_info_t;

typedef struct nn_prismtech_eotgroup_tid {
  ddsi_entityid_t writer_entityid;
  uint32_t transactionId;
} nn_prismtech_eotgroup_tid_t;

typedef struct nn_plist {
  uint64_t present;
  uint64_t aliased;

  dds_qos_t qos;

  nn_protocol_version_t protocol_version;
  nn_vendorid_t vendorid;
  nn_locators_t unicast_locators;
  nn_locators_t multicast_locators;
  nn_locators_t default_unicast_locators;
  nn_locators_t default_multicast_locators;
  nn_locators_t metatraffic_unicast_locators;
  nn_locators_t metatraffic_multicast_locators;

  unsigned char expects_inline_qos;
  nn_count_t participant_manual_liveliness_count;
  uint32_t participant_builtin_endpoints;
  dds_duration_t participant_lease_duration;
  /* nn_content_filter_property_t content_filter_property; */
  ddsi_guid_t participant_guid;
  ddsi_guid_t endpoint_guid;
  ddsi_guid_t group_guid;
#if 0 /* reserved, rather than NIY */
  nn_entityid_t participant_entityid;
  nn_entityid_t group_entityid;
#endif
  uint32_t builtin_endpoint_set;
  uint32_t prismtech_builtin_endpoint_set;
  /* int type_max_size_serialized; */
  char *entity_name;
  nn_keyhash_t keyhash;
  uint32_t statusinfo;
  nn_prismtech_participant_version_info_t prismtech_participant_version_info;
  char *node_name;
  char *exec_name;
  uint32_t process_id;
  char *type_description;
  nn_sequence_number_t coherent_set_seqno;
#ifdef DDSI_INCLUDE_SECURITY
  nn_token_t identity_token;
  nn_token_t permissions_token;
  nn_security_info_t endpoint_security_info;
  nn_security_info_t participant_security_info;
  nn_token_t identity_status_token;
  nn_datatags_t data_tags;
#endif
#ifdef DDSI_INCLUDE_SSM
  nn_reader_favours_ssm_t reader_favours_ssm;
#endif
  uint32_t domain_id;
  char *domain_tag;
} nn_plist_t;


/***/

typedef struct nn_plist_src {
  nn_protocol_version_t protocol_version;
  nn_vendorid_t vendorid;
  int encoding;
  const unsigned char *buf;
  size_t bufsz;
  bool strict;
  ddsi_tran_factory_t factory; /* eliminate this */
  struct ddsrt_log_cfg *logconfig;
} nn_plist_src_t;

void nn_plist_init_tables (void);
DDS_EXPORT void nn_plist_init_empty (nn_plist_t *dest);
DDS_EXPORT void nn_plist_mergein_missing (nn_plist_t *a, const nn_plist_t *b, uint64_t pmask, uint64_t qmask);
DDS_EXPORT void nn_plist_copy (nn_plist_t *dst, const nn_plist_t *src);
DDS_EXPORT nn_plist_t *nn_plist_dup (const nn_plist_t *src);

/**
 * @brief Initialize an nn_plist_t from a PL_CDR_{LE,BE} paylaod.
 *
 * @param[in]  pwanted
 *               PP_... flags indicating which non-QoS parameters are of interest, treated as
 *               a hint.  Parameters in the input that are outside the mask may or may not be
 *               ignored.
 * @param[in]  qwanted
 *               QP_... flags indicating which QoS settings are of interest, and is treated as
 *               a hint.  Parameters in the input that are outside the mask may or may not be
 *               ignored.
 * @param[in]  src
 *               Serialized payload to be parsed, validated and copied into dest
 *               - protocol_version is the version protocol version according to which the list
 *                 should be parsed
 *               - vendorid is the vendor id code for the source of the parameter list (for
 *                 handling vendor-specific parameters and compatibility workarounds)
 *               - encoding is PL_CDR_LE or PL_CDR_BE
 *               - buf is a pointer to the first parameter header
 *               - bufsz is the size in bytes of the input buffer
 * @param[out] dest
 *               Filled with the recognized parameters in the input if successful, otherwise
 *               initialized to an empty parameter list.  Where possible, pointers alias the
 *               input (indicated by the "aliased" bits in the plist/xqos structures), but
 *               some things cannot be aliased (e.g., the array of pointers to strings for a
 *               sequence of strings).
 *               Generally, nn_plist_fini should be called when done with the parameter list,
 *               even when nn_plist_unlias or nn_xqos_unlias hasn't been called.
 * @param[out] nextafterplist
 *               If non-NULL, *nextafterplist is set to the first byte following the parameter
 *               list sentinel on successful parse, or to NULL on failure
 *
 * @returns A dds_return_t indicating success or failure.
 *
 * @retval DDS_RETCODE_OK
 *               All parameters valid (or ignored), dest and *nextafterplist have been set
 *               accordingly.
 * @retval DDS_INCONSISTENT_POLICY
 *               All individual settings are valid, but there are inconsistencies between
 *               dependent settings.
 * @retval DDS_RETCODE_BAD_PARAMETER
 *               Input contained invalid data; dest is cleared, *nextafterplist is NULL.
 * @retval DDS_RETCODE_UNSUPPORTED
 *               Input contained an unrecognized parameter with the "incompatible-if-unknown"
 *               flag set; dest is cleared, *nextafterplist is NULL.
 */
DDS_EXPORT dds_return_t nn_plist_init_frommsg (nn_plist_t *dest, char **nextafterplist, uint64_t pwanted, uint64_t qwanted, const nn_plist_src_t *src);
DDS_EXPORT void nn_plist_fini (nn_plist_t *ps);
DDS_EXPORT void nn_plist_unalias (nn_plist_t *plist);
DDS_EXPORT void nn_plist_addtomsg (struct nn_xmsg *m, const nn_plist_t *ps, uint64_t pwanted, uint64_t qwanted);
DDS_EXPORT void nn_plist_init_default_participant (nn_plist_t *plist);

struct nn_rmsg;
struct nn_rsample_info;
struct nn_rdata;

DDS_EXPORT unsigned char *nn_plist_quickscan (struct nn_rsample_info *dest, const struct nn_rmsg *rmsg, const nn_plist_src_t *src);
DDS_EXPORT const unsigned char *nn_plist_findparam_native_unchecked (const void *src, nn_parameterid_t pid);

#if defined (__cplusplus)
}
#endif

#endif /* NN_PLIST_H */<|MERGE_RESOLUTION|>--- conflicted
+++ resolved
@@ -56,18 +56,15 @@
 #ifdef DDSI_INCLUDE_SSM
 #define PP_READER_FAVOURS_SSM                   ((uint64_t)1 << 39)
 #endif
+#define PP_DOMAIN_ID                            ((uint64_t)1 << 40)
+#define PP_DOMAIN_TAG                           ((uint64_t)1 << 41)
 /* Security extensions. */
-#define PP_IDENTITY_TOKEN                       ((uint64_t)1 << 41)
-#define PP_PERMISSIONS_TOKEN                    ((uint64_t)1 << 42)
-<<<<<<< HEAD
-#define PP_ENDPOINT_SECURITY_INFO               ((uint64_t)1 << 43)
-#define PP_PARTICIPANT_SECURITY_INFO            ((uint64_t)1 << 44)
-#define PP_IDENTITY_STATUS_TOKEN                ((uint64_t)1 << 45)
-#define PP_DATA_TAGS                            ((uint64_t)1 << 46)
-=======
-#define PP_DOMAIN_ID                            ((uint64_t)1 << 43)
-#define PP_DOMAIN_TAG                           ((uint64_t)1 << 44)
->>>>>>> fc8d8445
+#define PP_IDENTITY_TOKEN                       ((uint64_t)1 << 42)
+#define PP_PERMISSIONS_TOKEN                    ((uint64_t)1 << 43)
+#define PP_ENDPOINT_SECURITY_INFO               ((uint64_t)1 << 44)
+#define PP_PARTICIPANT_SECURITY_INFO            ((uint64_t)1 << 45)
+#define PP_IDENTITY_STATUS_TOKEN                ((uint64_t)1 << 46)
+#define PP_DATA_TAGS                            ((uint64_t)1 << 47)
 /* Set for unrecognized parameters that are in the reserved space or
    in our own vendor-specific space that have the
    PID_UNRECOGNIZED_INCOMPATIBLE_FLAG set (see DDSI 2.1 9.6.2.2.1) */
