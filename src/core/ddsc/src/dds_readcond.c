/*
 * Copyright(c) 2006 to 2018 ADLINK Technology Limited and others
 *
 * This program and the accompanying materials are made available under the
 * terms of the Eclipse Public License v. 2.0 which is available at
 * http://www.eclipse.org/legal/epl-2.0, or the Eclipse Distribution License
 * v. 1.0 which is available at
 * http://www.eclipse.org/org/documents/edl-v10.php.
 *
 * SPDX-License-Identifier: EPL-2.0 OR BSD-3-Clause
 */
#include <assert.h>
#include "dds__reader.h"
#include "dds__readcond.h"
#include "dds__rhc.h"
#include "dds__entity.h"
#include "dds/ddsi/ddsi_iid.h"
#include "dds/ddsi/q_ephash.h"
#include "dds/ddsi/q_entity.h"
#include "dds/ddsi/q_thread.h"

static dds_return_t dds_readcond_delete (dds_entity *e) ddsrt_nonnull_all;

static dds_return_t dds_readcond_delete (dds_entity *e)
{
  dds_rhc_remove_readcondition ((dds_readcond *) e);
  return DDS_RETCODE_OK;
}

const struct dds_entity_deriver dds_entity_deriver_readcondition = {
  .close = dds_entity_deriver_dummy_close,
  .delete = dds_readcond_delete,
  .set_qos = dds_entity_deriver_dummy_set_qos,
  .validate_status = dds_entity_deriver_dummy_validate_status
};

dds_readcond *dds_create_readcond (dds_reader *rd, dds_entity_kind_t kind, uint32_t mask, dds_querycondition_filter_fn filter)
{
<<<<<<< HEAD
    dds_readcond * cond = dds_alloc(sizeof(*cond));
    assert((kind == DDS_KIND_COND_READ && filter == 0) || (kind == DDS_KIND_COND_QUERY && filter != 0));
    (void) dds_entity_init(&cond->m_entity, (dds_entity*)rd, kind, NULL, NULL, 0);
    cond->m_entity.m_deriver.delete = dds_readcond_delete;
    cond->m_rhc = rd->m_rd->rhc;
    cond->m_sample_states = mask & DDS_ANY_SAMPLE_STATE;
    cond->m_view_states = mask & DDS_ANY_VIEW_STATE;
    cond->m_instance_states = mask & DDS_ANY_INSTANCE_STATE;
    cond->m_rd_guid = rd->m_entity.m_guid;
    if (kind == DDS_KIND_COND_QUERY) {
        cond->m_query.m_filter = filter;
        cond->m_query.m_qcmask = 0;
    }
    if (!dds_rhc_add_readcondition (cond)) {
        /* FIXME: current entity management code can't deal with an error late in the creation of the
           entity because it doesn't allow deleting it again ... instead use a hack to signal a problem
           to the caller and let that one handle it. */
        cond->m_entity.m_deriver.delete = 0;
    }
    return cond;
=======
  dds_readcond *cond = dds_alloc (sizeof (*cond));
  assert ((kind == DDS_KIND_COND_READ && filter == 0) || (kind == DDS_KIND_COND_QUERY && filter != 0));
  (void) dds_entity_init (&cond->m_entity, &rd->m_entity, kind, NULL, NULL, 0);
  cond->m_entity.m_iid = ddsi_iid_gen ();
  dds_entity_register_child (&rd->m_entity, &cond->m_entity);
  cond->m_rhc = rd->m_rhc;
  cond->m_sample_states = mask & DDS_ANY_SAMPLE_STATE;
  cond->m_view_states = mask & DDS_ANY_VIEW_STATE;
  cond->m_instance_states = mask & DDS_ANY_INSTANCE_STATE;
  cond->m_rd_guid = rd->m_entity.m_guid;
  if (kind == DDS_KIND_COND_QUERY)
  {
    cond->m_query.m_filter = filter;
    cond->m_query.m_qcmask = 0;
  }
  if (!dds_rhc_add_readcondition (cond))
  {
    /* FIXME: current entity management code can't deal with an error late in the creation of the
       entity because it doesn't allow deleting it again ... */
    abort();
  }
  return cond;
>>>>>>> 1c8c2944
}

dds_entity_t dds_create_readcondition (dds_entity_t reader, uint32_t mask)
{
  dds_reader *rd;
  dds_return_t rc;
  if ((rc = dds_reader_lock (reader, &rd)) != DDS_RETCODE_OK)
    return rc;
  else
  {
    dds_entity_t hdl;
<<<<<<< HEAD
    dds_reader * rd;
    dds_retcode_t rc;

    rc = dds_reader_lock(reader, &rd);
    if (rc == DDS_RETCODE_OK) {
        dds_readcond *cond = dds_create_readcond(rd, DDS_KIND_COND_READ, mask, 0);
        assert(cond);
        assert(cond->m_entity.m_deriver.delete);
        hdl = cond->m_entity.m_hdllink.hdl;
        dds_reader_unlock(rd);
    } else {
        DDS_ERROR("Error occurred on locking reader\n");
        hdl = DDS_ERRNO(rc);
    }

=======
    dds_readcond *cond = dds_create_readcond(rd, DDS_KIND_COND_READ, mask, 0);
    assert (cond);
    hdl = cond->m_entity.m_hdllink.hdl;
    dds_reader_unlock (rd);
>>>>>>> 1c8c2944
    return hdl;
  }
}

dds_entity_t dds_get_datareader (dds_entity_t condition)
{
  struct dds_entity *e;
<<<<<<< HEAD
  dds_retcode_t rc;
  if ((rc = dds_entity_claim (condition, &e)) != DDS_RETCODE_OK)
    return DDS_ERRNO (rc);
=======
  dds_return_t rc;
  if ((rc = dds_entity_pin (condition, &e)) != DDS_RETCODE_OK)
    return rc;
>>>>>>> 1c8c2944
  else
  {
    dds_entity_t rdh;
    switch (dds_entity_kind (e))
    {
      case DDS_KIND_COND_READ:
      case DDS_KIND_COND_QUERY:
        assert (dds_entity_kind (e->m_parent) == DDS_KIND_READER);
        rdh = e->m_parent->m_hdllink.hdl;
        break;
      default:
<<<<<<< HEAD
        rdh = DDS_ERRNO (DDS_RETCODE_ILLEGAL_OPERATION);
        break;
    }
    dds_entity_release (e);
=======
        rdh = DDS_RETCODE_ILLEGAL_OPERATION;
        break;
    }
    dds_entity_unpin (e);
>>>>>>> 1c8c2944
    return rdh;
  }
}

dds_return_t dds_get_mask (dds_entity_t condition, uint32_t *mask)
{
  dds_entity *entity;
  dds_return_t rc;

  if (mask == NULL)
    return DDS_RETCODE_BAD_PARAMETER;

  if ((rc = dds_entity_lock (condition, DDS_KIND_DONTCARE, &entity)) != DDS_RETCODE_OK)
    return rc;
  else if (dds_entity_kind (entity) != DDS_KIND_COND_READ && dds_entity_kind (entity) != DDS_KIND_COND_QUERY)
  {
    dds_entity_unlock (entity);
<<<<<<< HEAD
    return DDS_ERRNO (DDS_RETCODE_ILLEGAL_OPERATION);
=======
    return DDS_RETCODE_ILLEGAL_OPERATION;
>>>>>>> 1c8c2944
  }
  else
  {
    dds_readcond *cond = (dds_readcond *) entity;
    *mask = (cond->m_sample_states | cond->m_view_states | cond->m_instance_states);
    dds_entity_unlock (entity);
    return DDS_RETCODE_OK;
  }
}<|MERGE_RESOLUTION|>--- conflicted
+++ resolved
@@ -36,28 +36,6 @@
 
 dds_readcond *dds_create_readcond (dds_reader *rd, dds_entity_kind_t kind, uint32_t mask, dds_querycondition_filter_fn filter)
 {
-<<<<<<< HEAD
-    dds_readcond * cond = dds_alloc(sizeof(*cond));
-    assert((kind == DDS_KIND_COND_READ && filter == 0) || (kind == DDS_KIND_COND_QUERY && filter != 0));
-    (void) dds_entity_init(&cond->m_entity, (dds_entity*)rd, kind, NULL, NULL, 0);
-    cond->m_entity.m_deriver.delete = dds_readcond_delete;
-    cond->m_rhc = rd->m_rd->rhc;
-    cond->m_sample_states = mask & DDS_ANY_SAMPLE_STATE;
-    cond->m_view_states = mask & DDS_ANY_VIEW_STATE;
-    cond->m_instance_states = mask & DDS_ANY_INSTANCE_STATE;
-    cond->m_rd_guid = rd->m_entity.m_guid;
-    if (kind == DDS_KIND_COND_QUERY) {
-        cond->m_query.m_filter = filter;
-        cond->m_query.m_qcmask = 0;
-    }
-    if (!dds_rhc_add_readcondition (cond)) {
-        /* FIXME: current entity management code can't deal with an error late in the creation of the
-           entity because it doesn't allow deleting it again ... instead use a hack to signal a problem
-           to the caller and let that one handle it. */
-        cond->m_entity.m_deriver.delete = 0;
-    }
-    return cond;
-=======
   dds_readcond *cond = dds_alloc (sizeof (*cond));
   assert ((kind == DDS_KIND_COND_READ && filter == 0) || (kind == DDS_KIND_COND_QUERY && filter != 0));
   (void) dds_entity_init (&cond->m_entity, &rd->m_entity, kind, NULL, NULL, 0);
@@ -80,7 +58,6 @@
     abort();
   }
   return cond;
->>>>>>> 1c8c2944
 }
 
 dds_entity_t dds_create_readcondition (dds_entity_t reader, uint32_t mask)
@@ -92,28 +69,10 @@
   else
   {
     dds_entity_t hdl;
-<<<<<<< HEAD
-    dds_reader * rd;
-    dds_retcode_t rc;
-
-    rc = dds_reader_lock(reader, &rd);
-    if (rc == DDS_RETCODE_OK) {
-        dds_readcond *cond = dds_create_readcond(rd, DDS_KIND_COND_READ, mask, 0);
-        assert(cond);
-        assert(cond->m_entity.m_deriver.delete);
-        hdl = cond->m_entity.m_hdllink.hdl;
-        dds_reader_unlock(rd);
-    } else {
-        DDS_ERROR("Error occurred on locking reader\n");
-        hdl = DDS_ERRNO(rc);
-    }
-
-=======
     dds_readcond *cond = dds_create_readcond(rd, DDS_KIND_COND_READ, mask, 0);
     assert (cond);
     hdl = cond->m_entity.m_hdllink.hdl;
     dds_reader_unlock (rd);
->>>>>>> 1c8c2944
     return hdl;
   }
 }
@@ -121,15 +80,9 @@
 dds_entity_t dds_get_datareader (dds_entity_t condition)
 {
   struct dds_entity *e;
-<<<<<<< HEAD
-  dds_retcode_t rc;
-  if ((rc = dds_entity_claim (condition, &e)) != DDS_RETCODE_OK)
-    return DDS_ERRNO (rc);
-=======
   dds_return_t rc;
   if ((rc = dds_entity_pin (condition, &e)) != DDS_RETCODE_OK)
     return rc;
->>>>>>> 1c8c2944
   else
   {
     dds_entity_t rdh;
@@ -141,17 +94,10 @@
         rdh = e->m_parent->m_hdllink.hdl;
         break;
       default:
-<<<<<<< HEAD
-        rdh = DDS_ERRNO (DDS_RETCODE_ILLEGAL_OPERATION);
-        break;
-    }
-    dds_entity_release (e);
-=======
         rdh = DDS_RETCODE_ILLEGAL_OPERATION;
         break;
     }
     dds_entity_unpin (e);
->>>>>>> 1c8c2944
     return rdh;
   }
 }
@@ -169,11 +115,7 @@
   else if (dds_entity_kind (entity) != DDS_KIND_COND_READ && dds_entity_kind (entity) != DDS_KIND_COND_QUERY)
   {
     dds_entity_unlock (entity);
-<<<<<<< HEAD
-    return DDS_ERRNO (DDS_RETCODE_ILLEGAL_OPERATION);
-=======
     return DDS_RETCODE_ILLEGAL_OPERATION;
->>>>>>> 1c8c2944
   }
   else
   {
