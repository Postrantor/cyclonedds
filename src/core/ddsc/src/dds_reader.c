--- conflicted
+++ resolved
@@ -32,62 +32,6 @@
 DECL_ENTITY_LOCK_UNLOCK (extern inline, dds_reader)
 
 #define DDS_READER_STATUS_MASK                                   \
-<<<<<<< HEAD
-                        DDS_SAMPLE_REJECTED_STATUS              |\
-                        DDS_LIVELINESS_CHANGED_STATUS           |\
-                        DDS_REQUESTED_DEADLINE_MISSED_STATUS    |\
-                        DDS_REQUESTED_INCOMPATIBLE_QOS_STATUS   |\
-                        DDS_DATA_AVAILABLE_STATUS               |\
-                        DDS_SAMPLE_LOST_STATUS                  |\
-                        DDS_SUBSCRIPTION_MATCHED_STATUS
-
-static dds_return_t
-dds_reader_instance_hdl(
-        dds_entity *e,
-        dds_instance_handle_t *i)
-{
-    assert(e);
-    assert(i);
-    *i = (dds_instance_handle_t)reader_instance_id(&e->m_guid);
-    return DDS_RETCODE_OK;
-}
-
-static dds_return_t
-dds_reader_close(
-        dds_entity *e)
-{
-    dds_retcode_t rc;
-    dds_return_t ret = DDS_RETCODE_OK;
-
-    assert(e);
-
-    thread_state_awake (lookup_thread_state ());
-    if (delete_reader(&e->m_guid) != 0) {
-        DDS_ERROR("Internal error");
-        rc = DDS_RETCODE_ERROR;
-        ret = DDS_ERRNO(rc);
-    }
-    thread_state_asleep (lookup_thread_state ());
-    return ret;
-}
-
-static dds_return_t
-dds_reader_delete(
-        dds_entity *e)
-{
-    dds_reader *rd = (dds_reader*)e;
-    dds_return_t ret;
-    assert(e);
-    ret = dds_delete(rd->m_topic->m_entity.m_hdllink.hdl);
-    if(ret == DDS_RETCODE_OK){
-        ret = dds_delete_impl(e->m_parent->m_hdllink.hdl, true);
-        if(dds_err_nr(ret) == DDS_RETCODE_BAD_PARAMETER){
-            ret = DDS_RETCODE_OK;
-        }
-    }
-    dds_free(rd->m_loan);
-    return ret;
-=======
                         (DDS_SAMPLE_REJECTED_STATUS              |\
                          DDS_LIVELINESS_CHANGED_STATUS           |\
                          DDS_REQUESTED_DEADLINE_MISSED_STATUS    |\
@@ -106,7 +50,6 @@
     ret = DDS_RETCODE_ERROR;
   thread_state_asleep (lookup_thread_state ());
   return ret;
->>>>>>> 1c8c2944
 }
 
 static dds_return_t dds_reader_delete (dds_entity *e) ddsrt_nonnull_all;
@@ -153,21 +96,12 @@
      status on the subscriber; secondly it is the only one for which
      overhead really matters.  Otherwise, it is pretty much like
      dds_reader_status_cb. */
-<<<<<<< HEAD
-=======
 
   const bool data_av_enabled = (ddsrt_atomic_ld32 (&rd->m_entity.m_status.m_status_and_mask) & (DDS_DATA_AVAILABLE_STATUS << SAM_ENABLED_SHIFT));
   if (!data_av_enabled)
     return;
->>>>>>> 1c8c2944
 
   ddsrt_mutex_lock (&rd->m_entity.m_observers_lock);
-  if (!(rd->m_entity.m_status_enable & DDS_DATA_AVAILABLE_STATUS))
-  {
-    ddsrt_mutex_unlock (&rd->m_entity.m_observers_lock);
-    return;
-  }
-
   while (rd->m_entity.m_cb_count > 0)
     ddsrt_cond_wait (&rd->m_entity.m_observers_cond, &rd->m_entity.m_observers_lock);
   rd->m_entity.m_cb_count++;
@@ -220,11 +154,7 @@
   {
     /* Release the initial claim that was done during the create. This
      * will indicate that further API deletion is now possible. */
-<<<<<<< HEAD
-    dds_handle_release (&entity->m_hdllink);
-=======
     dds_handle_unpin (&entity->m_hdllink);
->>>>>>> 1c8c2944
     return;
   }
 
@@ -354,94 +284,12 @@
   ddsrt_mutex_unlock (&entity->m_observers_lock);
 }
 
-<<<<<<< HEAD
-dds_entity_t
-dds_create_reader(
-    dds_entity_t participant_or_subscriber,
-    dds_entity_t topic,
-    const dds_qos_t *qos,
-    const dds_listener_t *listener)
-{
-    dds_qos_t * rqos;
-    dds_retcode_t rc;
-    dds_subscriber * sub = NULL;
-    dds_entity_t subscriber;
-    dds_reader * rd;
-    struct rhc * rhc;
-    dds_topic * tp;
-    dds_entity_t reader;
-    dds_entity_t t;
-    dds_return_t ret = DDS_RETCODE_OK;
-    bool internal_topic;
-
-    switch (topic) {
-        case DDS_BUILTIN_TOPIC_DCPSPARTICIPANT:
-        case DDS_BUILTIN_TOPIC_DCPSTOPIC:
-        case DDS_BUILTIN_TOPIC_DCPSPUBLICATION:
-        case DDS_BUILTIN_TOPIC_DCPSSUBSCRIPTION:
-            internal_topic = true;
-            subscriber = dds__get_builtin_subscriber(participant_or_subscriber);
-            t = dds__get_builtin_topic (subscriber, topic);
-            break;
-
-        default: {
-            dds_entity *p_or_s;
-            if ((rc = dds_entity_claim (participant_or_subscriber, &p_or_s)) != DDS_RETCODE_OK) {
-                return DDS_ERRNO (rc);
-            }
-            if (dds_entity_kind (p_or_s) == DDS_KIND_PARTICIPANT) {
-                subscriber = dds_create_subscriber(participant_or_subscriber, qos, NULL);
-            } else {
-                subscriber = participant_or_subscriber;
-            }
-            dds_entity_release (p_or_s);
-            internal_topic = false;
-            t = topic;
-            break;
-        }
-    }
-
-    if ((rc = dds_subscriber_lock (subscriber, &sub)) != DDS_RETCODE_OK) {
-        reader = DDS_ERRNO (rc);
-        goto err_sub_lock;
-    }
-
-    if ((subscriber != participant_or_subscriber) && !internal_topic) {
-        /* Delete implicit subscriber if reader creation fails */
-        sub->m_entity.m_flags |= DDS_ENTITY_IMPLICIT;
-    }
-
-    rc = dds_topic_lock(t, &tp);
-    if (rc != DDS_RETCODE_OK) {
-        DDS_ERROR("Error occurred on locking topic\n");
-        reader = DDS_ERRNO(rc);
-        goto err_tp_lock;
-    }
-    assert (tp->m_stopic);
-    assert (sub->m_entity.m_domain == tp->m_entity.m_domain);
-
-    /* Merge qos from topic and subscriber */
-    rqos = dds_create_qos ();
-    if (qos) {
-        /* Only returns failure when one of the qos args is NULL, which
-         * is not the case here. */
-        (void)dds_copy_qos(rqos, qos);
-    }
-
-    if(sub->m_entity.m_qos){
-        dds_merge_qos (rqos, sub->m_entity.m_qos);
-    }
-
-    if (tp->m_entity.m_qos) {
-        dds_merge_qos (rqos, tp->m_entity.m_qos);
-=======
 const struct dds_entity_deriver dds_entity_deriver_reader = {
   .close = dds_reader_close,
   .delete = dds_reader_delete,
   .set_qos = dds_reader_qos_set,
   .validate_status = dds_reader_status_validate
 };
->>>>>>> 1c8c2944
 
 dds_entity_t dds_create_reader (dds_entity_t participant_or_subscriber, dds_entity_t topic, const dds_qos_t *qos, const dds_listener_t *listener)
 {
@@ -455,56 +303,6 @@
   dds_return_t ret = DDS_RETCODE_OK;
   bool internal_topic;
 
-<<<<<<< HEAD
-    /* Additional checks required for built-in topics */
-    if (internal_topic && !dds__validate_builtin_reader_qos(topic, qos)) {
-        dds_delete_qos(rqos);
-        DDS_ERROR("Invalid QoS specified for built-in topic reader");
-        reader = DDS_ERRNO(DDS_RETCODE_INCONSISTENT_POLICY);
-        goto err_bad_qos;
-    }
-
-    /* Create reader and associated read cache */
-    rd = dds_alloc (sizeof (*rd));
-    reader = dds_entity_init (&rd->m_entity, &sub->m_entity, DDS_KIND_READER, rqos, listener, DDS_READER_STATUS_MASK);
-    rd->m_sample_rejected_status.last_reason = DDS_NOT_REJECTED;
-    rd->m_topic = tp;
-    rhc = dds_rhc_new (rd, tp->m_stopic);
-    dds_entity_add_ref_nolock (&tp->m_entity);
-    rd->m_entity.m_deriver.close = dds_reader_close;
-    rd->m_entity.m_deriver.delete = dds_reader_delete;
-    rd->m_entity.m_deriver.set_qos = dds_reader_qos_set;
-    rd->m_entity.m_deriver.validate_status = dds_reader_status_validate;
-    rd->m_entity.m_deriver.get_instance_hdl = dds_reader_instance_hdl;
-
-    /* Extra claim of this reader to make sure that the delete waits until DDSI
-     * has deleted its reader as well. This can be known through the callback. */
-    dds_handle_claim_inc (&rd->m_entity.m_hdllink);
-
-    ddsrt_mutex_unlock(&tp->m_entity.m_mutex);
-    ddsrt_mutex_unlock(&sub->m_entity.m_mutex);
-
-    thread_state_awake (lookup_thread_state ());
-    ret = new_reader(&rd->m_rd, &rd->m_entity.m_guid, NULL, &sub->m_entity.m_participant->m_guid, tp->m_stopic,
-                     rqos, rhc, dds_reader_status_cb, rd);
-    ddsrt_mutex_lock(&sub->m_entity.m_mutex);
-    ddsrt_mutex_lock(&tp->m_entity.m_mutex);
-    assert (ret == DDS_RETCODE_OK);
-    thread_state_asleep (lookup_thread_state ());
-
-    /* For persistent data register reader with durability */
-    if (dds_global.m_dur_reader && (rd->m_entity.m_qos->durability.kind > NN_TRANSIENT_LOCAL_DURABILITY_QOS)) {
-        (dds_global.m_dur_reader) (rd, rhc);
-    }
-    dds_topic_unlock(tp);
-    dds_subscriber_unlock(sub);
-
-    if (internal_topic) {
-        /* If topic is builtin, then the topic entity is local and should
-         * be deleted because the application won't. */
-        dds_delete(t);
-    }
-=======
   switch (topic)
   {
     case DDS_BUILTIN_TOPIC_DCPSPARTICIPANT:
@@ -579,7 +377,6 @@
     reader = DDS_RETCODE_INCONSISTENT_POLICY;
     goto err_bad_qos;
   }
->>>>>>> 1c8c2944
 
   /* Create reader and associated read cache */
   rd = dds_alloc (sizeof (*rd));
@@ -619,19 +416,6 @@
 err_bad_qos:
   dds_topic_unlock (tp);
 err_tp_lock:
-<<<<<<< HEAD
-    dds_subscriber_unlock(sub);
-    if((sub->m_entity.m_flags & DDS_ENTITY_IMPLICIT) != 0){
-        (void)dds_delete(subscriber);
-    }
-err_sub_lock:
-    if (internal_topic) {
-        /* If topic is builtin, then the topic entity is local and should
-         * be deleted because the application won't. */
-        dds_delete(t);
-    }
-    return reader;
-=======
   dds_subscriber_unlock (sub);
   if ((sub->m_entity.m_flags & DDS_ENTITY_IMPLICIT) != 0)
     (void) dds_delete (subscriber);
@@ -639,26 +423,16 @@
   if (internal_topic)
     dds_delete (t);
   return reader;
->>>>>>> 1c8c2944
 }
 
 void dds_reader_ddsi2direct (dds_entity_t entity, ddsi2direct_directread_cb_t cb, void *cbarg)
 {
   dds_entity *dds_entity;
-<<<<<<< HEAD
-  if (dds_entity_claim(entity, &dds_entity) != DDS_RETCODE_OK)
-    return;
-
-  if (dds_entity_kind (dds_entity) != DDS_KIND_READER)
-  {
-    dds_entity_release (dds_entity);
-=======
   if (dds_entity_pin (entity, &dds_entity) != DDS_RETCODE_OK)
     return;
   if (dds_entity_kind (dds_entity) != DDS_KIND_READER)
   {
     dds_entity_unpin (dds_entity);
->>>>>>> 1c8c2944
     return;
   }
 
@@ -675,11 +449,7 @@
   while ((m = ddsrt_avl_lookup_succ_eq (&rd_writers_treedef, &rd->writers, &pwrguid)) != NULL)
   {
     /* have to be careful walking the tree -- pretty is different, but
-<<<<<<< HEAD
-     I want to check this before I write a lookup_succ function. */
-=======
        I want to check this before I write a lookup_succ function. */
->>>>>>> 1c8c2944
     struct rd_pwr_match *m_next;
     nn_guid_t pwrguid_next;
     pwrguid = m->pwr_guid;
@@ -691,11 +461,7 @@
       pwrguid_next.entityid.u = (pwrguid_next.entityid.u & ~(uint32_t)0xff) | NN_ENTITYID_KIND_WRITER_NO_KEY;
     }
     ddsrt_mutex_unlock (&rd->e.lock);
-<<<<<<< HEAD
-    if ((pwr = ephash_lookup_proxy_writer_guid (&pwrguid)) != NULL)
-=======
     if ((pwr = ephash_lookup_proxy_writer_guid (dds_entity->m_domain->gv.guid_hash, &pwrguid)) != NULL)
->>>>>>> 1c8c2944
     {
       ddsrt_mutex_lock (&pwr->e.lock);
       pwr->ddsi2direct_cb = cb;
@@ -706,11 +472,7 @@
     ddsrt_mutex_lock (&rd->e.lock);
   }
   ddsrt_mutex_unlock (&rd->e.lock);
-<<<<<<< HEAD
-  dds_entity_release (dds_entity);
-=======
   dds_entity_unpin (dds_entity);
->>>>>>> 1c8c2944
 }
 
 uint32_t dds_reader_lock_samples (dds_entity_t reader)
@@ -749,15 +511,9 @@
 dds_entity_t dds_get_subscriber (dds_entity_t entity)
 {
   dds_entity *e;
-<<<<<<< HEAD
-  dds_retcode_t ret;
-  if ((ret = dds_entity_claim (entity, &e)) != DDS_RETCODE_OK)
-    return (dds_entity_t) DDS_ERRNO (ret);
-=======
   dds_return_t ret;
   if ((ret = dds_entity_pin (entity, &e)) != DDS_RETCODE_OK)
     return ret;
->>>>>>> 1c8c2944
   else
   {
     dds_entity_t subh;
@@ -774,194 +530,6 @@
         subh = e->m_parent->m_parent->m_hdllink.hdl;
         break;
       default:
-<<<<<<< HEAD
-        subh = DDS_ERRNO (DDS_RETCODE_ILLEGAL_OPERATION);
-        break;
-    }
-    dds_entity_release (e);
-    return subh;
-  }
-}
-
-dds_return_t
-dds_get_subscription_matched_status (
-    dds_entity_t reader,
-    dds_subscription_matched_status_t * status)
-{
-    dds_retcode_t rc;
-    dds_reader *rd;
-    dds_return_t ret = DDS_RETCODE_OK;
-
-    rc = dds_reader_lock(reader, &rd);
-    if (rc != DDS_RETCODE_OK) {
-        DDS_ERROR("Error occurred on locking reader\n");
-        ret = DDS_ERRNO(rc);
-        goto fail;
-    }
-    /* status = NULL, application do not need the status, but reset the counter & triggered bit */
-    if (status) {
-        *status = rd->m_subscription_matched_status;
-    }
-    ddsrt_mutex_lock (&rd->m_entity.m_observers_lock);
-    if (rd->m_entity.m_status_enable & DDS_SUBSCRIPTION_MATCHED_STATUS) {
-        rd->m_subscription_matched_status.total_count_change = 0;
-        rd->m_subscription_matched_status.current_count_change = 0;
-        dds_entity_status_reset(&rd->m_entity, DDS_SUBSCRIPTION_MATCHED_STATUS);
-    }
-    ddsrt_mutex_unlock (&rd->m_entity.m_observers_lock);
-    dds_reader_unlock(rd);
-fail:
-    return ret;
-}
-
-dds_return_t
-dds_get_liveliness_changed_status (
-    dds_entity_t reader,
-    dds_liveliness_changed_status_t * status)
-{
-    dds_retcode_t rc;
-    dds_reader *rd;
-    dds_return_t ret = DDS_RETCODE_OK;
-
-    rc = dds_reader_lock(reader, &rd);
-    if (rc != DDS_RETCODE_OK) {
-        DDS_ERROR("Error occurred on locking reader\n");
-        ret = DDS_ERRNO(rc);
-        goto fail;
-    }
-    /* status = NULL, application do not need the status, but reset the counter & triggered bit */
-    if (status) {
-        *status = rd->m_liveliness_changed_status;
-    }
-    ddsrt_mutex_lock (&rd->m_entity.m_observers_lock);
-    if (rd->m_entity.m_status_enable & DDS_LIVELINESS_CHANGED_STATUS) {
-        rd->m_liveliness_changed_status.alive_count_change = 0;
-        rd->m_liveliness_changed_status.not_alive_count_change = 0;
-        dds_entity_status_reset(&rd->m_entity, DDS_LIVELINESS_CHANGED_STATUS);
-    }
-    ddsrt_mutex_unlock (&rd->m_entity.m_observers_lock);
-    dds_reader_unlock(rd);
-fail:
-    return ret;
-}
-
-dds_return_t dds_get_sample_rejected_status (
-    dds_entity_t reader,
-    dds_sample_rejected_status_t * status)
-{
-    dds_retcode_t rc;
-    dds_reader *rd;
-    dds_return_t ret = DDS_RETCODE_OK;
-
-    rc = dds_reader_lock(reader, &rd);
-    if (rc != DDS_RETCODE_OK) {
-        DDS_ERROR("Error occurred on locking reader\n");
-        ret = DDS_ERRNO(rc);
-        goto fail;
-    }
-    /* status = NULL, application do not need the status, but reset the counter & triggered bit */
-    if (status) {
-        *status = rd->m_sample_rejected_status;
-    }
-    ddsrt_mutex_lock (&rd->m_entity.m_observers_lock);
-    if (rd->m_entity.m_status_enable & DDS_SAMPLE_REJECTED_STATUS) {
-        rd->m_sample_rejected_status.total_count_change = 0;
-        rd->m_sample_rejected_status.last_reason = DDS_NOT_REJECTED;
-        dds_entity_status_reset(&rd->m_entity, DDS_SAMPLE_REJECTED_STATUS);
-    }
-    ddsrt_mutex_unlock (&rd->m_entity.m_observers_lock);
-    dds_reader_unlock(rd);
-fail:
-    return ret;
-}
-
-dds_return_t dds_get_sample_lost_status (
-    dds_entity_t reader,
-    dds_sample_lost_status_t * status)
-{
-    dds_retcode_t rc;
-    dds_reader *rd;
-    dds_return_t ret = DDS_RETCODE_OK;
-
-    rc = dds_reader_lock(reader, &rd);
-    if (rc != DDS_RETCODE_OK) {
-        DDS_ERROR("Error occurred on locking reader\n");
-        ret = DDS_ERRNO(rc);
-        goto fail;
-    }
-    /* status = NULL, application do not need the status, but reset the counter & triggered bit */
-    if (status) {
-        *status = rd->m_sample_lost_status;
-    }
-    ddsrt_mutex_lock (&rd->m_entity.m_observers_lock);
-    if (rd->m_entity.m_status_enable & DDS_SAMPLE_LOST_STATUS) {
-        rd->m_sample_lost_status.total_count_change = 0;
-        dds_entity_status_reset(&rd->m_entity, DDS_SAMPLE_LOST_STATUS);
-    }
-    ddsrt_mutex_unlock (&rd->m_entity.m_observers_lock);
-    dds_reader_unlock(rd);
-fail:
-    return ret;
-}
-
-dds_return_t dds_get_requested_deadline_missed_status (
-    dds_entity_t reader,
-    dds_requested_deadline_missed_status_t * status)
-{
-    dds_retcode_t rc;
-    dds_reader *rd;
-    dds_return_t ret = DDS_RETCODE_OK;
-
-    rc = dds_reader_lock(reader, &rd);
-    if (rc != DDS_RETCODE_OK) {
-        DDS_ERROR("Error occurred on locking reader\n");
-        ret = DDS_ERRNO(rc);
-        goto fail;
-    }
-    /* status = NULL, application do not need the status, but reset the counter & triggered bit */
-    if (status) {
-        *status = rd->m_requested_deadline_missed_status;
-    }
-    ddsrt_mutex_lock (&rd->m_entity.m_observers_lock);
-    if (rd->m_entity.m_status_enable & DDS_REQUESTED_DEADLINE_MISSED_STATUS) {
-        rd->m_requested_deadline_missed_status.total_count_change = 0;
-        dds_entity_status_reset(&rd->m_entity, DDS_REQUESTED_DEADLINE_MISSED_STATUS);
-    }
-    ddsrt_mutex_unlock (&rd->m_entity.m_observers_lock);
-    dds_reader_unlock(rd);
-fail:
-    return ret;
-}
-
-dds_return_t dds_get_requested_incompatible_qos_status (
-    dds_entity_t reader,
-    dds_requested_incompatible_qos_status_t * status)
-{
-    dds_retcode_t rc;
-    dds_reader *rd;
-    dds_return_t ret = DDS_RETCODE_OK;
-
-    rc = dds_reader_lock(reader, &rd);
-    if (rc != DDS_RETCODE_OK) {
-        DDS_ERROR("Error occurred on locking reader\n");
-        ret = DDS_ERRNO(rc);
-        goto fail;
-    }
-    /* status = NULL, application do not need the status, but reset the counter & triggered bit */
-    if (status) {
-        *status = rd->m_requested_incompatible_qos_status;
-    }
-    ddsrt_mutex_lock (&rd->m_entity.m_observers_lock);
-    if (rd->m_entity.m_status_enable & DDS_REQUESTED_INCOMPATIBLE_QOS_STATUS) {
-        rd->m_requested_incompatible_qos_status.total_count_change = 0;
-        dds_entity_status_reset(&rd->m_entity, DDS_REQUESTED_INCOMPATIBLE_QOS_STATUS);
-    }
-    ddsrt_mutex_unlock (&rd->m_entity.m_observers_lock);
-    dds_reader_unlock(rd);
-fail:
-    return ret;
-}
-=======
         subh = DDS_RETCODE_ILLEGAL_OPERATION;
         break;
     }
@@ -979,4 +547,3 @@
 DDS_GET_STATUS (reader, sample_lost,                SAMPLE_LOST,                total_count_change)
 DDS_GET_STATUS (reader, requested_deadline_missed,  REQUESTED_DEADLINE_MISSED,  total_count_change)
 DDS_GET_STATUS (reader, requested_incompatible_qos, REQUESTED_INCOMPATIBLE_QOS, total_count_change)
->>>>>>> 1c8c2944
