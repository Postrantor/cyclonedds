--- conflicted
+++ resolved
@@ -36,15 +36,6 @@
   return (*a == *b) ? 0 : (*a < *b) ? -1 : 1;
 }
 
-<<<<<<< HEAD
-const ddsrt_avl_treedef_t dds_domaintree_def = DDSRT_AVL_TREEDEF_INITIALIZER
-(
-  offsetof (dds_domain, m_node),
-  offsetof (dds_domain, m_id),
-  (int (*) (const void *, const void *)) dds_domain_compare,
-  0
-);
-=======
 static const ddsrt_avl_treedef_t dds_domaintree_def = DDSRT_AVL_TREEDEF_INITIALIZER (
   offsetof (dds_domain, m_node), offsetof (dds_domain, m_id), dds_domain_compare, 0);
 
@@ -202,7 +193,6 @@
 
   config_fini (domain->cfgst);
 }
->>>>>>> 1c8c2944
 
 dds_domain *dds_domain_find_locked (dds_domainid_t id)
 {
@@ -234,12 +224,6 @@
 
   switch (ret)
   {
-<<<<<<< HEAD
-    domain = dds_alloc (sizeof (*domain));
-    domain->m_id = id;
-    ddsrt_avl_init (&dds_topictree_def, &domain->m_topics);
-    ddsrt_avl_insert (&dds_domaintree_def, &dds_global.m_domains, domain);
-=======
     case DDS_RETCODE_OK:
       dom->m_refc++;
       *domain_out = dom;
@@ -257,7 +241,6 @@
     case DDS_RETCODE_PRECONDITION_NOT_MET:
       DDS_ILOG (DDS_LC_ERROR, id, "Inconsistent domain configuration detected: domain on configuration: %"PRIu32", domain %"PRIu32"\n", dom->m_id, id);
       break;
->>>>>>> 1c8c2944
   }
   ddsrt_mutex_unlock (&dds_global.m_mutex);
   return ret;
@@ -273,11 +256,8 @@
   else
   {
     ddsrt_avl_delete (&dds_domaintree_def, &dds_global.m_domains, domain);
-<<<<<<< HEAD
-=======
     ddsrt_mutex_unlock (&dds_global.m_mutex);
     dds_domain_fini (domain);
->>>>>>> 1c8c2944
     dds_free (domain);
   }
 }
