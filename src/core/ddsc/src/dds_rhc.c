/*
 * Copyright(c) 2006 to 2018 ADLINK Technology Limited and others
 *
 * This program and the accompanying materials are made available under the
 * terms of the Eclipse Public License v. 2.0 which is available at
 * http://www.eclipse.org/legal/epl-2.0, or the Eclipse Distribution License
 * v. 1.0 which is available at
 * http://www.eclipse.org/org/documents/edl-v10.php.
 *
 * SPDX-License-Identifier: EPL-2.0 OR BSD-3-Clause
 */

#include "dds/dds.h"
#include "dds/ddsi/q_rhc.h"
#include "dds__rhc.h"
<<<<<<< HEAD
#include "dds/ddsi/ddsi_tkmap.h"
#include "dds/ddsrt/hopscotch.h"
#include "dds/ddsrt/avl.h"
#include "dds/ddsi/q_xqos.h"
#include "dds/ddsi/q_error.h"
#include "dds/ddsi/q_unused.h"
#include "dds/ddsi/q_config.h"
#include "dds/ddsi/q_globals.h"
#include "dds/ddsi/q_radmin.h" /* sampleinfo */
#include "dds/ddsi/q_entity.h" /* proxy_writer_info */
#include "dds/ddsi/ddsi_serdata.h"
#include "dds/ddsi/ddsi_serdata_default.h"
#include "dds/ddsi/sysdeps.h"

/* INSTANCE MANAGEMENT
   ===================

   Instances are created implicitly by "write" and "dispose", unregistered by
   "unregister".  Valid samples are added only by write operations (possibly
   a combined with dispose and/or unregister), invalid samples only by dispose
   and unregister operations, and only when there is no sample or the latest
   available sample is read.  (This might be a bit funny in the oddish case
   where someone would take only the latest of multiple valid samples.)

   There is at most one invalid sample per instance, its sample info is taken
   straight from the instance when it is returned to the reader and its
   presence and sample_state are represented by two bits.  Any incoming sample
   (or "incoming invalid sample") will cause an existing invalid sample to be
   dropped.  Thus, invalid samples are used solely to signal an instance state
   change when there are no samples.

   (Note: this can fairly easily be changed to let an invalid sample always
   be generated on dispose/unregister.)

   The instances and the RHC as a whole keep track of the number of valid
   samples and the number of read valid samples, as well as the same for the
   invalid ones, with the twist that the "inv_exists" and "inv_isread" booleans
   in the RHC serve as flags and as counters at the same time.

   Instances are dropped when the number of samples (valid & invalid combined)
   and the number of registrations both go to 0.  The number of registrations
   is kept track of in "wrcount", and a unique identifier for the most recent
   writer is typically in "wr_iid".  Typically, because an unregister by
   "wr_iid" clears it.  The actual set of registrations is in principle a set
   of <instance,writer> tuples stored in "registrations", but excluded from it
   are those instances that have "wrcount" = 1 and "wr_iid" != 0.  The typical
   case is a single active writer for an instance, and this means the typical
   case has no <instance,writer> tuples in "registrations".

   It is unfortunate that this model complicates the transitions from 1 writer
   to 2 writers, and from 2 writers back to 1 writer.  This seems a reasonable
   price to pay for the significant performance gain from not having to do
   anything in the case of a single (or single dominant) writer.

   (Note: "registrations" may perhaps be moved to a global registration table
   of <reader,instance,writer> tuples, using a lock-free hash table, but that
   doesn't affect the model.)

   The unique identifiers for instances and writers are approximately uniformly
   drawn from the set of positive unsigned 64-bit integers.  This means they
   are excellent hash keys, and both the instance hash table and the writer
   registrations hash table use these directly.

   QOS SUPPORT
   ===========

   History is implemented as a (circular) linked list, but the invalid samples
   model implemented here allows this to trivially be changed to an array of
   samples, and this is probably profitable for shallow histories.  Currently
   the instance has a single sample embedded in particular to optimise the
   KEEP_LAST with depth=1 case.

   BY_SOURCE ordering is implemented differently from OpenSplice and does not
   perform back-filling of the history.  The arguments against that can be
   found in JIRA, but in short: (1) not backfilling is significantly simpler
   (and thus faster), (2) backfilling potentially requires rewriting the
   states of samples already read, (3) it is as much "eventually consistent",
   the only difference is that the model implemented here considers the
   dataspace to fundamentally be "keep last 1" and always move forward (source
   timestamp increases), and the per-reader history to be a record of sampling
   that dataspace by the reader, whereas with backfilling the model is that
   the eventual consistency applies to the full history.

   (As it happens, the model implemented here is that also used by RTI and
   probably other implementations -- OpenSplice is the odd one out in this
   regard.)

   Exclusive ownership is implemented by dropping all data from all writers
   other than "wr_iid", unless "wr_iid" is 0 or the strength of the arriving
   sample is higher than the current strength of the instance (in "strength").
   The writer id is only reset by unregistering, in which case it is natural
   that ownership is up for grabs again.  QoS changes (not supported in this
   DDSI implementation, but still) will be done by also reseting "wr_iid"
   when an exclusive ownership writer lowers its strength.

   Lifespan, time base filter and deadline, are based on the instance
   timestamp ("tstamp").  This time stamp needs to be changed to either source
   or reception timestamp, depending on the ordering chosen.

   READ CONDITIONS
   ===============

   Read conditions are currently *always* attached to the reader, creating a
   read condition and not attaching it to a waitset is a bit of a waste of
   resources.  This can be changed, of course, but it is doubtful many read
   conditions get created without actually being used.

   The "trigger" of a read condition counts the number of instances
   matching its condition and is synchronously updated whenever the state
   of instances and/or samples changes. The instance/sample states are
   reduced to a triplet of a bitmask representing the instance and view
   states, whether or not the instance has unread samples, and whether or not
   it has read ones. (Invalid samples included.) Two of these triplets,
   pre-change and post-change are passed to "update_conditions_locked",
   which then runs over the array of attached read conditions and updates
   the trigger. It returns whether or not a trigger changed
   from 0 to 1, as this indicates the attached waitsets must be signalled.
   The actual signalling of the waitsets then takes places later, by calling
   "signal_conditions" after releasing the RHC lock.
*/

/* FIXME: tkmap should perhaps retain data with timestamp set to invalid
   An invalid timestamp is (logically) unordered with respect to valid
   timestamps, and that would mean BY_SOURCE order could be respected
   even when generating an invalid sample for an unregister message using
   the tkmap data. */

#define MAX_ATTACHED_QUERYCONDS (CHAR_BIT * sizeof (dds_querycond_mask_t))

#define INCLUDE_TRACE 1
#if INCLUDE_TRACE
#define TRACE(...) DDS_LOG(DDS_LC_RHC, __VA_ARGS__)
#else
#define TRACE(...) ((void)0)
#endif

/******************************
 ******   LIVE WRITERS   ******
 ******************************/

struct lwreg
{
  uint64_t iid;
  uint64_t wr_iid;
};

struct lwregs
{
  struct ddsrt_ehh * regs;
};

static uint32_t lwreg_hash (const void *vl)
{
  const struct lwreg * l = vl;
  return (uint32_t) (l->iid ^ l->wr_iid);
}

static int lwreg_equals (const void *va, const void *vb)
{
  const struct lwreg * a = va;
  const struct lwreg * b = vb;
  return a->iid == b->iid && a->wr_iid == b->wr_iid;
}

static void lwregs_init (struct lwregs *rt)
{
  rt->regs = ddsrt_ehh_new (sizeof (struct lwreg), 1, lwreg_hash, lwreg_equals);
}

static void lwregs_fini (struct lwregs *rt)
{
  ddsrt_ehh_free (rt->regs);
}

static int lwregs_contains (struct lwregs *rt, uint64_t iid, uint64_t wr_iid)
{
  struct lwreg dummy = { .iid = iid, .wr_iid = wr_iid };
  return ddsrt_ehh_lookup (rt->regs, &dummy) != NULL;
}

static int lwregs_add (struct lwregs *rt, uint64_t iid, uint64_t wr_iid)
{
  struct lwreg dummy = { .iid = iid, .wr_iid = wr_iid };
  return ddsrt_ehh_add (rt->regs, &dummy);
}

static int lwregs_delete (struct lwregs *rt, uint64_t iid, uint64_t wr_iid)
{
  struct lwreg dummy = { .iid = iid, .wr_iid = wr_iid };
  return ddsrt_ehh_remove (rt->regs, &dummy);
}

void lwregs_dump (struct lwregs *rt)
{
  struct ddsrt_ehh_iter it;
  for (struct lwreg *r = ddsrt_ehh_iter_first(rt->regs, &it); r; r = ddsrt_ehh_iter_next(&it))
    printf("iid=%"PRIu64" wr_iid=%"PRIu64"\n", r->iid, r->wr_iid);
}

/*************************
 ******     RHC     ******
 *************************/

struct rhc_sample {
  struct ddsi_serdata *sample; /* serialised data (either just_key or real data) */
  struct rhc_sample *next;     /* next sample in time ordering, or oldest sample if most recent */
  uint64_t wr_iid;             /* unique id for writer of this sample (perhaps better in serdata) */
  dds_querycond_mask_t conds;  /* matching query conditions */
  bool isread;                 /* READ or NOT_READ sample state */
  unsigned disposed_gen;       /* snapshot of instance counter at time of insertion */
  unsigned no_writers_gen;     /* __/ */
};

struct rhc_instance {
  uint64_t iid;                /* unique instance id, key of table, also serves as instance handle */
  uint64_t wr_iid;             /* unique of id of writer of latest sample or 0; if wrcount = 0 it is the wr_iid that caused  */
  struct rhc_sample *latest;   /* latest received sample; circular list old->new; null if no sample */
  unsigned nvsamples;          /* number of "valid" samples in instance */
  unsigned nvread;             /* number of READ "valid" samples in instance (0 <= nvread <= nvsamples) */
  dds_querycond_mask_t conds;  /* matching query conditions */
  uint32_t wrcount;            /* number of live writers */
  unsigned isnew : 1;          /* NEW or NOT_NEW view state */
  unsigned a_sample_free : 1;  /* whether or not a_sample is in use */
  unsigned isdisposed : 1;     /* DISPOSED or NOT_DISPOSED (if not disposed, wrcount determines ALIVE/NOT_ALIVE_NO_WRITERS) */
  unsigned wr_iid_islive : 1;  /* whether wr_iid is of a live writer */
  unsigned inv_exists : 1;     /* whether or not state change occurred since last sample (i.e., must return invalid sample) */
  unsigned inv_isread : 1;     /* whether or not that state change has been read before */
  unsigned disposed_gen;       /* bloody generation counters - worst invention of mankind */
  unsigned no_writers_gen;     /* __/ */
  int32_t strength;            /* "current" ownership strength */
  nn_guid_t wr_guid;           /* guid of last writer (if wr_iid != 0 then wr_guid is the corresponding guid, else undef) */
  nn_wctime_t tstamp;          /* source time stamp of last update */
  struct rhc_instance *next;   /* next non-empty instance in arbitrary ordering */
  struct rhc_instance *prev;
  struct ddsi_tkmap_instance *tk;   /* backref into TK for unref'ing */
  struct rhc_sample a_sample;  /* pre-allocated storage for 1 sample */
};

typedef enum rhc_store_result {
  RHC_STORED,
  RHC_FILTERED,
  RHC_REJECTED
} rhc_store_result_t;

struct rhc {
  struct ddsrt_hh *instances;
  struct rhc_instance *nonempty_instances; /* circular, points to most recently added one, NULL if none */
  struct lwregs registrations;       /* should be a global one (with lock-free lookups) */

  /* Instance/Sample maximums from resource limits QoS */

  int32_t max_instances; /* FIXME: probably better as uint32_t with MAX_UINT32 for unlimited */
  int32_t max_samples;   /* FIXME: probably better as uint32_t with MAX_UINT32 for unlimited */
  int32_t max_samples_per_instance; /* FIXME: probably better as uint32_t with MAX_UINT32 for unlimited */

  uint32_t n_instances;              /* # instances, including empty [NOT USED] */
  uint32_t n_nonempty_instances;     /* # non-empty instances */
  uint32_t n_not_alive_disposed;     /* # disposed, non-empty instances [NOT USED] */
  uint32_t n_not_alive_no_writers;   /* # not-alive-no-writers, non-empty instances [NOT USED] */
  uint32_t n_new;                    /* # new, non-empty instances [NOT USED] */
  uint32_t n_vsamples;               /* # "valid" samples over all instances */
  uint32_t n_vread;                  /* # read "valid" samples over all instances [NOT USED] */
  uint32_t n_invsamples;             /* # invalid samples over all instances [NOT USED] */
  uint32_t n_invread;                /* # read invalid samples over all instances [NOT USED] */

  bool by_source_ordering;           /* true if BY_SOURCE, false if BY_RECEPTION */
  bool exclusive_ownership;          /* true if EXCLUSIVE, false if SHARED */
  bool reliable;                     /* true if reliability RELIABLE */

  dds_reader *reader;                /* reader */
  const struct ddsi_sertopic *topic; /* topic description */
  unsigned history_depth;            /* depth, 1 for KEEP_LAST_1, 2**32-1 for KEEP_ALL */

  ddsrt_mutex_t lock;
  dds_readcond * conds;              /* List of associated read conditions */
  uint32_t nconds;                   /* Number of associated read conditions */
  uint32_t nqconds;                  /* Number of associated query conditions */
  dds_querycond_mask_t qconds_samplest;  /* Mask of associated query conditions that check the sample state */
  void *qcond_eval_samplebuf;        /* Temporary storage for evaluating query conditions, NULL if no qconds */
};

struct trigger_info_cmn {
  unsigned qminst;
  bool has_read;
  bool has_not_read;
};

struct trigger_info_pre {
  struct trigger_info_cmn c;
};

struct trigger_info_qcond {
  /* 0 or inst->conds depending on whether an invalid/valid sample was pushed out/added;
     inc_xxx_read is there so read can indicate a sample changed from unread to read */
  bool dec_invsample_read;
  bool dec_sample_read;
  bool inc_invsample_read;
  bool inc_sample_read;
  dds_querycond_mask_t dec_conds_invsample;
  dds_querycond_mask_t dec_conds_sample;
  dds_querycond_mask_t inc_conds_invsample;
  dds_querycond_mask_t inc_conds_sample;
};

struct trigger_info_post {
  struct trigger_info_cmn c;
};

static unsigned qmask_of_sample (const struct rhc_sample *s)
{
  return s->isread ? DDS_READ_SAMPLE_STATE : DDS_NOT_READ_SAMPLE_STATE;
}

static unsigned qmask_of_invsample (const struct rhc_instance *i)
{
  return i->inv_isread ? DDS_READ_SAMPLE_STATE : DDS_NOT_READ_SAMPLE_STATE;
}

static uint32_t inst_nsamples (const struct rhc_instance *i)
{
  return i->nvsamples + i->inv_exists;
}

static uint32_t inst_nread (const struct rhc_instance *i)
{
  return i->nvread + (uint32_t) (i->inv_exists & i->inv_isread);
}

static bool inst_is_empty (const struct rhc_instance *i)
{
  return inst_nsamples (i) == 0;
}

static bool inst_has_read (const struct rhc_instance *i)
{
  return inst_nread (i) > 0;
}

static bool inst_has_unread (const struct rhc_instance *i)
{
  return inst_nread (i) < inst_nsamples (i);
}

static void topicless_to_clean_invsample (const struct ddsi_sertopic *topic, const struct ddsi_serdata *d, void *sample, void **bufptr, void *buflim)
{
  /* ddsi_serdata_topicless_to_sample just deals with the key value, without paying any attention to attributes;
     but that makes life harder for the user: the attributes of an invalid sample would be garbage, but would
     nonetheless have to be freed in the end.  Zero'ing it explicitly solves that problem. */
  ddsi_sertopic_free_sample (topic, sample, DDS_FREE_CONTENTS);
  ddsi_sertopic_zero_sample (topic, sample);
  ddsi_serdata_topicless_to_sample (topic, d, sample, bufptr, buflim);
}

static unsigned qmask_of_inst (const struct rhc_instance *inst);
static bool update_conditions_locked (struct rhc *rhc, bool called_from_insert, const struct trigger_info_pre *pre, const struct trigger_info_post *post, const struct trigger_info_qcond *trig_qc, const struct rhc_instance *inst);
#ifndef NDEBUG
static int rhc_check_counts_locked (struct rhc *rhc, bool check_conds, bool check_qcmask);
#endif

static uint32_t instance_iid_hash (const void *va)
{
  const struct rhc_instance *a = va;
  return (uint32_t) a->iid;
}

static int instance_iid_eq (const void *va, const void *vb)
{
  const struct rhc_instance *a = va;
  const struct rhc_instance *b = vb;
  return (a->iid == b->iid);
}

static void add_inst_to_nonempty_list (struct rhc *rhc, struct rhc_instance *inst)
{
  if (rhc->nonempty_instances == NULL)
  {
    inst->next = inst->prev = inst;
  }
  else
  {
    struct rhc_instance * const hd = rhc->nonempty_instances;
#ifndef NDEBUG
    {
      const struct rhc_instance *x = hd;
      do { assert (x != inst); x = x->next; } while (x != hd);
    }
#endif
    inst->next = hd->next;
    inst->prev = hd;
    hd->next = inst;
    inst->next->prev = inst;
  }
  rhc->nonempty_instances = inst;
  rhc->n_nonempty_instances++;
}

static void remove_inst_from_nonempty_list (struct rhc *rhc, struct rhc_instance *inst)
{
  assert (inst_is_empty (inst));
#ifndef NDEBUG
  {
    const struct rhc_instance *x = rhc->nonempty_instances;
    assert (x);
    do { if (x == inst) break; x = x->next; } while (x != rhc->nonempty_instances);
    assert (x == inst);
  }
#endif

  if (inst->next == inst)
  {
    rhc->nonempty_instances = NULL;
  }
  else
  {
    struct rhc_instance * const inst_prev = inst->prev;
    struct rhc_instance * const inst_next = inst->next;
    inst_prev->next = inst_next;
    inst_next->prev = inst_prev;
    if (rhc->nonempty_instances == inst)
      rhc->nonempty_instances = inst_prev;
  }
  assert (rhc->n_nonempty_instances > 0);
  rhc->n_nonempty_instances--;
}

struct rhc * dds_rhc_new (dds_reader * reader, const struct ddsi_sertopic * topic)
{
  struct rhc * rhc = ddsrt_malloc (sizeof (*rhc));
  memset (rhc, 0, sizeof (*rhc));

  lwregs_init (&rhc->registrations);
  ddsrt_mutex_init (&rhc->lock);
  rhc->instances = ddsrt_hh_new (1, instance_iid_hash, instance_iid_eq);
  rhc->topic = topic;
  rhc->reader = reader;

  return rhc;
}

void dds_rhc_set_qos (struct rhc * rhc, const nn_xqos_t * qos)
{
  /* Set read related QoS */

  rhc->max_samples = qos->resource_limits.max_samples;
  rhc->max_instances = qos->resource_limits.max_instances;
  rhc->max_samples_per_instance = qos->resource_limits.max_samples_per_instance;
  rhc->by_source_ordering = (qos->destination_order.kind == NN_BY_SOURCE_TIMESTAMP_DESTINATIONORDER_QOS);
  rhc->exclusive_ownership = (qos->ownership.kind == NN_EXCLUSIVE_OWNERSHIP_QOS);
  rhc->reliable = (qos->reliability.kind == NN_RELIABLE_RELIABILITY_QOS);
  assert(qos->history.kind != NN_KEEP_LAST_HISTORY_QOS || qos->history.depth > 0);
  rhc->history_depth = (qos->history.kind == NN_KEEP_LAST_HISTORY_QOS) ? (uint32_t)qos->history.depth : ~0u;
}

static bool eval_predicate_sample (const struct rhc *rhc, const struct ddsi_serdata *sample, bool (*pred) (const void *sample))
{
  ddsi_serdata_to_sample (sample, rhc->qcond_eval_samplebuf, NULL, NULL);
  bool ret = pred (rhc->qcond_eval_samplebuf);
  return ret;
}

static bool eval_predicate_invsample (const struct rhc *rhc, const struct rhc_instance *inst, bool (*pred) (const void *sample))
{
  topicless_to_clean_invsample (rhc->topic, inst->tk->m_sample, rhc->qcond_eval_samplebuf, NULL, NULL);
  bool ret = pred (rhc->qcond_eval_samplebuf);
  return ret;
}

static struct rhc_sample *alloc_sample (struct rhc_instance *inst)
{
  if (inst->a_sample_free)
  {
    inst->a_sample_free = 0;
#if USE_VALGRIND
    VALGRIND_MAKE_MEM_UNDEFINED (&inst->a_sample, sizeof (inst->a_sample));
#endif
    return &inst->a_sample;
  }
  else
  {
    /* This instead of sizeof(rhc_sample) gets us type checking */
    struct rhc_sample *s;
    s = ddsrt_malloc (sizeof (*s));
    return s;
  }
}

static void free_sample (struct rhc_instance *inst, struct rhc_sample *s)
{
  ddsi_serdata_unref (s->sample);
  if (s == &inst->a_sample)
  {
    assert (!inst->a_sample_free);
#if USE_VALGRIND
    VALGRIND_MAKE_MEM_NOACCESS (&inst->a_sample, sizeof (inst->a_sample));
#endif
    inst->a_sample_free = 1;
  }
  else
  {
    ddsrt_free (s);
  }
}

static void inst_clear_invsample (struct rhc *rhc, struct rhc_instance *inst, struct trigger_info_qcond *trig_qc)
{
  assert (inst->inv_exists);
  assert (trig_qc->dec_conds_invsample == 0);
  inst->inv_exists = 0;
  trig_qc->dec_conds_invsample = inst->conds;
  if (inst->inv_isread)
  {
    trig_qc->dec_invsample_read = true;
    rhc->n_invread--;
  }
  rhc->n_invsamples--;
}

static void inst_clear_invsample_if_exists (struct rhc *rhc, struct rhc_instance *inst, struct trigger_info_qcond *trig_qc)
{
  if (inst->inv_exists)
    inst_clear_invsample (rhc, inst, trig_qc);
}

static void inst_set_invsample (struct rhc *rhc, struct rhc_instance *inst, struct trigger_info_qcond *trig_qc, bool *nda)
{
  if (!inst->inv_exists || inst->inv_isread)
  {
    /* Obviously optimisable, but that is perhaps not worth the bother */
    inst_clear_invsample_if_exists (rhc, inst, trig_qc);
    assert (trig_qc->inc_conds_invsample == 0);
    trig_qc->inc_conds_invsample = inst->conds;
    inst->inv_exists = 1;
    inst->inv_isread = 0;
    rhc->n_invsamples++;
    *nda = true;
  }
}

static void free_empty_instance (struct rhc_instance *inst)
{
  assert (inst_is_empty (inst));
  ddsi_tkmap_instance_unref (inst->tk);
  ddsrt_free (inst);
}

static void free_instance_rhc_free (struct rhc_instance *inst, struct rhc *rhc)
{
  struct rhc_sample *s = inst->latest;
  const bool was_empty = inst_is_empty (inst);
  struct trigger_info_qcond dummy_trig_qc;
  if (s)
  {
    do {
      struct rhc_sample * const s1 = s->next;
      free_sample (inst, s);
      s = s1;
    } while (s != inst->latest);
    rhc->n_vsamples -= inst->nvsamples;
    rhc->n_vread -= inst->nvread;
    inst->nvsamples = 0;
    inst->nvread = 0;
  }
#ifndef NDEBUG
  memset (&dummy_trig_qc, 0, sizeof (dummy_trig_qc));
#endif
  inst_clear_invsample_if_exists (rhc, inst, &dummy_trig_qc);
  if (!was_empty)
  {
    remove_inst_from_nonempty_list (rhc, inst);
  }
  ddsi_tkmap_instance_unref (inst->tk);
  ddsrt_free (inst);
}

uint32_t dds_rhc_lock_samples (struct rhc *rhc)
{
  uint32_t no;
  ddsrt_mutex_lock (&rhc->lock);
  no = rhc->n_vsamples + rhc->n_invsamples;
  if (no == 0)
  {
    ddsrt_mutex_unlock (&rhc->lock);
  }
  return no;
}

static void free_instance_rhc_free_wrap (void *vnode, void *varg)
{
  free_instance_rhc_free (vnode, varg);
}

void dds_rhc_free (struct rhc *rhc)
{
  assert (rhc_check_counts_locked (rhc, true, true));
  ddsrt_hh_enum (rhc->instances, free_instance_rhc_free_wrap, rhc);
  assert (rhc->nonempty_instances == NULL);
  ddsrt_hh_free (rhc->instances);
  lwregs_fini (&rhc->registrations);
  if (rhc->qcond_eval_samplebuf != NULL)
    ddsi_sertopic_free_sample (rhc->topic, rhc->qcond_eval_samplebuf, DDS_FREE_ALL);
  ddsrt_mutex_destroy (&rhc->lock);
  ddsrt_free (rhc);
}

static void init_trigger_info_cmn_nonmatch (struct trigger_info_cmn *info)
{
  info->qminst = ~0u;
  info->has_read = false;
  info->has_not_read = false;
}

static void get_trigger_info_cmn (struct trigger_info_cmn *info, struct rhc_instance *inst)
{
  info->qminst = qmask_of_inst (inst);
  info->has_read = inst_has_read (inst);
  info->has_not_read = inst_has_unread (inst);
}

static void get_trigger_info_pre (struct trigger_info_pre *info, struct rhc_instance *inst)
{
  get_trigger_info_cmn (&info->c, inst);
}

static void init_trigger_info_qcond (struct trigger_info_qcond *qc)
{
  qc->dec_invsample_read = false;
  qc->dec_sample_read = false;
  qc->inc_invsample_read = false;
  qc->inc_sample_read = false;
  qc->dec_conds_invsample = 0;
  qc->dec_conds_sample = 0;
  qc->inc_conds_invsample = 0;
  qc->inc_conds_sample = 0;
}

static bool trigger_info_differs (const struct rhc *rhc, const struct trigger_info_pre *pre, const struct trigger_info_post *post, const struct trigger_info_qcond *trig_qc)
{
  if (pre->c.qminst != post->c.qminst ||
      pre->c.has_read != post->c.has_read ||
      pre->c.has_not_read != post->c.has_not_read)
    return true;
  else if (rhc->nqconds == 0)
    return false;
  else
    return (trig_qc->dec_conds_invsample != trig_qc->inc_conds_invsample ||
            trig_qc->dec_conds_sample != trig_qc->inc_conds_sample ||
            trig_qc->dec_invsample_read != trig_qc->inc_invsample_read ||
            trig_qc->dec_sample_read != trig_qc->inc_sample_read);
}

static bool add_sample (struct rhc *rhc, struct rhc_instance *inst, const struct proxy_writer_info *pwr_info, const struct ddsi_serdata *sample, status_cb_data_t *cb_data, struct trigger_info_qcond *trig_qc)
{
  struct rhc_sample *s;

  /* Adding a sample always clears an invalid sample (because the information
     contained in the invalid sample - the instance state and the generation
     counts - are included in the sample).  While this would be place to do it,
     we do it later to avoid having to roll back on allocation failure */

  /* We don't do backfilling in BY_SOURCE mode -- we could, but
     choose not to -- and having already filtered out samples
     preceding inst->latest, we can simply insert it without any
     searching */
  if (inst->nvsamples == rhc->history_depth)
  {
    /* replace oldest sample; latest points to the latest one, the
       list is circular from old -> new, so latest->next is the oldest */

    inst_clear_invsample_if_exists (rhc, inst, trig_qc);
    assert (inst->latest != NULL);
    s = inst->latest->next;
    assert (trig_qc->dec_conds_sample == 0);
    ddsi_serdata_unref (s->sample);

    trig_qc->dec_sample_read = s->isread;
    trig_qc->dec_conds_sample = s->conds;
    if (s->isread)
    {
      inst->nvread--;
      rhc->n_vread--;
    }
  }
  else
  {
    /* Check if resource max_samples QoS exceeded */

    if (rhc->reader && rhc->max_samples != DDS_LENGTH_UNLIMITED && rhc->n_vsamples >= (uint32_t) rhc->max_samples)
    {
      cb_data->raw_status_id = (int) DDS_SAMPLE_REJECTED_STATUS_ID;
      cb_data->extra = DDS_REJECTED_BY_SAMPLES_LIMIT;
      cb_data->handle = inst->iid;
      cb_data->add = true;
      return false;
    }

    /* Check if resource max_samples_per_instance QoS exceeded */

    if (rhc->reader && rhc->max_samples_per_instance != DDS_LENGTH_UNLIMITED && inst->nvsamples >= (uint32_t) rhc->max_samples_per_instance)
    {
      cb_data->raw_status_id = (int) DDS_SAMPLE_REJECTED_STATUS_ID;
      cb_data->extra = DDS_REJECTED_BY_SAMPLES_PER_INSTANCE_LIMIT;
      cb_data->handle = inst->iid;
      cb_data->add = true;
      return false;
    }

    /* add new latest sample */

    s = alloc_sample (inst);
    inst_clear_invsample_if_exists (rhc, inst, trig_qc);
    if (inst->latest == NULL)
    {
      s->next = s;
    }
    else
    {
      s->next = inst->latest->next;
      inst->latest->next = s;
    }
    inst->nvsamples++;
    rhc->n_vsamples++;
  }

  s->sample = ddsi_serdata_ref (sample); /* drops const (tho refcount does change) */
  s->wr_iid = pwr_info->iid;
  s->isread = false;
  s->disposed_gen = inst->disposed_gen;
  s->no_writers_gen = inst->no_writers_gen;

  s->conds = 0;
  if (rhc->nqconds != 0)
  {
    for (dds_readcond *rc = rhc->conds; rc != NULL; rc = rc->m_next)
      if (rc->m_query.m_filter != 0 && eval_predicate_sample (rhc, s->sample, rc->m_query.m_filter))
        s->conds |= rc->m_query.m_qcmask;
  }

  trig_qc->inc_conds_sample = s->conds;
  inst->latest = s;
  return true;
}

static bool content_filter_accepts (const struct ddsi_sertopic *sertopic, const struct ddsi_serdata *sample)
{
  bool ret = true;
  const struct dds_topic *tp = sertopic->status_cb_entity;
  if (tp->filter_fn)
  {
    char *tmp = ddsi_sertopic_alloc_sample (sertopic);
    ddsi_serdata_to_sample (sample, tmp, NULL, NULL);
    ret = (tp->filter_fn) (tmp, tp->filter_ctx);
    ddsi_sertopic_free_sample (sertopic, tmp, DDS_FREE_ALL);
  }
  return ret;
}

static int inst_accepts_sample_by_writer_guid (const struct rhc_instance *inst, const struct proxy_writer_info *pwr_info)
{
  return (inst->wr_iid_islive && inst->wr_iid == pwr_info->iid) || memcmp (&pwr_info->guid, &inst->wr_guid, sizeof (inst->wr_guid)) < 0;
}

static int inst_accepts_sample (const struct rhc *rhc, const struct rhc_instance *inst, const struct proxy_writer_info *pwr_info, const struct ddsi_serdata *sample, const bool has_data)
{
  if (rhc->by_source_ordering)
  {
    if (sample->timestamp.v > inst->tstamp.v)
    {
      /* ok */
    }
    else if (sample->timestamp.v < inst->tstamp.v)
    {
      return 0;
    }
    else if (inst_accepts_sample_by_writer_guid (inst, pwr_info))
    {
      /* ok */
    }
    else
    {
      return 0;
    }
  }
  if (rhc->exclusive_ownership && inst->wr_iid_islive && inst->wr_iid != pwr_info->iid)
  {
    int32_t strength = pwr_info->ownership_strength;
    if (strength > inst->strength) {
      /* ok */
    } else if (strength < inst->strength) {
      return 0;
    } else if (inst_accepts_sample_by_writer_guid (inst, pwr_info)) {
      /* ok */
    } else {
      return 0;
    }
  }
  if (has_data && !content_filter_accepts (rhc->topic, sample))
  {
    return 0;
  }
  return 1;
}

static void update_inst (struct rhc_instance *inst, const struct proxy_writer_info * __restrict pwr_info, bool wr_iid_valid, nn_wctime_t tstamp)
{
  inst->tstamp = tstamp;
  inst->wr_iid_islive = wr_iid_valid;
  if (wr_iid_valid)
  {
    inst->wr_iid = pwr_info->iid;
    if (inst->wr_iid != pwr_info->iid)
      inst->wr_guid = pwr_info->guid;
  }
  inst->strength = pwr_info->ownership_strength;
}

static void drop_instance_noupdate_no_writers (struct rhc *rhc, struct rhc_instance *inst)
{
  int ret;
  assert (inst_is_empty (inst));

  rhc->n_instances--;

  ret = ddsrt_hh_remove (rhc->instances, inst);
  assert (ret);
  (void) ret;

  free_empty_instance (inst);
}

static void dds_rhc_register (struct rhc *rhc, struct rhc_instance *inst, uint64_t wr_iid, bool iid_update)
{
  const uint64_t inst_wr_iid = inst->wr_iid_islive ? inst->wr_iid : 0;

  TRACE (" register:");

  /* Is an implicitly registering dispose semantically equivalent to
     register ; dispose?  If so, both no_writers_gen and disposed_gen
     need to be incremented if the old instance state was DISPOSED,
     else just disposed_gen.  (Shudder.)  Interpreting it as
     equivalent.

     Is a dispose a sample?  I don't think so (though a write dispose
     is).  Is a pure register a sample?  Don't think so either. */
  if (inst_wr_iid == wr_iid)
  {
    /* Same writer as last time => we know it is registered already.
       This is the fast path -- we don't have to check anything
       else. */
    TRACE ("cached");
    assert (inst->wrcount > 0);
    return;
  }

  if (inst->wrcount == 0)
  {
    /* Currently no writers at all */
    assert (!inst->wr_iid_islive);

    /* to avoid wr_iid update when register is called for sample rejected */
    if (iid_update)
    {
      inst->wr_iid = wr_iid;
      inst->wr_iid_islive = 1;
    }
    inst->wrcount++;
    inst->no_writers_gen++;
    TRACE ("new1");

    if (!inst_is_empty (inst) && !inst->isdisposed)
      rhc->n_not_alive_no_writers--;
  }
  else if (inst_wr_iid == 0 && inst->wrcount == 1)
  {
    /* Writers exist, but wr_iid is null => someone unregistered.

       With wrcount 1, if wr_iid happens to be the remaining writer,
       we remove the explicit registration and once again rely on
       inst->wr_iid, but if wr_iid happens to be a new writer, we
       increment the writer count & explicitly register the second
       one, too.

       If I decide on a global table of registrations implemented
       using concurrent hopscotch-hashing, then this should still
       scale well because lwregs_add first calls lwregs_contains,
       which is lock-free.  (Not that it probably can't be optimised
       by a combined add-if-unknown-delete-if-known operation -- but
       the value of that is likely negligible because the
       registrations should be fairly stable.) */
    if (lwregs_add (&rhc->registrations, inst->iid, wr_iid))
    {
      inst->wrcount++;
      TRACE ("new2iidnull");
    }
    else
    {
      int x = lwregs_delete (&rhc->registrations, inst->iid, wr_iid);
      assert (x);
      (void) x;
      TRACE ("restore");
    }
    /* to avoid wr_iid update when register is called for sample rejected */
    if (iid_update)
    {
      inst->wr_iid = wr_iid;
      inst->wr_iid_islive = 1;
    }
  }
  else
  {
    /* As above -- if using concurrent hopscotch hashing, if the
       writer is already known, lwregs_add is lock-free */
    if (inst->wrcount == 1)
    {
      /* 2nd writer => properly register the one we knew about */
      TRACE ("rescue1");
      int x;
      x = lwregs_add (&rhc->registrations, inst->iid, inst_wr_iid);
      assert (x);
      (void) x;
    }
    if (lwregs_add (&rhc->registrations, inst->iid, wr_iid))
    {
      /* as soon as we reach at least two writers, we have to check
         the result of lwregs_add to know whether this sample
         registers a previously unknown writer or not */
      TRACE ("new3");
      inst->wrcount++;
    }
    else
    {
      TRACE ("known");
    }
    assert (inst->wrcount >= 2);
    /* the most recent writer gets the fast path */
    /* to avoid wr_iid update when register is called for sample rejected */
    if (iid_update)
    {
      inst->wr_iid = wr_iid;
      inst->wr_iid_islive = 1;
    }
  }
}

static void account_for_empty_to_nonempty_transition (struct rhc *rhc, struct rhc_instance *inst)
{
  assert (inst_nsamples (inst) == 1);
  add_inst_to_nonempty_list (rhc, inst);
  rhc->n_new += inst->isnew;
  if (inst->isdisposed)
    rhc->n_not_alive_disposed++;
  else if (inst->wrcount == 0)
    rhc->n_not_alive_no_writers++;
}

static int rhc_unregister_isreg_w_sideeffects (struct rhc *rhc, const struct rhc_instance *inst, uint64_t wr_iid)
{
  /* Returns 1 if last registration just disappeared */
  if (inst->wrcount == 0)
  {
    TRACE ("unknown(#0)");
    return 0;
  }
  else if (inst->wrcount == 1 && inst->wr_iid_islive)
  {
    assert(inst->wr_iid != 0);
    if (wr_iid != inst->wr_iid)
    {
      TRACE ("unknown(cache)");
      return 0;
    }
    else
    {
      TRACE ("last(cache)");
      return 1;
    }
  }
  else if (!lwregs_delete (&rhc->registrations, inst->iid, wr_iid))
  {
    TRACE ("unknown(regs)");
    return 0;
  }
  else
  {
    TRACE ("delreg");
    /* If we transition from 2 to 1 writer, and we are deleting a
       writer other than the one cached in the instance, that means
       afterward there will be 1 writer, it will be cached, and its
       registration record must go (invariant that with wrcount = 1
       and wr_iid != 0 the wr_iid is not in "registrations") */
    if (inst->wrcount == 2 && inst->wr_iid_islive && inst->wr_iid != wr_iid)
    {
      TRACE (",delreg(remain)");
      lwregs_delete (&rhc->registrations, inst->iid, inst->wr_iid);
    }
    return 1;
  }
}

static int rhc_unregister_updateinst (struct rhc *rhc, struct rhc_instance *inst, const struct proxy_writer_info * __restrict pwr_info, nn_wctime_t tstamp, struct trigger_info_qcond *trig_qc, bool *nda)
{
  assert (inst->wrcount > 0);

  if (--inst->wrcount > 0)
  {
    if (inst->wr_iid_islive && pwr_info->iid == inst->wr_iid)
    {
      /* Next register will have to do real work before we have a cached
       wr_iid again */
      inst->wr_iid_islive = 0;

      /* Reset the ownership strength to allow samples to be read from other
       writer(s) */
      inst->strength = 0;
      TRACE (",clearcache");
    }
    return 0;
  }
  else
  {
    if (!inst_is_empty (inst))
    {
      /* Instance still has content - do not drop until application
       takes the last sample.  Set the invalid sample if the latest
       sample has been read already, so that the application can
       read the change to not-alive.  (If the latest sample is still
       unread, we don't bother, even though it means the application
       won't see the timestamp for the unregister event. It shouldn't
       care.) */
      if (inst->latest == NULL || inst->latest->isread)
      {
        inst_set_invsample (rhc, inst, trig_qc, nda);
        update_inst (inst, pwr_info, false, tstamp);
      }
      if (!inst->isdisposed)
      {
        rhc->n_not_alive_no_writers++;
      }
      inst->wr_iid_islive = 0;
      return 0;
    }
    else if (inst->isdisposed)
    {
      /* No content left, no registrations left, so drop */
      TRACE (",#0,empty,disposed,drop");
      drop_instance_noupdate_no_writers (rhc, inst);
      return 1;
    }
    else
    {
      /* Add invalid samples for transition to no-writers */
      TRACE (",#0,empty,nowriters");
      assert (inst_is_empty (inst));
      inst_set_invsample (rhc, inst, trig_qc, nda);
      update_inst (inst, pwr_info, false, tstamp);
      account_for_empty_to_nonempty_transition (rhc, inst);
      inst->wr_iid_islive = 0;
      return 0;
    }
  }
}

static bool dds_rhc_unregister (struct rhc *rhc, struct rhc_instance *inst, const struct proxy_writer_info * __restrict pwr_info, nn_wctime_t tstamp, struct trigger_info_post *post, struct trigger_info_qcond *trig_qc)
{
  bool notify_data_available = false;

  /* 'post' always gets set; instance may have been freed upon return. */
  TRACE (" unregister:");
  if (!rhc_unregister_isreg_w_sideeffects (rhc, inst, pwr_info->iid))
  {
    /* other registrations remain */
    get_trigger_info_cmn (&post->c, inst);
  }
  else if (rhc_unregister_updateinst (rhc, inst, pwr_info, tstamp, trig_qc, &notify_data_available))
  {
    /* instance dropped */
    init_trigger_info_cmn_nonmatch (&post->c);
  }
  else
  {
    /* no writers remain, but instance not empty */
    get_trigger_info_cmn (&post->c, inst);
  }
  return notify_data_available;
}

static struct rhc_instance *alloc_new_instance (const struct rhc *rhc, const struct proxy_writer_info *pwr_info, struct ddsi_serdata *serdata, struct ddsi_tkmap_instance *tk)
{
  struct rhc_instance *inst;

  ddsi_tkmap_instance_ref (tk);
  inst = ddsrt_malloc (sizeof (*inst));
  memset (inst, 0, sizeof (*inst));
  inst->iid = tk->m_iid;
  inst->tk = tk;
  inst->wrcount = (serdata->statusinfo & NN_STATUSINFO_UNREGISTER) ? 0 : 1;
  inst->isdisposed = (serdata->statusinfo & NN_STATUSINFO_DISPOSE) != 0;
  inst->isnew = 1;
  inst->a_sample_free = 1;
  inst->conds = 0;
  inst->wr_iid = pwr_info->iid;
  inst->wr_iid_islive = (inst->wrcount != 0);
  inst->wr_guid = pwr_info->guid;
  inst->tstamp = serdata->timestamp;
  inst->strength = pwr_info->ownership_strength;

  if (rhc->nqconds != 0)
  {
    for (dds_readcond *c = rhc->conds; c != NULL; c = c->m_next)
    {
      assert ((dds_entity_kind (&c->m_entity) == DDS_KIND_COND_READ && c->m_query.m_filter == 0) ||
              (dds_entity_kind (&c->m_entity) == DDS_KIND_COND_QUERY && c->m_query.m_filter != 0));
      if (c->m_query.m_filter && eval_predicate_invsample (rhc, inst, c->m_query.m_filter))
        inst->conds |= c->m_query.m_qcmask;
    }
  }

  return inst;
}

static rhc_store_result_t rhc_store_new_instance (struct rhc_instance **out_inst, struct rhc *rhc, const struct proxy_writer_info *pwr_info, struct ddsi_serdata *sample, struct ddsi_tkmap_instance *tk, const bool has_data, status_cb_data_t *cb_data, struct trigger_info_post *post, struct trigger_info_qcond *trig_qc)
{
  struct rhc_instance *inst;
  int ret;

  /* New instance for this reader.  May still filter out key value.

     Doing the filtering here means avoiding filter processing in
     the normal case of accepting data, accepting some extra
     overhead in the case where the data would be filtered out.
     Naturally using an avl tree is not so smart for these IIDs, and
     if the AVL tree is replaced by a hash table, the overhead
     trade-off should be quite nice with the filtering code right
     here.

     Note: never instantiating based on a sample that's filtered out,
     though one could argue that if it is rejected based on an
     attribute (rather than a key), an empty instance should be
     instantiated. */

  if (has_data && !content_filter_accepts (rhc->topic, sample))
  {
    return RHC_FILTERED;
  }
  /* Check if resource max_instances QoS exceeded */

  if (rhc->reader && rhc->max_instances != DDS_LENGTH_UNLIMITED && rhc->n_instances >= (uint32_t) rhc->max_instances)
  {
    cb_data->raw_status_id = (int) DDS_SAMPLE_REJECTED_STATUS_ID;
    cb_data->extra = DDS_REJECTED_BY_INSTANCES_LIMIT;
    cb_data->handle = tk->m_iid;
    cb_data->add = true;
    return RHC_REJECTED;
  }

  inst = alloc_new_instance (rhc, pwr_info, sample, tk);
  if (has_data)
  {
    if (!add_sample (rhc, inst, pwr_info, sample, cb_data, trig_qc))
    {
      free_empty_instance (inst);
      return RHC_REJECTED;
    }
  }
  else
  {
    if (inst->isdisposed) {
      bool nda_dummy = false;
      inst_set_invsample (rhc, inst, trig_qc, &nda_dummy);
    }
  }

  account_for_empty_to_nonempty_transition (rhc, inst);
  ret = ddsrt_hh_add (rhc->instances, inst);
  assert (ret);
  (void) ret;
  rhc->n_instances++;
  get_trigger_info_cmn (&post->c, inst);

  *out_inst = inst;
  return RHC_STORED;
}

/*
  dds_rhc_store: DDSI up call into read cache to store new sample. Returns whether sample
  delivered (true unless a reliable sample rejected).
*/

bool dds_rhc_store (struct rhc * __restrict rhc, const struct proxy_writer_info * __restrict pwr_info, struct ddsi_serdata * __restrict sample, struct ddsi_tkmap_instance * __restrict tk)
{
  const uint64_t wr_iid = pwr_info->iid;
  const unsigned statusinfo = sample->statusinfo;
  const bool has_data = (sample->kind == SDK_DATA);
  const int is_dispose = (statusinfo & NN_STATUSINFO_DISPOSE) != 0;
  struct rhc_instance dummy_instance;
  struct rhc_instance *inst;
  struct trigger_info_pre pre;
  struct trigger_info_post post;
  struct trigger_info_qcond trig_qc;
  bool trigger_waitsets;
  rhc_store_result_t stored;
  status_cb_data_t cb_data;   /* Callback data for reader status callback */
  bool delivered = true;
  bool notify_data_available = false;

  TRACE ("rhc_store(%"PRIx64",%"PRIx64" si %x has_data %d:", tk->m_iid, wr_iid, statusinfo, has_data);
  if (!has_data && statusinfo == 0)
  {
    /* Write with nothing but a key -- I guess that would be a
       register, which we do implicitly. (Currently DDSI2 won't allow
       it through anyway.) */
    TRACE (" ignore explicit register)\n");
    return delivered;
  }

  dummy_instance.iid = tk->m_iid;
  stored = RHC_FILTERED;
  cb_data.raw_status_id = -1;

  init_trigger_info_qcond (&trig_qc);

  ddsrt_mutex_lock (&rhc->lock);

  inst = ddsrt_hh_lookup (rhc->instances, &dummy_instance);
  if (inst == NULL)
  {
    /* New instance for this reader.  If no data content -- not (also)
       a write -- ignore it, I think we can get away with ignoring dispose or unregisters
       on unknown instances.
     */
    if (!has_data && !is_dispose)
    {
      TRACE (" disp/unreg on unknown instance");
      goto error_or_nochange;
    }
    else
    {
      TRACE (" new instance");
      stored = rhc_store_new_instance (&inst, rhc, pwr_info, sample, tk, has_data, &cb_data, &post, &trig_qc);
      if (stored != RHC_STORED)
      {
        goto error_or_nochange;
      }
      init_trigger_info_cmn_nonmatch (&pre.c);
      notify_data_available = true;
    }
  }
  else if (!inst_accepts_sample (rhc, inst, pwr_info, sample, has_data))
  {
    /* Rejected samples (and disposes) should still register the writer;
       unregister *must* be processed, or we have a memory leak. (We
       will raise a SAMPLE_REJECTED, and indicate that the system should
       kill itself.)  Not letting instances go to ALIVE or NEW based on
       a rejected sample - (no one knows, it seemed) */
    TRACE (" instance rejects sample");

    get_trigger_info_pre (&pre, inst);
    if (has_data || is_dispose)
    {
      dds_rhc_register (rhc, inst, wr_iid, false);
    }
    if (statusinfo & NN_STATUSINFO_UNREGISTER)
    {
      if (dds_rhc_unregister (rhc, inst, pwr_info, sample->timestamp, &post, &trig_qc))
        notify_data_available = true;
    }
    else
    {
      get_trigger_info_cmn (&post.c, inst);
    }
    /* notify sample lost */

    cb_data.raw_status_id = (int) DDS_SAMPLE_LOST_STATUS_ID;
    cb_data.extra = 0;
    cb_data.handle = 0;
    cb_data.add = true;
    goto error_or_nochange;

    /* FIXME: deadline (and other) QoS? */
  }
  else
  {
    get_trigger_info_pre (&pre, inst);

    TRACE (" wc %"PRIu32, inst->wrcount);

    if (has_data || is_dispose)
    {
      /* View state must be NEW following receipt of a sample when
         instance was NOT_ALIVE (whether DISPOSED or NO_WRITERS).
         Once we start fiddling with the state, we can no longer
         figure out whether it is alive or not, so determine whether
         it is currently NOT_ALIVE. */
      const int not_alive = inst->wrcount == 0 || inst->isdisposed;
      const bool old_isdisposed = inst->isdisposed;
      const bool old_isnew = inst->isnew;
      const bool was_empty = inst_is_empty (inst);
      int inst_became_disposed = 0;

      /* Not just an unregister, so a write and/or a dispose (possibly
         combined with an unregister).  Write & dispose create a
         registration and we always do that, even if we have to delete
         it immediately afterward.  It seems unlikely to be worth the
         effort of optimising this, but it can be done.  On failure
         (i.e., out-of-memory), abort the operation and hope that the
         caller can still notify the application.  */

      dds_rhc_register (rhc, inst, wr_iid, true);

      /* Sample arriving for a NOT_ALIVE instance => view state NEW */
      if (has_data && not_alive)
      {
        TRACE (" notalive->alive");
        inst->isnew = 1;
      }

      /* Desired effect on instance state and disposed_gen:
         op     DISPOSED    NOT_DISPOSED
         W      ND;gen++    ND
         D      D           D
         WD     D;gen++     D
         Simplest way is to toggle istate when it is currently DISPOSED
         and the operation is WD. */
      if (has_data && inst->isdisposed)
      {
        TRACE (" disposed->notdisposed");
        inst->isdisposed = 0;
        inst->disposed_gen++;
      }
      if (is_dispose)
      {
        inst->isdisposed = 1;
        inst_became_disposed = !old_isdisposed;
        TRACE (" dispose(%d)", inst_became_disposed);
      }

      /* Only need to add a sample to the history if the input actually
         is a sample. */
      if (has_data)
      {
        TRACE (" add_sample");
        if (!add_sample (rhc, inst, pwr_info, sample, &cb_data, &trig_qc))
        {
          TRACE ("(reject)");
          stored = RHC_REJECTED;

          /* FIXME: fix the bad rejection handling, probably put back in a proper rollback, until then a band-aid like this will have to do: */
          inst->isnew = old_isnew;
          inst->isdisposed = old_isdisposed;
          if (old_isdisposed)
            inst->disposed_gen--;
          goto error_or_nochange;
        }
        notify_data_available = true;
      }

      /* If instance became disposed, add an invalid sample if there are no samples left */
      if (inst_became_disposed && inst->latest == NULL)
        inst_set_invsample (rhc, inst, &trig_qc, &notify_data_available);

      update_inst (inst, pwr_info, true, sample->timestamp);

      /* Can only add samples => only need to give special treatment
         to instances that were empty before.  It is, however, not
         guaranteed that we end up with a non-empty instance: for
         example, if the instance was disposed & empty, nothing
         changes. */
      if (inst->latest || inst_became_disposed)
      {
        if (was_empty)
        {
          /* general function is slightly slower than a specialised
             one, but perhaps it is wiser to use the general one */
          account_for_empty_to_nonempty_transition (rhc, inst);
        }
        else
        {
          rhc->n_not_alive_disposed += (uint32_t)(inst->isdisposed - old_isdisposed);
          rhc->n_new += (uint32_t)(inst->isnew - old_isnew);
        }
      }
      else
      {
        assert (inst_is_empty (inst) == was_empty);
      }
    }

    assert (rhc_check_counts_locked (rhc, false, false));

    if (statusinfo & NN_STATUSINFO_UNREGISTER)
    {
      /* Either a pure unregister, or the instance rejected the sample
         because of time stamps, content filter, or something else.  If
         the writer unregisters the instance, I think we should ignore
         the acceptance filters and process it anyway.

         It is a bit unclear what

           write_w_timestamp(x,1) ; unregister_w_timestamp(x,0)

         actually means if BY_SOURCE ordering is selected: does that
         mean an application reading "x" after the write and reading it
         again after the unregister will see a change in the
         no_writers_generation field? */
      dds_rhc_unregister (rhc, inst, pwr_info, sample->timestamp, &post, &trig_qc);
    }
    else
    {
      get_trigger_info_cmn (&post.c, inst);
    }
  }

  TRACE (")\n");

  trigger_waitsets = trigger_info_differs (rhc, &pre, &post, &trig_qc) && update_conditions_locked (rhc, true, &pre, &post, &trig_qc, inst);

  assert (rhc_check_counts_locked (rhc, true, true));

  ddsrt_mutex_unlock (&rhc->lock);

  if (rhc->reader)
  {
    if (notify_data_available)
      dds_reader_data_available_cb (rhc->reader);
    if (trigger_waitsets)
      dds_entity_status_signal (&rhc->reader->m_entity);
  }

  return delivered;

error_or_nochange:

  if (rhc->reliable && (stored == RHC_REJECTED))
  {
    delivered = false;
  }

  ddsrt_mutex_unlock (&rhc->lock);
  TRACE (")\n");

  /* Make any reader status callback */

  if (cb_data.raw_status_id >= 0 && rhc->reader)
    dds_reader_status_cb (&rhc->reader->m_entity, &cb_data);
  return delivered;
}

void dds_rhc_unregister_wr (struct rhc * __restrict rhc, const struct proxy_writer_info * __restrict pwr_info)
{
  /* Only to be called when writer with ID WR_IID has died.

     If we require that it will NEVER be resurrected, i.e., that next
     time a new WR_IID will be used for the same writer, then we have
     all the time in the world to scan the cache & clean up and that
     we don't have to keep it locked all the time (even if we do it
     that way now).

     WR_IID was never reused while the built-in topics weren't getting
     generated, but those really require the same instance id for the
     same GUID if an instance still exists in some reader for that GUID.
     So, if unregistration without locking the RHC is desired, entities
     need to get two IIDs: the one visible to the application in the
     built-in topics and in get_instance_handle, and one used internally
     for tracking registrations and unregistrations. */
  bool trigger_waitsets = false;
  bool notify_data_available = false;
  struct rhc_instance *inst;
  struct ddsrt_hh_iter iter;
  const uint64_t wr_iid = pwr_info->iid;
  const int auto_dispose = pwr_info->auto_dispose;

  ddsrt_mutex_lock (&rhc->lock);
  TRACE ("rhc_unregister_wr_iid(%"PRIx64",%d:\n", wr_iid, auto_dispose);
  for (inst = ddsrt_hh_iter_first (rhc->instances, &iter); inst; inst = ddsrt_hh_iter_next (&iter))
  {
    if ((inst->wr_iid_islive && inst->wr_iid == wr_iid) || lwregs_contains (&rhc->registrations, inst->iid, wr_iid))
    {
      struct trigger_info_pre pre;
      struct trigger_info_post post;
      struct trigger_info_qcond trig_qc;
      get_trigger_info_pre (&pre, inst);
      init_trigger_info_qcond (&trig_qc);

      TRACE ("  %"PRIx64":", inst->iid);

      assert (inst->wrcount > 0);
      if (auto_dispose && !inst->isdisposed)
      {
        inst->isdisposed = 1;

        /* Set invalid sample for disposing it (unregister may also set it for unregistering) */
        if (inst->latest)
        {
          assert (!inst->inv_exists);
          rhc->n_not_alive_disposed++;
        }
        else
        {
          const bool was_empty = inst_is_empty (inst);
          inst_set_invsample (rhc, inst, &trig_qc, &notify_data_available);
          if (was_empty)
            account_for_empty_to_nonempty_transition (rhc, inst);
          else
            rhc->n_not_alive_disposed++;
        }
      }

      dds_rhc_unregister (rhc, inst, pwr_info, inst->tstamp, &post, &trig_qc);

      TRACE ("\n");

      notify_data_available = true;
      if (trigger_info_differs (rhc, &pre, &post, &trig_qc) && update_conditions_locked (rhc, true, &pre, &post, &trig_qc, inst))
        trigger_waitsets = true;
      assert (rhc_check_counts_locked (rhc, true, false));
    }
  }
  TRACE (")\n");

  ddsrt_mutex_unlock (&rhc->lock);

  if (rhc->reader)
  {
    if (notify_data_available)
      dds_reader_data_available_cb (rhc->reader);
    if (trigger_waitsets)
      dds_entity_status_signal (&rhc->reader->m_entity);
  }
}

void dds_rhc_relinquish_ownership (struct rhc * __restrict rhc, const uint64_t wr_iid)
{
  struct rhc_instance *inst;
  struct ddsrt_hh_iter iter;
  ddsrt_mutex_lock (&rhc->lock);
  TRACE ("rhc_relinquish_ownership(%"PRIx64":\n", wr_iid);
  for (inst = ddsrt_hh_iter_first (rhc->instances, &iter); inst; inst = ddsrt_hh_iter_next (&iter))
  {
    if (inst->wr_iid_islive && inst->wr_iid == wr_iid)
    {
      inst->wr_iid_islive = 0;
    }
  }
  TRACE (")\n");
  assert (rhc_check_counts_locked (rhc, true, false));
  ddsrt_mutex_unlock (&rhc->lock);
}

/* STATUSES:

   sample:   ANY, READ, NOT_READ
   view:     ANY, NEW, NOT_NEW
   instance: ANY, ALIVE, NOT_ALIVE, NOT_ALIVE_NO_WRITERS, NOT_ALIVE_DISPOSED
*/

static unsigned qmask_of_inst (const struct rhc_instance *inst)
{
  unsigned qm = inst->isnew ? DDS_NEW_VIEW_STATE : DDS_NOT_NEW_VIEW_STATE;

  if (inst->isdisposed)
    qm |= DDS_NOT_ALIVE_DISPOSED_INSTANCE_STATE;
  else if (inst->wrcount > 0)
    qm |= DDS_ALIVE_INSTANCE_STATE;
  else
    qm |= DDS_NOT_ALIVE_NO_WRITERS_INSTANCE_STATE;

  return qm;
}

static unsigned qmask_from_dcpsquery (unsigned sample_states, unsigned view_states, unsigned instance_states)
{
  unsigned qminv = 0;

  switch ((dds_sample_state_t) sample_states)
  {
    case DDS_SST_READ:
      qminv |= DDS_NOT_READ_SAMPLE_STATE;
      break;
    case DDS_SST_NOT_READ:
      qminv |= DDS_READ_SAMPLE_STATE;
      break;
  }
  switch ((dds_view_state_t) view_states)
  {
    case DDS_VST_NEW:
      qminv |= DDS_NOT_NEW_VIEW_STATE;
      break;
    case DDS_VST_OLD:
      qminv |= DDS_NEW_VIEW_STATE;
      break;
  }
  switch (instance_states)
  {
    case DDS_IST_ALIVE:
      qminv |= DDS_NOT_ALIVE_DISPOSED_INSTANCE_STATE | DDS_NOT_ALIVE_NO_WRITERS_INSTANCE_STATE;
      break;
    case DDS_IST_ALIVE | DDS_IST_NOT_ALIVE_DISPOSED:
      qminv |= DDS_NOT_ALIVE_NO_WRITERS_INSTANCE_STATE;
      break;
    case DDS_IST_ALIVE | DDS_IST_NOT_ALIVE_NO_WRITERS:
      qminv |= DDS_NOT_ALIVE_DISPOSED_INSTANCE_STATE;
      break;
    case DDS_IST_NOT_ALIVE_DISPOSED:
      qminv |= DDS_ALIVE_INSTANCE_STATE | DDS_NOT_ALIVE_NO_WRITERS_INSTANCE_STATE;
      break;
    case DDS_IST_NOT_ALIVE_DISPOSED | DDS_IST_NOT_ALIVE_NO_WRITERS:
      qminv |= DDS_ALIVE_INSTANCE_STATE;
      break;
    case DDS_IST_NOT_ALIVE_NO_WRITERS:
      qminv |= DDS_ALIVE_INSTANCE_STATE | DDS_NOT_ALIVE_DISPOSED_INSTANCE_STATE;
      break;
  }
  return qminv;
}

static unsigned qmask_from_mask_n_cond(uint32_t mask, dds_readcond* cond)
{
    unsigned qminv;
    if (mask == NO_STATE_MASK_SET) {
        if (cond) {
            /* No mask set, use the one from the condition. */
            qminv = cond->m_qminv;
        } else {
            /* No mask set and no condition: read all. */
            qminv = qmask_from_dcpsquery(DDS_ANY_SAMPLE_STATE, DDS_ANY_VIEW_STATE, DDS_ANY_INSTANCE_STATE);
        }
    } else {
        /* Merge given mask with the condition mask when needed. */
        qminv = qmask_from_dcpsquery(mask & DDS_ANY_SAMPLE_STATE, mask & DDS_ANY_VIEW_STATE, mask & DDS_ANY_INSTANCE_STATE);
        if (cond != NULL) {
            qminv &= cond->m_qminv;
        }
    }
    return qminv;
}

static void set_sample_info (dds_sample_info_t *si, const struct rhc_instance *inst, const struct rhc_sample *sample)
{
  si->sample_state = sample->isread ? DDS_SST_READ : DDS_SST_NOT_READ;
  si->view_state = inst->isnew ? DDS_VST_NEW : DDS_VST_OLD;
  si->instance_state = inst->isdisposed ? DDS_IST_NOT_ALIVE_DISPOSED : (inst->wrcount == 0) ? DDS_IST_NOT_ALIVE_NO_WRITERS : DDS_IST_ALIVE;
  si->instance_handle = inst->iid;
  si->publication_handle = sample->wr_iid;
  si->disposed_generation_count = sample->disposed_gen;
  si->no_writers_generation_count = sample->no_writers_gen;
  si->sample_rank = 0;     /* patch afterward: don't know last sample in returned set yet */
  si->generation_rank = 0; /* __/ */
  si->absolute_generation_rank = (inst->disposed_gen + inst->no_writers_gen) - (sample->disposed_gen + sample->no_writers_gen);
  si->valid_data = true;
  si->source_timestamp = sample->sample->timestamp.v;
}

static void set_sample_info_invsample (dds_sample_info_t *si, const struct rhc_instance *inst)
{
  si->sample_state = inst->inv_isread ? DDS_SST_READ : DDS_SST_NOT_READ;
  si->view_state = inst->isnew ? DDS_VST_NEW : DDS_VST_OLD;
  si->instance_state = inst->isdisposed ? DDS_IST_NOT_ALIVE_DISPOSED : (inst->wrcount == 0) ? DDS_IST_NOT_ALIVE_NO_WRITERS : DDS_IST_ALIVE;
  si->instance_handle = inst->iid;
  si->publication_handle = inst->wr_iid;
  si->disposed_generation_count = inst->disposed_gen;
  si->no_writers_generation_count = inst->no_writers_gen;
  si->sample_rank = 0;     /* by construction always last in the set (but will get patched) */
  si->generation_rank = 0; /* __/ */
  si->absolute_generation_rank = 0;
  si->valid_data = false;
  si->source_timestamp = inst->tstamp.v;
}

static void patch_generations (dds_sample_info_t *si, uint32_t last_of_inst)
{
  if (last_of_inst > 0)
  {
    const unsigned ref =
      si[last_of_inst].disposed_generation_count + si[last_of_inst].no_writers_generation_count;
    uint32_t i;
    assert (si[last_of_inst].sample_rank == 0);
    assert (si[last_of_inst].generation_rank == 0);
    for (i = 0; i < last_of_inst; i++)
    {
      si[i].sample_rank = last_of_inst - i;
      si[i].generation_rank = ref - (si[i].disposed_generation_count + si[i].no_writers_generation_count);
    }
  }
}

static bool read_sample_update_conditions (struct rhc *rhc, struct trigger_info_pre *pre, struct trigger_info_post *post, struct trigger_info_qcond *trig_qc, struct rhc_instance *inst, dds_querycond_mask_t conds, bool sample_wasread)
{
  /* No query conditions that are dependent on sample states */
  if (rhc->qconds_samplest == 0)
    return false;

  /* Some, but perhaps none that matches this sample */
  if ((conds & rhc->qconds_samplest) == 0)
    return false;

  TRACE("read_sample_update_conditions\n");
  trig_qc->dec_conds_sample = trig_qc->inc_conds_sample = conds;
  trig_qc->dec_sample_read = sample_wasread;
  trig_qc->inc_sample_read = true;
  get_trigger_info_cmn (&post->c, inst);
  const bool trigger_waitsets = update_conditions_locked (rhc, false, pre, post, trig_qc, inst);
  trig_qc->dec_conds_sample = trig_qc->inc_conds_sample = 0;
  pre->c = post->c;
  return trigger_waitsets;
}

static bool take_sample_update_conditions (struct rhc *rhc, struct trigger_info_pre *pre, struct trigger_info_post *post, struct trigger_info_qcond *trig_qc, struct rhc_instance *inst, dds_querycond_mask_t conds, bool sample_wasread)
{
  /* Mostly the same as read_...: but we are deleting samples (so no "inc sample") and need to process all query conditions that match this sample. */
  if (rhc->nqconds == 0 || conds == 0)
    return false;

  TRACE("take_sample_update_conditions\n");
  trig_qc->dec_conds_sample = conds;
  trig_qc->dec_sample_read = sample_wasread;
  get_trigger_info_cmn (&post->c, inst);
  const bool trigger_waitsets = update_conditions_locked (rhc, false, pre, post, trig_qc, inst);
  trig_qc->dec_conds_sample = 0;
  pre->c = post->c;
  return trigger_waitsets;
}

static int dds_rhc_read_w_qminv (struct rhc *rhc, bool lock, void **values, dds_sample_info_t *info_seq, uint32_t max_samples, unsigned qminv, dds_instance_handle_t handle, dds_readcond *cond)
{
  bool trigger_waitsets = false;
  uint32_t n = 0;

  if (lock)
  {
    ddsrt_mutex_lock (&rhc->lock);
  }

  TRACE ("read_w_qminv(%p,%p,%p,%"PRIu32",%x,%p) - inst %"PRIu32" nonempty %"PRIu32" disp %"PRIu32" nowr %"PRIu32" new %"PRIu32" samples %"PRIu32"+%"PRIu32" read %"PRIu32"+%"PRIu32"\n",
    (void *) rhc, (void *) values, (void *) info_seq, max_samples, qminv, (void *) cond,
    rhc->n_instances, rhc->n_nonempty_instances, rhc->n_not_alive_disposed,
    rhc->n_not_alive_no_writers, rhc->n_new, rhc->n_vsamples, rhc->n_invsamples,
    rhc->n_vread, rhc->n_invread);

  if (rhc->nonempty_instances)
  {
    const dds_querycond_mask_t qcmask = (cond && cond->m_query.m_filter) ? cond->m_query.m_qcmask : 0;
    struct rhc_instance * inst = rhc->nonempty_instances->next;
    struct rhc_instance * const end = inst;
    do
    {
      if (handle == DDS_HANDLE_NIL || inst->iid == handle)
      {
        if (!inst_is_empty (inst) && (qmask_of_inst (inst) & qminv) == 0)
        {
          /* samples present & instance, view state matches */
          struct trigger_info_pre pre;
          struct trigger_info_post post;
          struct trigger_info_qcond trig_qc;
          const unsigned nread = inst_nread (inst);
          const uint32_t n_first = n;
          get_trigger_info_pre (&pre, inst);
          init_trigger_info_qcond (&trig_qc);

          if (inst->latest)
          {
            struct rhc_sample *sample = inst->latest->next, * const end1 = sample;
            do
            {
              if ((qmask_of_sample (sample) & qminv) == 0 && (qcmask == 0 || (sample->conds & qcmask)))
              {
                /* sample state matches too */
                set_sample_info (info_seq + n, inst, sample);
                ddsi_serdata_to_sample (sample->sample, values[n], 0, 0);
                if (!sample->isread)
                {
                  TRACE ("s");
                  if (read_sample_update_conditions (rhc, &pre, &post, &trig_qc, inst, sample->conds, false))
                    trigger_waitsets = true;
                  sample->isread = true;
                  inst->nvread++;
                  rhc->n_vread++;
                }
                if (++n == max_samples)
                {
                  break;
                }
              }
              sample = sample->next;
            }
            while (sample != end1);
          }

          if (inst->inv_exists && n < max_samples && (qmask_of_invsample (inst) & qminv) == 0 && (qcmask == 0 || (inst->conds & qcmask)))
          {
            set_sample_info_invsample (info_seq + n, inst);
            topicless_to_clean_invsample (rhc->topic, inst->tk->m_sample, values[n], 0, 0);
            if (!inst->inv_isread)
            {
              TRACE ("i");
              if (read_sample_update_conditions (rhc, &pre, &post, &trig_qc, inst, inst->conds, false))
                trigger_waitsets = true;
              inst->inv_isread = 1;
              rhc->n_invread++;
            }
            ++n;
          }

          bool inst_became_old = false;
          if (n > n_first && inst->isnew)
          {
            inst_became_old = true;
            inst->isnew = 0;
            rhc->n_new--;
          }
          if (nread != inst_nread (inst) || inst_became_old)
          {
            get_trigger_info_cmn (&post.c, inst);
            assert (trig_qc.dec_conds_invsample == 0);
            assert (trig_qc.dec_conds_sample == 0);
            assert (trig_qc.inc_conds_invsample == 0);
            assert (trig_qc.inc_conds_sample == 0);
            if (update_conditions_locked (rhc, false, &pre, &post, &trig_qc, inst))
              trigger_waitsets = true;
          }

          if (n > n_first) {
            patch_generations (info_seq + n_first, n - n_first - 1);
          }
        }
        if (inst->iid == handle)
        {
          break;
        }
      }
      inst = inst->next;
    }
    while (inst != end && n < max_samples);
  }
  TRACE ("read: returning %"PRIu32"\n", n);
  assert (rhc_check_counts_locked (rhc, true, false));
  ddsrt_mutex_unlock (&rhc->lock);

  if (trigger_waitsets)
    dds_entity_status_signal (&rhc->reader->m_entity);

  assert (n <= INT_MAX);
  return (int)n;
}

static int dds_rhc_take_w_qminv (struct rhc *rhc, bool lock, void **values, dds_sample_info_t *info_seq, uint32_t max_samples, unsigned qminv, dds_instance_handle_t handle, dds_readcond *cond)
{
  bool trigger_waitsets = false;
  uint64_t iid;
  uint32_t n = 0;

  if (lock)
  {
    ddsrt_mutex_lock (&rhc->lock);
  }

  TRACE ("take_w_qminv(%p,%p,%p,%"PRIu32",%x) - inst %"PRIu32" nonempty %"PRIu32" disp %"PRIu32" nowr %"PRIu32" new %"PRIu32" samples %"PRIu32"+%"PRIu32" read %"PRIu32"+%"PRIu32"\n",
    (void*) rhc, (void*) values, (void*) info_seq, max_samples, qminv,
    rhc->n_instances, rhc->n_nonempty_instances, rhc->n_not_alive_disposed,
    rhc->n_not_alive_no_writers, rhc->n_new, rhc->n_vsamples,
    rhc->n_invsamples, rhc->n_vread, rhc->n_invread);

  if (rhc->nonempty_instances)
  {
    const dds_querycond_mask_t qcmask = (cond && cond->m_query.m_filter) ? cond->m_query.m_qcmask : 0;
    struct rhc_instance *inst = rhc->nonempty_instances->next;
    unsigned n_insts = rhc->n_nonempty_instances;
    while (n_insts-- > 0 && n < max_samples)
    {
      struct rhc_instance * const inst1 = inst->next;
      iid = inst->iid;
      if (handle == DDS_HANDLE_NIL || iid == handle)
      {
        if (!inst_is_empty (inst) && (qmask_of_inst (inst) & qminv) == 0)
        {
          struct trigger_info_pre pre;
          struct trigger_info_post post;
          struct trigger_info_qcond trig_qc;
          unsigned nvsamples = inst->nvsamples;
          const uint32_t n_first = n;
          get_trigger_info_pre (&pre, inst);
          init_trigger_info_qcond (&trig_qc);

          if (inst->latest)
          {
            struct rhc_sample *psample = inst->latest;
            struct rhc_sample *sample = psample->next;
            while (nvsamples--)
            {
              struct rhc_sample * const sample1 = sample->next;

              if ((qmask_of_sample (sample) & qminv) != 0 || (qcmask != 0 && !(sample->conds & qcmask)))
              {
                /* sample mask doesn't match, or content predicate doesn't match */
                psample = sample;
              }
              else
              {
                if (take_sample_update_conditions (rhc, &pre, &post, &trig_qc, inst, sample->conds, sample->isread))
                  trigger_waitsets = true;

                set_sample_info (info_seq + n, inst, sample);
                ddsi_serdata_to_sample (sample->sample, values[n], 0, 0);
                rhc->n_vsamples--;
                if (sample->isread)
                {
                  inst->nvread--;
                  rhc->n_vread--;
                }

                if (--inst->nvsamples > 0)
                {
                  if (inst->latest == sample)
                    inst->latest = psample;
                  psample->next = sample1;
                }
                else
                {
                  inst->latest = NULL;
                }

                free_sample (inst, sample);

                if (++n == max_samples)
                {
                  break;
                }
              }
              sample = sample1;
            }
          }

          if (inst->inv_exists && n < max_samples && (qmask_of_invsample (inst) & qminv) == 0 && (qcmask == 0 || (inst->conds & qcmask) != 0))
          {
            struct trigger_info_qcond dummy_trig_qc;
#ifndef NDEBUG
            init_trigger_info_qcond (&dummy_trig_qc);
#endif
            if (take_sample_update_conditions (rhc, &pre, &post, &trig_qc, inst, inst->conds, inst->inv_isread))
              trigger_waitsets = true;
            set_sample_info_invsample (info_seq + n, inst);
            topicless_to_clean_invsample (rhc->topic, inst->tk->m_sample, values[n], 0, 0);
            inst_clear_invsample (rhc, inst, &dummy_trig_qc);
            ++n;
          }

          if (n > n_first && inst->isnew)
          {
            inst->isnew = 0;
            rhc->n_new--;
          }

          if (n > n_first)
          {
            /* if nsamples = 0, it won't match anything, so no need to do
               anything here for drop_instance_noupdate_no_writers */
            get_trigger_info_cmn (&post.c, inst);
            assert (trig_qc.dec_conds_invsample == 0);
            assert (trig_qc.dec_conds_sample == 0);
            assert (trig_qc.inc_conds_invsample == 0);
            assert (trig_qc.inc_conds_sample == 0);
            if (update_conditions_locked (rhc, false, &pre, &post, &trig_qc, inst))
              trigger_waitsets = true;
          }

          if (inst_is_empty (inst))
          {
            remove_inst_from_nonempty_list (rhc, inst);

            if (inst->isdisposed)
            {
              rhc->n_not_alive_disposed--;
            }
            if (inst->wrcount == 0)
            {
              TRACE ("take: iid %"PRIx64" #0,empty,drop\n", iid);
              if (!inst->isdisposed)
              {
                /* disposed has priority over no writers (why not just 2 bits?) */
                rhc->n_not_alive_no_writers--;
              }
              drop_instance_noupdate_no_writers (rhc, inst);
            }
          }

          if (n > n_first)
            patch_generations (info_seq + n_first, n - n_first - 1);
        }
        if (iid == handle)
        {
          break;
        }
      }
      inst = inst1;
    }
  }
  TRACE ("take: returning %"PRIu32"\n", n);
  assert (rhc_check_counts_locked (rhc, true, false));
  ddsrt_mutex_unlock (&rhc->lock);

  if (trigger_waitsets)
    dds_entity_status_signal(&rhc->reader->m_entity);

  assert (n <= INT_MAX);
  return (int)n;
}

static int dds_rhc_takecdr_w_qminv (struct rhc *rhc, bool lock, struct ddsi_serdata ** values, dds_sample_info_t *info_seq, uint32_t max_samples, unsigned qminv, dds_instance_handle_t handle, dds_readcond *cond)
{
  bool trigger_waitsets = false;
  uint64_t iid;
  uint32_t n = 0;
  (void)cond;

  if (lock)
  {
    ddsrt_mutex_lock (&rhc->lock);
  }

  TRACE ("take_w_qminv(%p,%p,%p,%"PRIu32",%x) - inst %"PRIu32" nonempty %"PRIu32" disp %"PRIu32" nowr %"PRIu32" new %"PRIu32" samples %"PRIu32"+%"PRIu32" read %"PRIu32"+%"PRIu32"\n",
          (void*) rhc, (void*) values, (void*) info_seq, max_samples, qminv,
          rhc->n_instances, rhc->n_nonempty_instances, rhc->n_not_alive_disposed,
          rhc->n_not_alive_no_writers, rhc->n_new, rhc->n_vsamples,
          rhc->n_invsamples, rhc->n_vread, rhc->n_invread);

  if (rhc->nonempty_instances)
  {
    const dds_querycond_mask_t qcmask = (cond && cond->m_query.m_filter) ? cond->m_query.m_qcmask : 0;
    struct rhc_instance *inst = rhc->nonempty_instances->next;
    unsigned n_insts = rhc->n_nonempty_instances;
    while (n_insts-- > 0 && n < max_samples)
    {
      struct rhc_instance * const inst1 = inst->next;
      iid = inst->iid;
      if (handle == DDS_HANDLE_NIL || iid == handle)
      {
        if (!inst_is_empty (inst) && (qmask_of_inst (inst) & qminv) == 0)
        {
          struct trigger_info_pre pre;
          struct trigger_info_post post;
          struct trigger_info_qcond trig_qc;
          unsigned nvsamples = inst->nvsamples;
          const uint32_t n_first = n;
          get_trigger_info_pre (&pre, inst);
          init_trigger_info_qcond (&trig_qc);

          if (inst->latest)
          {
            struct rhc_sample *psample = inst->latest;
            struct rhc_sample *sample = psample->next;
            while (nvsamples--)
            {
              struct rhc_sample * const sample1 = sample->next;

              if ((qmask_of_sample (sample) & qminv) != 0 || (qcmask && !(sample->conds & qcmask)))
              {
                psample = sample;
              }
              else
              {
                if (take_sample_update_conditions (rhc, &pre, &post, &trig_qc, inst, sample->conds, sample->isread))
                  trigger_waitsets = true;

                set_sample_info (info_seq + n, inst, sample);
                values[n] = ddsi_serdata_ref(sample->sample);
                rhc->n_vsamples--;
                if (sample->isread)
                {
                  inst->nvread--;
                  rhc->n_vread--;
                }

                if (--inst->nvsamples > 0)
                  psample->next = sample1;
                else
                  inst->latest = NULL;

                free_sample (inst, sample);

                if (++n == max_samples)
                {
                  break;
                }
              }
              sample = sample1;
            }
          }

          if (inst->inv_exists && n < max_samples && (qmask_of_invsample (inst) & qminv) == 0 && (qcmask == 0 || (inst->conds & qcmask) != 0))
          {
            struct trigger_info_qcond dummy_trig_qc;
#ifndef NDEBUG
            init_trigger_info_qcond (&dummy_trig_qc);
#endif
            if (take_sample_update_conditions (rhc, &pre, &post, &trig_qc, inst, inst->conds, inst->inv_isread))
              trigger_waitsets = true;
            set_sample_info_invsample (info_seq + n, inst);
            values[n] = ddsi_serdata_ref(inst->tk->m_sample);
            inst_clear_invsample (rhc, inst, &dummy_trig_qc);
            ++n;
          }

          if (n > n_first && inst->isnew)
          {
            inst->isnew = 0;
            rhc->n_new--;
          }

          if (n > n_first)
          {
            /* if nsamples = 0, it won't match anything, so no need to do
             anything here for drop_instance_noupdate_no_writers */
            get_trigger_info_cmn (&post.c, inst);
            if (update_conditions_locked (rhc, false, &pre, &post, &trig_qc, inst))
              trigger_waitsets = true;
          }

          if (inst_is_empty (inst))
          {
            remove_inst_from_nonempty_list (rhc, inst);

            if (inst->isdisposed)
            {
              rhc->n_not_alive_disposed--;
            }
            if (inst->wrcount == 0)
            {
              TRACE ("take: iid %"PRIx64" #0,empty,drop\n", iid);
              if (!inst->isdisposed)
              {
                /* disposed has priority over no writers (why not just 2 bits?) */
                rhc->n_not_alive_no_writers--;
              }
              drop_instance_noupdate_no_writers (rhc, inst);
            }
          }

          if (n > n_first)
            patch_generations (info_seq + n_first, n - n_first - 1);
        }
        if (iid == handle)
        {
          break;
        }
      }
      inst = inst1;
    }
  }
  TRACE ("take: returning %"PRIu32"\n", n);
  assert (rhc_check_counts_locked (rhc, true, false));
  ddsrt_mutex_unlock (&rhc->lock);

  if (trigger_waitsets)
    dds_entity_status_signal (&rhc->reader->m_entity);

  assert (n <= INT_MAX);
  return (int)n;
}

/*************************
 ******   WAITSET   ******
 *************************/

static uint32_t rhc_get_cond_trigger (struct rhc_instance * const inst, const dds_readcond * const c)
{
  assert (!inst_is_empty (inst));
  bool m = ((qmask_of_inst (inst) & c->m_qminv) == 0);
  switch (c->m_sample_states)
  {
    case DDS_SST_READ:
      m = m && inst_has_read (inst);
      break;
    case DDS_SST_NOT_READ:
      m = m && inst_has_unread (inst);
      break;
    case DDS_SST_READ | DDS_SST_NOT_READ:
    case 0:
      /* note: we get here only if inst not empty, so this is a no-op */
      m = m && !inst_is_empty (inst);
      break;
    default:
      DDS_FATAL("update_readconditions: sample_states invalid: %"PRIx32"\n", c->m_sample_states);
  }
  return m ? 1 : 0;
}

static bool cond_is_sample_state_dependent (const struct dds_readcond *cond)
{
  switch (cond->m_sample_states)
  {
    case DDS_SST_READ:
    case DDS_SST_NOT_READ:
      return true;
    case DDS_SST_READ | DDS_SST_NOT_READ:
    case 0:
      return false;
    default:
      DDS_FATAL("update_readconditions: sample_states invalid: %"PRIx32"\n", cond->m_sample_states);
      return false;
  }
}

bool dds_rhc_add_readcondition (dds_readcond *cond)
{
  /* On the assumption that a readcondition will be attached to a
     waitset for nearly all of its life, we keep track of all
     readconditions on a reader in one set, without distinguishing
     between those attached to a waitset or not. */

  struct rhc *rhc = cond->m_rhc;
  struct ddsrt_hh_iter it;

  assert ((dds_entity_kind (&cond->m_entity) == DDS_KIND_COND_READ && cond->m_query.m_filter == 0) ||
          (dds_entity_kind (&cond->m_entity) == DDS_KIND_COND_QUERY && cond->m_query.m_filter != 0));
  assert (cond->m_entity.m_trigger == 0);
  assert (cond->m_query.m_qcmask == 0);

  cond->m_qminv = qmask_from_dcpsquery (cond->m_sample_states, cond->m_view_states, cond->m_instance_states);

  ddsrt_mutex_lock (&rhc->lock);

  /* Allocate a slot in the condition bitmasks; return an error no more slots are available */
  if (cond->m_query.m_filter != 0)
  {
    dds_querycond_mask_t avail_qcmask = ~(dds_querycond_mask_t)0;
    for (dds_readcond *rc = rhc->conds; rc != NULL; rc = rc->m_next)
    {
      assert ((rc->m_query.m_filter == 0 && rc->m_query.m_qcmask == 0) || (rc->m_query.m_filter != 0 && rc->m_query.m_qcmask != 0));
      avail_qcmask &= ~rc->m_query.m_qcmask;
    }
    if (avail_qcmask == 0)
    {
      /* no available indices */
      ddsrt_mutex_unlock (&rhc->lock);
      return false;
    }

    /* use the least significant bit set */
    cond->m_query.m_qcmask = avail_qcmask & (~avail_qcmask + 1);
  }

  rhc->nconds++;
  cond->m_next = rhc->conds;
  rhc->conds = cond;

  if (cond->m_query.m_filter == 0)
  {
    /* Read condition is not cached inside the instances and samples, so it only needs
       to be evaluated on the non-empty instances */
    if (rhc->nonempty_instances)
    {
      struct rhc_instance *inst = rhc->nonempty_instances;
      do {
        cond->m_entity.m_trigger += rhc_get_cond_trigger (inst, cond);
        inst = inst->next;
      } while (inst != rhc->nonempty_instances);
    }
  }
  else
  {
    if (cond_is_sample_state_dependent (cond))
      rhc->qconds_samplest |= cond->m_query.m_qcmask;
    if (rhc->nqconds++ == 0)
    {
      assert (rhc->qcond_eval_samplebuf == NULL);
      rhc->qcond_eval_samplebuf = ddsi_sertopic_alloc_sample (rhc->topic);
    }

    /* Attaching a query condition means clearing the allocated bit in all instances and
       samples, except for those that match the predicate. */
    const dds_querycond_mask_t qcmask = cond->m_query.m_qcmask;
    uint32_t trigger = 0;
    for (struct rhc_instance *inst = ddsrt_hh_iter_first (rhc->instances, &it); inst != NULL; inst = ddsrt_hh_iter_next (&it))
    {
      const bool instmatch = eval_predicate_invsample (rhc, inst, cond->m_query.m_filter);;
      uint32_t matches = 0;

      inst->conds = (inst->conds & ~qcmask) | (instmatch ? qcmask : 0);
      if (inst->latest)
      {
        struct rhc_sample *sample = inst->latest->next, * const end = sample;
        do {
          const bool m = eval_predicate_sample (rhc, sample->sample, cond->m_query.m_filter);
          sample->conds = (sample->conds & ~qcmask) | (m ? qcmask : 0);
          matches += m;
          sample = sample->next;
        } while (sample != end);
      }

      if (!inst_is_empty (inst) && rhc_get_cond_trigger (inst, cond))
        trigger += (inst->inv_exists ? instmatch : 0) + matches;
    }
    cond->m_entity.m_trigger = trigger;
  }

  if (cond->m_entity.m_trigger)
    dds_entity_status_signal (&cond->m_entity);

  TRACE ("add_readcondition(%p, %"PRIx32", %"PRIx32", %"PRIx32") => %p qminv %"PRIx32" ; rhc %"PRIu32" conds\n",
    (void *) rhc, cond->m_sample_states, cond->m_view_states,
    cond->m_instance_states, (void *) cond, cond->m_qminv, rhc->nconds);

  ddsrt_mutex_unlock (&rhc->lock);
  return true;
}

void dds_rhc_remove_readcondition (dds_readcond *cond)
{
  struct rhc *rhc = cond->m_rhc;
  dds_readcond **ptr;
  ddsrt_mutex_lock (&rhc->lock);
  ptr = &rhc->conds;
  while (*ptr != cond)
    ptr = &(*ptr)->m_next;
  *ptr = (*ptr)->m_next;
  rhc->nconds--;
  if (cond->m_query.m_filter)
  {
    rhc->nqconds--;
    rhc->qconds_samplest &= ~cond->m_query.m_qcmask;
    cond->m_query.m_qcmask = 0;
    if (rhc->nqconds == 0)
    {
      assert (rhc->qcond_eval_samplebuf != NULL);
      ddsi_sertopic_free_sample (rhc->topic, rhc->qcond_eval_samplebuf, DDS_FREE_ALL);
      rhc->qcond_eval_samplebuf = NULL;
    }
  }
  ddsrt_mutex_unlock (&rhc->lock);
}

static bool update_conditions_locked (struct rhc *rhc, bool called_from_insert, const struct trigger_info_pre *pre, const struct trigger_info_post *post, const struct trigger_info_qcond *trig_qc, const struct rhc_instance *inst)
{
  /* Pre: rhc->lock held; returns 1 if triggering required, else 0. */
  bool trigger = false;
  dds_readcond *iter;
  bool m_pre, m_post;

  TRACE ("update_conditions_locked(%p %p) - inst %"PRIu32" nonempty %"PRIu32" disp %"PRIu32" nowr %"PRIu32" new %"PRIu32" samples %"PRIu32" read %"PRIu32"\n",
         (void *) rhc, (void *) inst, rhc->n_instances, rhc->n_nonempty_instances, rhc->n_not_alive_disposed,
         rhc->n_not_alive_no_writers, rhc->n_new, rhc->n_vsamples, rhc->n_vread);
  TRACE ("  read -[%d,%d]+[%d,%d] qcmask -[%"PRIx32",%"PRIx32"]+[%"PRIx32",%"PRIx32"]\n",
         trig_qc->dec_invsample_read, trig_qc->dec_sample_read, trig_qc->inc_invsample_read, trig_qc->inc_sample_read,
         trig_qc->dec_conds_invsample, trig_qc->dec_conds_sample, trig_qc->inc_conds_invsample, trig_qc->inc_conds_sample);

  assert (rhc->n_nonempty_instances >= rhc->n_not_alive_disposed + rhc->n_not_alive_no_writers);
  assert (rhc->n_nonempty_instances >= rhc->n_new);
  assert (rhc->n_vsamples >= rhc->n_vread);

  iter = rhc->conds;
  while (iter)
  {
    m_pre = ((pre->c.qminst & iter->m_qminv) == 0);
    m_post = ((post->c.qminst & iter->m_qminv) == 0);

    /* Fast path out: instance did not and will not match based on instance, view states, so no
       need to evaluate anything else */
    if (!m_pre && !m_post)
    {
      iter = iter->m_next;
      continue;
    }

    /* FIXME: use bitmask? */
    switch (iter->m_sample_states)
    {
      case DDS_SST_READ:
        m_pre = m_pre && pre->c.has_read;
        m_post = m_post && post->c.has_read;
        break;
      case DDS_SST_NOT_READ:
        m_pre = m_pre && pre->c.has_not_read;
        m_post = m_post && post->c.has_not_read;
        break;
      case DDS_SST_READ | DDS_SST_NOT_READ:
      case 0:
        m_pre = m_pre && (pre->c.has_read + pre->c.has_not_read);
        m_post = m_post && (post->c.has_read + post->c.has_not_read);
        break;
      default:
        DDS_FATAL ("update_readconditions: sample_states invalid: %"PRIx32"\n", iter->m_sample_states);
    }

    TRACE ("  cond %p %08"PRIx32": ", (void *) iter, iter->m_query.m_qcmask);
    if (iter->m_query.m_filter == 0)
    {
      assert (dds_entity_kind (&iter->m_entity) == DDS_KIND_COND_READ);
      if (m_pre == m_post)
        TRACE ("no change");
      else if (m_pre < m_post)
      {
        TRACE ("now matches");
        trigger = (iter->m_entity.m_trigger++ == 0);
        if (trigger)
          TRACE (" (cond now triggers)");
      }
      else
      {
        TRACE ("no longer matches");
        if (--iter->m_entity.m_trigger == 0)
          TRACE (" (cond no longer triggers)");
      }
    }
    else if (m_pre || m_post) /* no need to look any further if both are false */
    {
      assert (dds_entity_kind (&iter->m_entity) == DDS_KIND_COND_QUERY);
      assert (iter->m_query.m_qcmask != 0);
      const dds_querycond_mask_t qcmask = iter->m_query.m_qcmask;
      int32_t mdelta = 0;

      switch (iter->m_sample_states)
      {
        case DDS_SST_READ:
          if (trig_qc->dec_invsample_read)
            mdelta -= (trig_qc->dec_conds_invsample & qcmask) != 0;
          if (trig_qc->dec_sample_read)
            mdelta -= (trig_qc->dec_conds_sample & qcmask) != 0;
          if (trig_qc->inc_invsample_read)
            mdelta += (trig_qc->inc_conds_invsample & qcmask) != 0;
          if (trig_qc->inc_sample_read)
            mdelta += (trig_qc->inc_conds_sample & qcmask) != 0;
          break;
        case DDS_SST_NOT_READ:
          if (!trig_qc->dec_invsample_read)
            mdelta -= (trig_qc->dec_conds_invsample & qcmask) != 0;
          if (!trig_qc->dec_sample_read)
            mdelta -= (trig_qc->dec_conds_sample & qcmask) != 0;
          if (!trig_qc->inc_invsample_read)
            mdelta += (trig_qc->inc_conds_invsample & qcmask) != 0;
          if (!trig_qc->inc_sample_read)
            mdelta += (trig_qc->inc_conds_sample & qcmask) != 0;
          break;
        case DDS_SST_READ | DDS_SST_NOT_READ:
        case 0:
          mdelta -= (trig_qc->dec_conds_invsample & qcmask) != 0;
          mdelta -= (trig_qc->dec_conds_sample & qcmask) != 0;
          mdelta += (trig_qc->inc_conds_invsample & qcmask) != 0;
          mdelta += (trig_qc->inc_conds_sample & qcmask) != 0;
          break;
        default:
          DDS_FATAL ("update_readconditions: sample_states invalid: %"PRIx32"\n", iter->m_sample_states);
      }

      if (m_pre == m_post)
      {
        assert (m_pre);
        /* there was a match at read-condition level
           - therefore the matching samples in the instance are accounted for in the trigger count
           - therefore an incremental update is required
           there is always space for a valid and an invalid sample, both add and remove
           inserting an update always has unread data added, but a read pretends it is a removal
           of whatever and an insertion of read data */
        assert (mdelta >= 0 || iter->m_entity.m_trigger >= (uint32_t) -mdelta);
        if (mdelta == 0)
          TRACE ("no change @ %"PRIu32" (0)", iter->m_entity.m_trigger);
        else
          TRACE ("m=%"PRId32" @ %"PRIu32" (0)", mdelta, iter->m_entity.m_trigger + (uint32_t) mdelta);
        /* even though it matches now and matched before, it is not a given that any of the samples
           matched before, so m_trigger may still be 0 */
        if (mdelta > 0 && iter->m_entity.m_trigger == 0)
          trigger = true;
        iter->m_entity.m_trigger += (uint32_t) mdelta;
        if (trigger)
          TRACE (" (cond now triggers)");
        else if (mdelta < 0 && iter->m_entity.m_trigger == 0)
          TRACE (" (cond no longer triggers)");
      }
      else
      {
        /* There either was no match at read-condition level, now there is: scan all samples for matches;
           or there was a match and now there is not: so also scan all samples for matches.  The only
           difference is in whether the number of matches should be added or subtracted. */
        int32_t mcurrent = 0;
        if (inst->inv_exists)
          mcurrent += (qmask_of_invsample (inst) & iter->m_qminv) == 0 && (inst->conds & qcmask) != 0;
        if (inst->latest)
        {
          struct rhc_sample *sample = inst->latest->next, * const end = sample;
          do {
            mcurrent += (qmask_of_sample (sample) & iter->m_qminv) == 0 && (sample->conds & qcmask) != 0;
            sample = sample->next;
          } while (sample != end);
        }
        if (mdelta == 0 && mcurrent == 0)
          TRACE ("no change @ %"PRIu32" (2)", iter->m_entity.m_trigger);
        else if (m_pre < m_post)
        {
          /* No match previously, so the instance wasn't accounted for at all in the trigger value.
             Therefore when inserting data, all that matters is how many currently match.

             When reading or taking it is evaluated incrementally _before_ changing the state of the
             sample, so mrem reflects the state before the change, and the incremental change needs
             to be taken into account. */
          const int32_t m = called_from_insert ? mcurrent : mcurrent + mdelta;
          TRACE ("mdelta=%"PRId32" mcurrent=%"PRId32" => %"PRId32" => %"PRIu32" (2a)", mdelta, mcurrent, m, iter->m_entity.m_trigger + (uint32_t) m);
          assert (m >= 0 || iter->m_entity.m_trigger >= (uint32_t) -m);
          trigger = (iter->m_entity.m_trigger == 0) && m > 0;
          iter->m_entity.m_trigger += (uint32_t) m;
          if (trigger)
            TRACE (" (cond now triggers)");
        }
        else
        {
          /* Previously matched, but no longer, which means we need to subtract the current number
             of matches as well as those that were removed just before, hence need the incremental
             change as well */
          const int32_t m = mcurrent - mdelta;
          TRACE ("mdelta=%"PRId32" mcurrent=%"PRId32" => %"PRId32" => %"PRIu32" (2b)", mdelta, mcurrent, m, iter->m_entity.m_trigger - (uint32_t) m);
          assert (m < 0 || iter->m_entity.m_trigger >= (uint32_t) m);
          iter->m_entity.m_trigger -= (uint32_t) m;
          if (iter->m_entity.m_trigger == 0)
            TRACE (" (cond no longer triggers)");
        }
      }
    }

    if (iter->m_entity.m_trigger)
      dds_entity_status_signal (&iter->m_entity);

    TRACE ("\n");
    iter = iter->m_next;
  }
  return trigger;
}


/*************************
 ******  READ/TAKE  ******
 *************************/

int
dds_rhc_read(
        struct rhc *rhc,
        bool lock,
        void ** values,
        dds_sample_info_t *info_seq,
        uint32_t max_samples,
        uint32_t mask,
        dds_instance_handle_t handle,
        dds_readcond *cond)
{
    unsigned qminv = qmask_from_mask_n_cond(mask, cond);
    return dds_rhc_read_w_qminv(rhc, lock, values, info_seq, max_samples, qminv, handle, cond);
}

int
dds_rhc_take(
        struct rhc *rhc,
        bool lock,
        void ** values,
        dds_sample_info_t *info_seq,
        uint32_t max_samples,
        uint32_t mask,
        dds_instance_handle_t handle,
        dds_readcond *cond)
{
    unsigned qminv = qmask_from_mask_n_cond(mask, cond);
    return dds_rhc_take_w_qminv(rhc, lock, values, info_seq, max_samples, qminv, handle, cond);
}

int dds_rhc_takecdr
(
 struct rhc *rhc, bool lock, struct ddsi_serdata ** values, dds_sample_info_t *info_seq, uint32_t max_samples,
 unsigned sample_states, unsigned view_states, unsigned instance_states, dds_instance_handle_t handle)
{
  unsigned qminv = qmask_from_dcpsquery (sample_states, view_states, instance_states);
  return dds_rhc_takecdr_w_qminv (rhc, lock, values, info_seq, max_samples, qminv, handle, NULL);
}

/*************************
 ******    CHECK    ******
 *************************/

#ifndef NDEBUG
#define CHECK_MAX_CONDS 64
static int rhc_check_counts_locked (struct rhc *rhc, bool check_conds, bool check_qcmask)
{
  if (!(config.enabled_xchecks & DDS_XCHECK_RHC))
    return 1;

  const uint32_t ncheck = rhc->nconds < CHECK_MAX_CONDS ? rhc->nconds : CHECK_MAX_CONDS;
  unsigned n_instances = 0, n_nonempty_instances = 0;
  unsigned n_not_alive_disposed = 0, n_not_alive_no_writers = 0, n_new = 0;
  unsigned n_vsamples = 0, n_vread = 0;
  unsigned n_invsamples = 0, n_invread = 0;
  unsigned cond_match_count[CHECK_MAX_CONDS];
  dds_querycond_mask_t enabled_qcmask = 0;
  struct rhc_instance *inst;
  struct ddsrt_hh_iter iter;
  dds_readcond *rciter;
  uint32_t i;

  for (i = 0; i < CHECK_MAX_CONDS; i++)
    cond_match_count[i] = 0;

  for (rciter = rhc->conds; rciter; rciter = rciter->m_next)
  {
    assert ((dds_entity_kind (&rciter->m_entity) == DDS_KIND_COND_READ && rciter->m_query.m_filter == 0) ||
            (dds_entity_kind (&rciter->m_entity) == DDS_KIND_COND_QUERY && rciter->m_query.m_filter != 0));
    assert ((rciter->m_query.m_filter != 0) == (rciter->m_query.m_qcmask != 0));
    assert (!(enabled_qcmask & rciter->m_query.m_qcmask));
    enabled_qcmask |= rciter->m_query.m_qcmask;
  }

  for (inst = ddsrt_hh_iter_first (rhc->instances, &iter); inst; inst = ddsrt_hh_iter_next (&iter))
  {
    unsigned n_vsamples_in_instance = 0, n_read_vsamples_in_instance = 0;
    bool a_sample_free = true;

    n_instances++;
    if (inst_is_empty (inst))
      continue;

    n_nonempty_instances++;
    if (inst->isdisposed)
      n_not_alive_disposed++;
    else if (inst->wrcount == 0)
      n_not_alive_no_writers++;
    if (inst->isnew)
      n_new++;

    if (inst->latest)
    {
      struct rhc_sample *sample = inst->latest->next, * const end = sample;
      do {
        if (sample == &inst->a_sample)
        {
          assert (a_sample_free);
          a_sample_free = false;
        }
        n_vsamples++;
        n_vsamples_in_instance++;
        if (sample->isread)
        {
          n_vread++;
          n_read_vsamples_in_instance++;
        }
        sample = sample->next;
      } while (sample != end);
    }

    if (inst->inv_exists)
    {
      n_invsamples++;
      n_invread += inst->inv_isread;
    }

    assert (n_read_vsamples_in_instance == inst->nvread);
    assert (n_vsamples_in_instance == inst->nvsamples);
    assert (a_sample_free == inst->a_sample_free);

    if (check_conds)
    {
      if (check_qcmask && rhc->nqconds > 0)
      {
        dds_querycond_mask_t qcmask;
        topicless_to_clean_invsample (rhc->topic, inst->tk->m_sample, rhc->qcond_eval_samplebuf, 0, 0);
        qcmask = 0;
        for (rciter = rhc->conds; rciter; rciter = rciter->m_next)
          if (rciter->m_query.m_filter != 0 && rciter->m_query.m_filter (rhc->qcond_eval_samplebuf))
            qcmask |= rciter->m_query.m_qcmask;
        assert ((inst->conds & enabled_qcmask) == qcmask);
        if (inst->latest)
        {
          struct rhc_sample *sample = inst->latest->next, * const end = sample;
          do {
            ddsi_serdata_to_sample (sample->sample, rhc->qcond_eval_samplebuf, NULL, NULL);
            qcmask = 0;
            for (rciter = rhc->conds; rciter; rciter = rciter->m_next)
              if (rciter->m_query.m_filter != 0 && rciter->m_query.m_filter (rhc->qcond_eval_samplebuf))
                qcmask |= rciter->m_query.m_qcmask;
            assert ((sample->conds & enabled_qcmask) == qcmask);
            sample = sample->next;
          } while (sample != end);
        }
      }

      for (i = 0, rciter = rhc->conds; i < ncheck; i++, rciter = rciter->m_next)
      {
        if (!rhc_get_cond_trigger (inst, rciter))
          ;
        else if (rciter->m_query.m_filter == 0)
          cond_match_count[i]++;
        else
        {
          if (inst->inv_exists)
            cond_match_count[i] += (qmask_of_invsample (inst) & rciter->m_qminv) == 0 && (inst->conds & rciter->m_query.m_qcmask) != 0;
          if (inst->latest)
          {
            struct rhc_sample *sample = inst->latest->next, * const end = sample;
            do {
              cond_match_count[i] += ((qmask_of_sample (sample) & rciter->m_qminv) == 0 && (sample->conds & rciter->m_query.m_qcmask) != 0);
              sample = sample->next;
            } while (sample != end);
          }
        }
      }
    }
  }

  assert (rhc->n_instances == n_instances);
  assert (rhc->n_nonempty_instances == n_nonempty_instances);
  assert (rhc->n_not_alive_disposed == n_not_alive_disposed);
  assert (rhc->n_not_alive_no_writers == n_not_alive_no_writers);
  assert (rhc->n_new == n_new);
  assert (rhc->n_vsamples == n_vsamples);
  assert (rhc->n_vread == n_vread);
  assert (rhc->n_invsamples == n_invsamples);
  assert (rhc->n_invread == n_invread);

  if (check_conds)
  {
    for (i = 0, rciter = rhc->conds; i < ncheck; i++, rciter = rciter->m_next)
      assert (cond_match_count[i] == rciter->m_entity.m_trigger);
   }

  if (rhc->n_nonempty_instances == 0)
  {
    assert (rhc->nonempty_instances == NULL);
  }
  else
  {
    struct rhc_instance *prev, *end;
    assert (rhc->nonempty_instances != NULL);
    prev = rhc->nonempty_instances->prev;
    end = rhc->nonempty_instances;
    inst = rhc->nonempty_instances;
    n_nonempty_instances = 0;
    do {
      assert (!inst_is_empty (inst));
      assert (prev->next == inst);
      assert (inst->prev == prev);
      prev = inst;
      inst = inst->next;
      n_nonempty_instances++;
    } while (inst != end);
    assert (rhc->n_nonempty_instances == n_nonempty_instances);
  }
=======
>>>>>>> 1c8c2944

extern inline bool dds_rhc_store (struct dds_rhc * __restrict rhc, const struct proxy_writer_info * __restrict pwr_info, struct ddsi_serdata * __restrict sample, struct ddsi_tkmap_instance * __restrict tk);
extern inline void dds_rhc_unregister_wr (struct dds_rhc * __restrict rhc, const struct proxy_writer_info * __restrict pwr_info);
extern inline void dds_rhc_relinquish_ownership (struct dds_rhc * __restrict rhc, const uint64_t wr_iid);
extern inline void dds_rhc_set_qos (struct dds_rhc *rhc, const struct dds_qos *qos);
extern inline void dds_rhc_free (struct dds_rhc *rhc);
extern inline int dds_rhc_read (struct dds_rhc *rhc, bool lock, void **values, dds_sample_info_t *info_seq, uint32_t max_samples, uint32_t mask, dds_instance_handle_t handle, dds_readcond *cond);
extern inline int dds_rhc_take (struct dds_rhc *rhc, bool lock, void **values, dds_sample_info_t *info_seq, uint32_t max_samples, uint32_t mask, dds_instance_handle_t handle, dds_readcond *cond);
extern inline int dds_rhc_takecdr (struct dds_rhc *rhc, bool lock, struct ddsi_serdata **values, dds_sample_info_t *info_seq, uint32_t max_samples, uint32_t sample_states, uint32_t view_states, uint32_t instance_states, dds_instance_handle_t handle);
extern inline bool dds_rhc_add_readcondition (struct dds_readcond *cond);
extern inline void dds_rhc_remove_readcondition (struct dds_readcond *cond);
extern inline uint32_t dds_rhc_lock_samples (struct dds_rhc *rhc);<|MERGE_RESOLUTION|>--- conflicted
+++ resolved
@@ -13,2745 +13,6 @@
 #include "dds/dds.h"
 #include "dds/ddsi/q_rhc.h"
 #include "dds__rhc.h"
-<<<<<<< HEAD
-#include "dds/ddsi/ddsi_tkmap.h"
-#include "dds/ddsrt/hopscotch.h"
-#include "dds/ddsrt/avl.h"
-#include "dds/ddsi/q_xqos.h"
-#include "dds/ddsi/q_error.h"
-#include "dds/ddsi/q_unused.h"
-#include "dds/ddsi/q_config.h"
-#include "dds/ddsi/q_globals.h"
-#include "dds/ddsi/q_radmin.h" /* sampleinfo */
-#include "dds/ddsi/q_entity.h" /* proxy_writer_info */
-#include "dds/ddsi/ddsi_serdata.h"
-#include "dds/ddsi/ddsi_serdata_default.h"
-#include "dds/ddsi/sysdeps.h"
-
-/* INSTANCE MANAGEMENT
-   ===================
-
-   Instances are created implicitly by "write" and "dispose", unregistered by
-   "unregister".  Valid samples are added only by write operations (possibly
-   a combined with dispose and/or unregister), invalid samples only by dispose
-   and unregister operations, and only when there is no sample or the latest
-   available sample is read.  (This might be a bit funny in the oddish case
-   where someone would take only the latest of multiple valid samples.)
-
-   There is at most one invalid sample per instance, its sample info is taken
-   straight from the instance when it is returned to the reader and its
-   presence and sample_state are represented by two bits.  Any incoming sample
-   (or "incoming invalid sample") will cause an existing invalid sample to be
-   dropped.  Thus, invalid samples are used solely to signal an instance state
-   change when there are no samples.
-
-   (Note: this can fairly easily be changed to let an invalid sample always
-   be generated on dispose/unregister.)
-
-   The instances and the RHC as a whole keep track of the number of valid
-   samples and the number of read valid samples, as well as the same for the
-   invalid ones, with the twist that the "inv_exists" and "inv_isread" booleans
-   in the RHC serve as flags and as counters at the same time.
-
-   Instances are dropped when the number of samples (valid & invalid combined)
-   and the number of registrations both go to 0.  The number of registrations
-   is kept track of in "wrcount", and a unique identifier for the most recent
-   writer is typically in "wr_iid".  Typically, because an unregister by
-   "wr_iid" clears it.  The actual set of registrations is in principle a set
-   of <instance,writer> tuples stored in "registrations", but excluded from it
-   are those instances that have "wrcount" = 1 and "wr_iid" != 0.  The typical
-   case is a single active writer for an instance, and this means the typical
-   case has no <instance,writer> tuples in "registrations".
-
-   It is unfortunate that this model complicates the transitions from 1 writer
-   to 2 writers, and from 2 writers back to 1 writer.  This seems a reasonable
-   price to pay for the significant performance gain from not having to do
-   anything in the case of a single (or single dominant) writer.
-
-   (Note: "registrations" may perhaps be moved to a global registration table
-   of <reader,instance,writer> tuples, using a lock-free hash table, but that
-   doesn't affect the model.)
-
-   The unique identifiers for instances and writers are approximately uniformly
-   drawn from the set of positive unsigned 64-bit integers.  This means they
-   are excellent hash keys, and both the instance hash table and the writer
-   registrations hash table use these directly.
-
-   QOS SUPPORT
-   ===========
-
-   History is implemented as a (circular) linked list, but the invalid samples
-   model implemented here allows this to trivially be changed to an array of
-   samples, and this is probably profitable for shallow histories.  Currently
-   the instance has a single sample embedded in particular to optimise the
-   KEEP_LAST with depth=1 case.
-
-   BY_SOURCE ordering is implemented differently from OpenSplice and does not
-   perform back-filling of the history.  The arguments against that can be
-   found in JIRA, but in short: (1) not backfilling is significantly simpler
-   (and thus faster), (2) backfilling potentially requires rewriting the
-   states of samples already read, (3) it is as much "eventually consistent",
-   the only difference is that the model implemented here considers the
-   dataspace to fundamentally be "keep last 1" and always move forward (source
-   timestamp increases), and the per-reader history to be a record of sampling
-   that dataspace by the reader, whereas with backfilling the model is that
-   the eventual consistency applies to the full history.
-
-   (As it happens, the model implemented here is that also used by RTI and
-   probably other implementations -- OpenSplice is the odd one out in this
-   regard.)
-
-   Exclusive ownership is implemented by dropping all data from all writers
-   other than "wr_iid", unless "wr_iid" is 0 or the strength of the arriving
-   sample is higher than the current strength of the instance (in "strength").
-   The writer id is only reset by unregistering, in which case it is natural
-   that ownership is up for grabs again.  QoS changes (not supported in this
-   DDSI implementation, but still) will be done by also reseting "wr_iid"
-   when an exclusive ownership writer lowers its strength.
-
-   Lifespan, time base filter and deadline, are based on the instance
-   timestamp ("tstamp").  This time stamp needs to be changed to either source
-   or reception timestamp, depending on the ordering chosen.
-
-   READ CONDITIONS
-   ===============
-
-   Read conditions are currently *always* attached to the reader, creating a
-   read condition and not attaching it to a waitset is a bit of a waste of
-   resources.  This can be changed, of course, but it is doubtful many read
-   conditions get created without actually being used.
-
-   The "trigger" of a read condition counts the number of instances
-   matching its condition and is synchronously updated whenever the state
-   of instances and/or samples changes. The instance/sample states are
-   reduced to a triplet of a bitmask representing the instance and view
-   states, whether or not the instance has unread samples, and whether or not
-   it has read ones. (Invalid samples included.) Two of these triplets,
-   pre-change and post-change are passed to "update_conditions_locked",
-   which then runs over the array of attached read conditions and updates
-   the trigger. It returns whether or not a trigger changed
-   from 0 to 1, as this indicates the attached waitsets must be signalled.
-   The actual signalling of the waitsets then takes places later, by calling
-   "signal_conditions" after releasing the RHC lock.
-*/
-
-/* FIXME: tkmap should perhaps retain data with timestamp set to invalid
-   An invalid timestamp is (logically) unordered with respect to valid
-   timestamps, and that would mean BY_SOURCE order could be respected
-   even when generating an invalid sample for an unregister message using
-   the tkmap data. */
-
-#define MAX_ATTACHED_QUERYCONDS (CHAR_BIT * sizeof (dds_querycond_mask_t))
-
-#define INCLUDE_TRACE 1
-#if INCLUDE_TRACE
-#define TRACE(...) DDS_LOG(DDS_LC_RHC, __VA_ARGS__)
-#else
-#define TRACE(...) ((void)0)
-#endif
-
-/******************************
- ******   LIVE WRITERS   ******
- ******************************/
-
-struct lwreg
-{
-  uint64_t iid;
-  uint64_t wr_iid;
-};
-
-struct lwregs
-{
-  struct ddsrt_ehh * regs;
-};
-
-static uint32_t lwreg_hash (const void *vl)
-{
-  const struct lwreg * l = vl;
-  return (uint32_t) (l->iid ^ l->wr_iid);
-}
-
-static int lwreg_equals (const void *va, const void *vb)
-{
-  const struct lwreg * a = va;
-  const struct lwreg * b = vb;
-  return a->iid == b->iid && a->wr_iid == b->wr_iid;
-}
-
-static void lwregs_init (struct lwregs *rt)
-{
-  rt->regs = ddsrt_ehh_new (sizeof (struct lwreg), 1, lwreg_hash, lwreg_equals);
-}
-
-static void lwregs_fini (struct lwregs *rt)
-{
-  ddsrt_ehh_free (rt->regs);
-}
-
-static int lwregs_contains (struct lwregs *rt, uint64_t iid, uint64_t wr_iid)
-{
-  struct lwreg dummy = { .iid = iid, .wr_iid = wr_iid };
-  return ddsrt_ehh_lookup (rt->regs, &dummy) != NULL;
-}
-
-static int lwregs_add (struct lwregs *rt, uint64_t iid, uint64_t wr_iid)
-{
-  struct lwreg dummy = { .iid = iid, .wr_iid = wr_iid };
-  return ddsrt_ehh_add (rt->regs, &dummy);
-}
-
-static int lwregs_delete (struct lwregs *rt, uint64_t iid, uint64_t wr_iid)
-{
-  struct lwreg dummy = { .iid = iid, .wr_iid = wr_iid };
-  return ddsrt_ehh_remove (rt->regs, &dummy);
-}
-
-void lwregs_dump (struct lwregs *rt)
-{
-  struct ddsrt_ehh_iter it;
-  for (struct lwreg *r = ddsrt_ehh_iter_first(rt->regs, &it); r; r = ddsrt_ehh_iter_next(&it))
-    printf("iid=%"PRIu64" wr_iid=%"PRIu64"\n", r->iid, r->wr_iid);
-}
-
-/*************************
- ******     RHC     ******
- *************************/
-
-struct rhc_sample {
-  struct ddsi_serdata *sample; /* serialised data (either just_key or real data) */
-  struct rhc_sample *next;     /* next sample in time ordering, or oldest sample if most recent */
-  uint64_t wr_iid;             /* unique id for writer of this sample (perhaps better in serdata) */
-  dds_querycond_mask_t conds;  /* matching query conditions */
-  bool isread;                 /* READ or NOT_READ sample state */
-  unsigned disposed_gen;       /* snapshot of instance counter at time of insertion */
-  unsigned no_writers_gen;     /* __/ */
-};
-
-struct rhc_instance {
-  uint64_t iid;                /* unique instance id, key of table, also serves as instance handle */
-  uint64_t wr_iid;             /* unique of id of writer of latest sample or 0; if wrcount = 0 it is the wr_iid that caused  */
-  struct rhc_sample *latest;   /* latest received sample; circular list old->new; null if no sample */
-  unsigned nvsamples;          /* number of "valid" samples in instance */
-  unsigned nvread;             /* number of READ "valid" samples in instance (0 <= nvread <= nvsamples) */
-  dds_querycond_mask_t conds;  /* matching query conditions */
-  uint32_t wrcount;            /* number of live writers */
-  unsigned isnew : 1;          /* NEW or NOT_NEW view state */
-  unsigned a_sample_free : 1;  /* whether or not a_sample is in use */
-  unsigned isdisposed : 1;     /* DISPOSED or NOT_DISPOSED (if not disposed, wrcount determines ALIVE/NOT_ALIVE_NO_WRITERS) */
-  unsigned wr_iid_islive : 1;  /* whether wr_iid is of a live writer */
-  unsigned inv_exists : 1;     /* whether or not state change occurred since last sample (i.e., must return invalid sample) */
-  unsigned inv_isread : 1;     /* whether or not that state change has been read before */
-  unsigned disposed_gen;       /* bloody generation counters - worst invention of mankind */
-  unsigned no_writers_gen;     /* __/ */
-  int32_t strength;            /* "current" ownership strength */
-  nn_guid_t wr_guid;           /* guid of last writer (if wr_iid != 0 then wr_guid is the corresponding guid, else undef) */
-  nn_wctime_t tstamp;          /* source time stamp of last update */
-  struct rhc_instance *next;   /* next non-empty instance in arbitrary ordering */
-  struct rhc_instance *prev;
-  struct ddsi_tkmap_instance *tk;   /* backref into TK for unref'ing */
-  struct rhc_sample a_sample;  /* pre-allocated storage for 1 sample */
-};
-
-typedef enum rhc_store_result {
-  RHC_STORED,
-  RHC_FILTERED,
-  RHC_REJECTED
-} rhc_store_result_t;
-
-struct rhc {
-  struct ddsrt_hh *instances;
-  struct rhc_instance *nonempty_instances; /* circular, points to most recently added one, NULL if none */
-  struct lwregs registrations;       /* should be a global one (with lock-free lookups) */
-
-  /* Instance/Sample maximums from resource limits QoS */
-
-  int32_t max_instances; /* FIXME: probably better as uint32_t with MAX_UINT32 for unlimited */
-  int32_t max_samples;   /* FIXME: probably better as uint32_t with MAX_UINT32 for unlimited */
-  int32_t max_samples_per_instance; /* FIXME: probably better as uint32_t with MAX_UINT32 for unlimited */
-
-  uint32_t n_instances;              /* # instances, including empty [NOT USED] */
-  uint32_t n_nonempty_instances;     /* # non-empty instances */
-  uint32_t n_not_alive_disposed;     /* # disposed, non-empty instances [NOT USED] */
-  uint32_t n_not_alive_no_writers;   /* # not-alive-no-writers, non-empty instances [NOT USED] */
-  uint32_t n_new;                    /* # new, non-empty instances [NOT USED] */
-  uint32_t n_vsamples;               /* # "valid" samples over all instances */
-  uint32_t n_vread;                  /* # read "valid" samples over all instances [NOT USED] */
-  uint32_t n_invsamples;             /* # invalid samples over all instances [NOT USED] */
-  uint32_t n_invread;                /* # read invalid samples over all instances [NOT USED] */
-
-  bool by_source_ordering;           /* true if BY_SOURCE, false if BY_RECEPTION */
-  bool exclusive_ownership;          /* true if EXCLUSIVE, false if SHARED */
-  bool reliable;                     /* true if reliability RELIABLE */
-
-  dds_reader *reader;                /* reader */
-  const struct ddsi_sertopic *topic; /* topic description */
-  unsigned history_depth;            /* depth, 1 for KEEP_LAST_1, 2**32-1 for KEEP_ALL */
-
-  ddsrt_mutex_t lock;
-  dds_readcond * conds;              /* List of associated read conditions */
-  uint32_t nconds;                   /* Number of associated read conditions */
-  uint32_t nqconds;                  /* Number of associated query conditions */
-  dds_querycond_mask_t qconds_samplest;  /* Mask of associated query conditions that check the sample state */
-  void *qcond_eval_samplebuf;        /* Temporary storage for evaluating query conditions, NULL if no qconds */
-};
-
-struct trigger_info_cmn {
-  unsigned qminst;
-  bool has_read;
-  bool has_not_read;
-};
-
-struct trigger_info_pre {
-  struct trigger_info_cmn c;
-};
-
-struct trigger_info_qcond {
-  /* 0 or inst->conds depending on whether an invalid/valid sample was pushed out/added;
-     inc_xxx_read is there so read can indicate a sample changed from unread to read */
-  bool dec_invsample_read;
-  bool dec_sample_read;
-  bool inc_invsample_read;
-  bool inc_sample_read;
-  dds_querycond_mask_t dec_conds_invsample;
-  dds_querycond_mask_t dec_conds_sample;
-  dds_querycond_mask_t inc_conds_invsample;
-  dds_querycond_mask_t inc_conds_sample;
-};
-
-struct trigger_info_post {
-  struct trigger_info_cmn c;
-};
-
-static unsigned qmask_of_sample (const struct rhc_sample *s)
-{
-  return s->isread ? DDS_READ_SAMPLE_STATE : DDS_NOT_READ_SAMPLE_STATE;
-}
-
-static unsigned qmask_of_invsample (const struct rhc_instance *i)
-{
-  return i->inv_isread ? DDS_READ_SAMPLE_STATE : DDS_NOT_READ_SAMPLE_STATE;
-}
-
-static uint32_t inst_nsamples (const struct rhc_instance *i)
-{
-  return i->nvsamples + i->inv_exists;
-}
-
-static uint32_t inst_nread (const struct rhc_instance *i)
-{
-  return i->nvread + (uint32_t) (i->inv_exists & i->inv_isread);
-}
-
-static bool inst_is_empty (const struct rhc_instance *i)
-{
-  return inst_nsamples (i) == 0;
-}
-
-static bool inst_has_read (const struct rhc_instance *i)
-{
-  return inst_nread (i) > 0;
-}
-
-static bool inst_has_unread (const struct rhc_instance *i)
-{
-  return inst_nread (i) < inst_nsamples (i);
-}
-
-static void topicless_to_clean_invsample (const struct ddsi_sertopic *topic, const struct ddsi_serdata *d, void *sample, void **bufptr, void *buflim)
-{
-  /* ddsi_serdata_topicless_to_sample just deals with the key value, without paying any attention to attributes;
-     but that makes life harder for the user: the attributes of an invalid sample would be garbage, but would
-     nonetheless have to be freed in the end.  Zero'ing it explicitly solves that problem. */
-  ddsi_sertopic_free_sample (topic, sample, DDS_FREE_CONTENTS);
-  ddsi_sertopic_zero_sample (topic, sample);
-  ddsi_serdata_topicless_to_sample (topic, d, sample, bufptr, buflim);
-}
-
-static unsigned qmask_of_inst (const struct rhc_instance *inst);
-static bool update_conditions_locked (struct rhc *rhc, bool called_from_insert, const struct trigger_info_pre *pre, const struct trigger_info_post *post, const struct trigger_info_qcond *trig_qc, const struct rhc_instance *inst);
-#ifndef NDEBUG
-static int rhc_check_counts_locked (struct rhc *rhc, bool check_conds, bool check_qcmask);
-#endif
-
-static uint32_t instance_iid_hash (const void *va)
-{
-  const struct rhc_instance *a = va;
-  return (uint32_t) a->iid;
-}
-
-static int instance_iid_eq (const void *va, const void *vb)
-{
-  const struct rhc_instance *a = va;
-  const struct rhc_instance *b = vb;
-  return (a->iid == b->iid);
-}
-
-static void add_inst_to_nonempty_list (struct rhc *rhc, struct rhc_instance *inst)
-{
-  if (rhc->nonempty_instances == NULL)
-  {
-    inst->next = inst->prev = inst;
-  }
-  else
-  {
-    struct rhc_instance * const hd = rhc->nonempty_instances;
-#ifndef NDEBUG
-    {
-      const struct rhc_instance *x = hd;
-      do { assert (x != inst); x = x->next; } while (x != hd);
-    }
-#endif
-    inst->next = hd->next;
-    inst->prev = hd;
-    hd->next = inst;
-    inst->next->prev = inst;
-  }
-  rhc->nonempty_instances = inst;
-  rhc->n_nonempty_instances++;
-}
-
-static void remove_inst_from_nonempty_list (struct rhc *rhc, struct rhc_instance *inst)
-{
-  assert (inst_is_empty (inst));
-#ifndef NDEBUG
-  {
-    const struct rhc_instance *x = rhc->nonempty_instances;
-    assert (x);
-    do { if (x == inst) break; x = x->next; } while (x != rhc->nonempty_instances);
-    assert (x == inst);
-  }
-#endif
-
-  if (inst->next == inst)
-  {
-    rhc->nonempty_instances = NULL;
-  }
-  else
-  {
-    struct rhc_instance * const inst_prev = inst->prev;
-    struct rhc_instance * const inst_next = inst->next;
-    inst_prev->next = inst_next;
-    inst_next->prev = inst_prev;
-    if (rhc->nonempty_instances == inst)
-      rhc->nonempty_instances = inst_prev;
-  }
-  assert (rhc->n_nonempty_instances > 0);
-  rhc->n_nonempty_instances--;
-}
-
-struct rhc * dds_rhc_new (dds_reader * reader, const struct ddsi_sertopic * topic)
-{
-  struct rhc * rhc = ddsrt_malloc (sizeof (*rhc));
-  memset (rhc, 0, sizeof (*rhc));
-
-  lwregs_init (&rhc->registrations);
-  ddsrt_mutex_init (&rhc->lock);
-  rhc->instances = ddsrt_hh_new (1, instance_iid_hash, instance_iid_eq);
-  rhc->topic = topic;
-  rhc->reader = reader;
-
-  return rhc;
-}
-
-void dds_rhc_set_qos (struct rhc * rhc, const nn_xqos_t * qos)
-{
-  /* Set read related QoS */
-
-  rhc->max_samples = qos->resource_limits.max_samples;
-  rhc->max_instances = qos->resource_limits.max_instances;
-  rhc->max_samples_per_instance = qos->resource_limits.max_samples_per_instance;
-  rhc->by_source_ordering = (qos->destination_order.kind == NN_BY_SOURCE_TIMESTAMP_DESTINATIONORDER_QOS);
-  rhc->exclusive_ownership = (qos->ownership.kind == NN_EXCLUSIVE_OWNERSHIP_QOS);
-  rhc->reliable = (qos->reliability.kind == NN_RELIABLE_RELIABILITY_QOS);
-  assert(qos->history.kind != NN_KEEP_LAST_HISTORY_QOS || qos->history.depth > 0);
-  rhc->history_depth = (qos->history.kind == NN_KEEP_LAST_HISTORY_QOS) ? (uint32_t)qos->history.depth : ~0u;
-}
-
-static bool eval_predicate_sample (const struct rhc *rhc, const struct ddsi_serdata *sample, bool (*pred) (const void *sample))
-{
-  ddsi_serdata_to_sample (sample, rhc->qcond_eval_samplebuf, NULL, NULL);
-  bool ret = pred (rhc->qcond_eval_samplebuf);
-  return ret;
-}
-
-static bool eval_predicate_invsample (const struct rhc *rhc, const struct rhc_instance *inst, bool (*pred) (const void *sample))
-{
-  topicless_to_clean_invsample (rhc->topic, inst->tk->m_sample, rhc->qcond_eval_samplebuf, NULL, NULL);
-  bool ret = pred (rhc->qcond_eval_samplebuf);
-  return ret;
-}
-
-static struct rhc_sample *alloc_sample (struct rhc_instance *inst)
-{
-  if (inst->a_sample_free)
-  {
-    inst->a_sample_free = 0;
-#if USE_VALGRIND
-    VALGRIND_MAKE_MEM_UNDEFINED (&inst->a_sample, sizeof (inst->a_sample));
-#endif
-    return &inst->a_sample;
-  }
-  else
-  {
-    /* This instead of sizeof(rhc_sample) gets us type checking */
-    struct rhc_sample *s;
-    s = ddsrt_malloc (sizeof (*s));
-    return s;
-  }
-}
-
-static void free_sample (struct rhc_instance *inst, struct rhc_sample *s)
-{
-  ddsi_serdata_unref (s->sample);
-  if (s == &inst->a_sample)
-  {
-    assert (!inst->a_sample_free);
-#if USE_VALGRIND
-    VALGRIND_MAKE_MEM_NOACCESS (&inst->a_sample, sizeof (inst->a_sample));
-#endif
-    inst->a_sample_free = 1;
-  }
-  else
-  {
-    ddsrt_free (s);
-  }
-}
-
-static void inst_clear_invsample (struct rhc *rhc, struct rhc_instance *inst, struct trigger_info_qcond *trig_qc)
-{
-  assert (inst->inv_exists);
-  assert (trig_qc->dec_conds_invsample == 0);
-  inst->inv_exists = 0;
-  trig_qc->dec_conds_invsample = inst->conds;
-  if (inst->inv_isread)
-  {
-    trig_qc->dec_invsample_read = true;
-    rhc->n_invread--;
-  }
-  rhc->n_invsamples--;
-}
-
-static void inst_clear_invsample_if_exists (struct rhc *rhc, struct rhc_instance *inst, struct trigger_info_qcond *trig_qc)
-{
-  if (inst->inv_exists)
-    inst_clear_invsample (rhc, inst, trig_qc);
-}
-
-static void inst_set_invsample (struct rhc *rhc, struct rhc_instance *inst, struct trigger_info_qcond *trig_qc, bool *nda)
-{
-  if (!inst->inv_exists || inst->inv_isread)
-  {
-    /* Obviously optimisable, but that is perhaps not worth the bother */
-    inst_clear_invsample_if_exists (rhc, inst, trig_qc);
-    assert (trig_qc->inc_conds_invsample == 0);
-    trig_qc->inc_conds_invsample = inst->conds;
-    inst->inv_exists = 1;
-    inst->inv_isread = 0;
-    rhc->n_invsamples++;
-    *nda = true;
-  }
-}
-
-static void free_empty_instance (struct rhc_instance *inst)
-{
-  assert (inst_is_empty (inst));
-  ddsi_tkmap_instance_unref (inst->tk);
-  ddsrt_free (inst);
-}
-
-static void free_instance_rhc_free (struct rhc_instance *inst, struct rhc *rhc)
-{
-  struct rhc_sample *s = inst->latest;
-  const bool was_empty = inst_is_empty (inst);
-  struct trigger_info_qcond dummy_trig_qc;
-  if (s)
-  {
-    do {
-      struct rhc_sample * const s1 = s->next;
-      free_sample (inst, s);
-      s = s1;
-    } while (s != inst->latest);
-    rhc->n_vsamples -= inst->nvsamples;
-    rhc->n_vread -= inst->nvread;
-    inst->nvsamples = 0;
-    inst->nvread = 0;
-  }
-#ifndef NDEBUG
-  memset (&dummy_trig_qc, 0, sizeof (dummy_trig_qc));
-#endif
-  inst_clear_invsample_if_exists (rhc, inst, &dummy_trig_qc);
-  if (!was_empty)
-  {
-    remove_inst_from_nonempty_list (rhc, inst);
-  }
-  ddsi_tkmap_instance_unref (inst->tk);
-  ddsrt_free (inst);
-}
-
-uint32_t dds_rhc_lock_samples (struct rhc *rhc)
-{
-  uint32_t no;
-  ddsrt_mutex_lock (&rhc->lock);
-  no = rhc->n_vsamples + rhc->n_invsamples;
-  if (no == 0)
-  {
-    ddsrt_mutex_unlock (&rhc->lock);
-  }
-  return no;
-}
-
-static void free_instance_rhc_free_wrap (void *vnode, void *varg)
-{
-  free_instance_rhc_free (vnode, varg);
-}
-
-void dds_rhc_free (struct rhc *rhc)
-{
-  assert (rhc_check_counts_locked (rhc, true, true));
-  ddsrt_hh_enum (rhc->instances, free_instance_rhc_free_wrap, rhc);
-  assert (rhc->nonempty_instances == NULL);
-  ddsrt_hh_free (rhc->instances);
-  lwregs_fini (&rhc->registrations);
-  if (rhc->qcond_eval_samplebuf != NULL)
-    ddsi_sertopic_free_sample (rhc->topic, rhc->qcond_eval_samplebuf, DDS_FREE_ALL);
-  ddsrt_mutex_destroy (&rhc->lock);
-  ddsrt_free (rhc);
-}
-
-static void init_trigger_info_cmn_nonmatch (struct trigger_info_cmn *info)
-{
-  info->qminst = ~0u;
-  info->has_read = false;
-  info->has_not_read = false;
-}
-
-static void get_trigger_info_cmn (struct trigger_info_cmn *info, struct rhc_instance *inst)
-{
-  info->qminst = qmask_of_inst (inst);
-  info->has_read = inst_has_read (inst);
-  info->has_not_read = inst_has_unread (inst);
-}
-
-static void get_trigger_info_pre (struct trigger_info_pre *info, struct rhc_instance *inst)
-{
-  get_trigger_info_cmn (&info->c, inst);
-}
-
-static void init_trigger_info_qcond (struct trigger_info_qcond *qc)
-{
-  qc->dec_invsample_read = false;
-  qc->dec_sample_read = false;
-  qc->inc_invsample_read = false;
-  qc->inc_sample_read = false;
-  qc->dec_conds_invsample = 0;
-  qc->dec_conds_sample = 0;
-  qc->inc_conds_invsample = 0;
-  qc->inc_conds_sample = 0;
-}
-
-static bool trigger_info_differs (const struct rhc *rhc, const struct trigger_info_pre *pre, const struct trigger_info_post *post, const struct trigger_info_qcond *trig_qc)
-{
-  if (pre->c.qminst != post->c.qminst ||
-      pre->c.has_read != post->c.has_read ||
-      pre->c.has_not_read != post->c.has_not_read)
-    return true;
-  else if (rhc->nqconds == 0)
-    return false;
-  else
-    return (trig_qc->dec_conds_invsample != trig_qc->inc_conds_invsample ||
-            trig_qc->dec_conds_sample != trig_qc->inc_conds_sample ||
-            trig_qc->dec_invsample_read != trig_qc->inc_invsample_read ||
-            trig_qc->dec_sample_read != trig_qc->inc_sample_read);
-}
-
-static bool add_sample (struct rhc *rhc, struct rhc_instance *inst, const struct proxy_writer_info *pwr_info, const struct ddsi_serdata *sample, status_cb_data_t *cb_data, struct trigger_info_qcond *trig_qc)
-{
-  struct rhc_sample *s;
-
-  /* Adding a sample always clears an invalid sample (because the information
-     contained in the invalid sample - the instance state and the generation
-     counts - are included in the sample).  While this would be place to do it,
-     we do it later to avoid having to roll back on allocation failure */
-
-  /* We don't do backfilling in BY_SOURCE mode -- we could, but
-     choose not to -- and having already filtered out samples
-     preceding inst->latest, we can simply insert it without any
-     searching */
-  if (inst->nvsamples == rhc->history_depth)
-  {
-    /* replace oldest sample; latest points to the latest one, the
-       list is circular from old -> new, so latest->next is the oldest */
-
-    inst_clear_invsample_if_exists (rhc, inst, trig_qc);
-    assert (inst->latest != NULL);
-    s = inst->latest->next;
-    assert (trig_qc->dec_conds_sample == 0);
-    ddsi_serdata_unref (s->sample);
-
-    trig_qc->dec_sample_read = s->isread;
-    trig_qc->dec_conds_sample = s->conds;
-    if (s->isread)
-    {
-      inst->nvread--;
-      rhc->n_vread--;
-    }
-  }
-  else
-  {
-    /* Check if resource max_samples QoS exceeded */
-
-    if (rhc->reader && rhc->max_samples != DDS_LENGTH_UNLIMITED && rhc->n_vsamples >= (uint32_t) rhc->max_samples)
-    {
-      cb_data->raw_status_id = (int) DDS_SAMPLE_REJECTED_STATUS_ID;
-      cb_data->extra = DDS_REJECTED_BY_SAMPLES_LIMIT;
-      cb_data->handle = inst->iid;
-      cb_data->add = true;
-      return false;
-    }
-
-    /* Check if resource max_samples_per_instance QoS exceeded */
-
-    if (rhc->reader && rhc->max_samples_per_instance != DDS_LENGTH_UNLIMITED && inst->nvsamples >= (uint32_t) rhc->max_samples_per_instance)
-    {
-      cb_data->raw_status_id = (int) DDS_SAMPLE_REJECTED_STATUS_ID;
-      cb_data->extra = DDS_REJECTED_BY_SAMPLES_PER_INSTANCE_LIMIT;
-      cb_data->handle = inst->iid;
-      cb_data->add = true;
-      return false;
-    }
-
-    /* add new latest sample */
-
-    s = alloc_sample (inst);
-    inst_clear_invsample_if_exists (rhc, inst, trig_qc);
-    if (inst->latest == NULL)
-    {
-      s->next = s;
-    }
-    else
-    {
-      s->next = inst->latest->next;
-      inst->latest->next = s;
-    }
-    inst->nvsamples++;
-    rhc->n_vsamples++;
-  }
-
-  s->sample = ddsi_serdata_ref (sample); /* drops const (tho refcount does change) */
-  s->wr_iid = pwr_info->iid;
-  s->isread = false;
-  s->disposed_gen = inst->disposed_gen;
-  s->no_writers_gen = inst->no_writers_gen;
-
-  s->conds = 0;
-  if (rhc->nqconds != 0)
-  {
-    for (dds_readcond *rc = rhc->conds; rc != NULL; rc = rc->m_next)
-      if (rc->m_query.m_filter != 0 && eval_predicate_sample (rhc, s->sample, rc->m_query.m_filter))
-        s->conds |= rc->m_query.m_qcmask;
-  }
-
-  trig_qc->inc_conds_sample = s->conds;
-  inst->latest = s;
-  return true;
-}
-
-static bool content_filter_accepts (const struct ddsi_sertopic *sertopic, const struct ddsi_serdata *sample)
-{
-  bool ret = true;
-  const struct dds_topic *tp = sertopic->status_cb_entity;
-  if (tp->filter_fn)
-  {
-    char *tmp = ddsi_sertopic_alloc_sample (sertopic);
-    ddsi_serdata_to_sample (sample, tmp, NULL, NULL);
-    ret = (tp->filter_fn) (tmp, tp->filter_ctx);
-    ddsi_sertopic_free_sample (sertopic, tmp, DDS_FREE_ALL);
-  }
-  return ret;
-}
-
-static int inst_accepts_sample_by_writer_guid (const struct rhc_instance *inst, const struct proxy_writer_info *pwr_info)
-{
-  return (inst->wr_iid_islive && inst->wr_iid == pwr_info->iid) || memcmp (&pwr_info->guid, &inst->wr_guid, sizeof (inst->wr_guid)) < 0;
-}
-
-static int inst_accepts_sample (const struct rhc *rhc, const struct rhc_instance *inst, const struct proxy_writer_info *pwr_info, const struct ddsi_serdata *sample, const bool has_data)
-{
-  if (rhc->by_source_ordering)
-  {
-    if (sample->timestamp.v > inst->tstamp.v)
-    {
-      /* ok */
-    }
-    else if (sample->timestamp.v < inst->tstamp.v)
-    {
-      return 0;
-    }
-    else if (inst_accepts_sample_by_writer_guid (inst, pwr_info))
-    {
-      /* ok */
-    }
-    else
-    {
-      return 0;
-    }
-  }
-  if (rhc->exclusive_ownership && inst->wr_iid_islive && inst->wr_iid != pwr_info->iid)
-  {
-    int32_t strength = pwr_info->ownership_strength;
-    if (strength > inst->strength) {
-      /* ok */
-    } else if (strength < inst->strength) {
-      return 0;
-    } else if (inst_accepts_sample_by_writer_guid (inst, pwr_info)) {
-      /* ok */
-    } else {
-      return 0;
-    }
-  }
-  if (has_data && !content_filter_accepts (rhc->topic, sample))
-  {
-    return 0;
-  }
-  return 1;
-}
-
-static void update_inst (struct rhc_instance *inst, const struct proxy_writer_info * __restrict pwr_info, bool wr_iid_valid, nn_wctime_t tstamp)
-{
-  inst->tstamp = tstamp;
-  inst->wr_iid_islive = wr_iid_valid;
-  if (wr_iid_valid)
-  {
-    inst->wr_iid = pwr_info->iid;
-    if (inst->wr_iid != pwr_info->iid)
-      inst->wr_guid = pwr_info->guid;
-  }
-  inst->strength = pwr_info->ownership_strength;
-}
-
-static void drop_instance_noupdate_no_writers (struct rhc *rhc, struct rhc_instance *inst)
-{
-  int ret;
-  assert (inst_is_empty (inst));
-
-  rhc->n_instances--;
-
-  ret = ddsrt_hh_remove (rhc->instances, inst);
-  assert (ret);
-  (void) ret;
-
-  free_empty_instance (inst);
-}
-
-static void dds_rhc_register (struct rhc *rhc, struct rhc_instance *inst, uint64_t wr_iid, bool iid_update)
-{
-  const uint64_t inst_wr_iid = inst->wr_iid_islive ? inst->wr_iid : 0;
-
-  TRACE (" register:");
-
-  /* Is an implicitly registering dispose semantically equivalent to
-     register ; dispose?  If so, both no_writers_gen and disposed_gen
-     need to be incremented if the old instance state was DISPOSED,
-     else just disposed_gen.  (Shudder.)  Interpreting it as
-     equivalent.
-
-     Is a dispose a sample?  I don't think so (though a write dispose
-     is).  Is a pure register a sample?  Don't think so either. */
-  if (inst_wr_iid == wr_iid)
-  {
-    /* Same writer as last time => we know it is registered already.
-       This is the fast path -- we don't have to check anything
-       else. */
-    TRACE ("cached");
-    assert (inst->wrcount > 0);
-    return;
-  }
-
-  if (inst->wrcount == 0)
-  {
-    /* Currently no writers at all */
-    assert (!inst->wr_iid_islive);
-
-    /* to avoid wr_iid update when register is called for sample rejected */
-    if (iid_update)
-    {
-      inst->wr_iid = wr_iid;
-      inst->wr_iid_islive = 1;
-    }
-    inst->wrcount++;
-    inst->no_writers_gen++;
-    TRACE ("new1");
-
-    if (!inst_is_empty (inst) && !inst->isdisposed)
-      rhc->n_not_alive_no_writers--;
-  }
-  else if (inst_wr_iid == 0 && inst->wrcount == 1)
-  {
-    /* Writers exist, but wr_iid is null => someone unregistered.
-
-       With wrcount 1, if wr_iid happens to be the remaining writer,
-       we remove the explicit registration and once again rely on
-       inst->wr_iid, but if wr_iid happens to be a new writer, we
-       increment the writer count & explicitly register the second
-       one, too.
-
-       If I decide on a global table of registrations implemented
-       using concurrent hopscotch-hashing, then this should still
-       scale well because lwregs_add first calls lwregs_contains,
-       which is lock-free.  (Not that it probably can't be optimised
-       by a combined add-if-unknown-delete-if-known operation -- but
-       the value of that is likely negligible because the
-       registrations should be fairly stable.) */
-    if (lwregs_add (&rhc->registrations, inst->iid, wr_iid))
-    {
-      inst->wrcount++;
-      TRACE ("new2iidnull");
-    }
-    else
-    {
-      int x = lwregs_delete (&rhc->registrations, inst->iid, wr_iid);
-      assert (x);
-      (void) x;
-      TRACE ("restore");
-    }
-    /* to avoid wr_iid update when register is called for sample rejected */
-    if (iid_update)
-    {
-      inst->wr_iid = wr_iid;
-      inst->wr_iid_islive = 1;
-    }
-  }
-  else
-  {
-    /* As above -- if using concurrent hopscotch hashing, if the
-       writer is already known, lwregs_add is lock-free */
-    if (inst->wrcount == 1)
-    {
-      /* 2nd writer => properly register the one we knew about */
-      TRACE ("rescue1");
-      int x;
-      x = lwregs_add (&rhc->registrations, inst->iid, inst_wr_iid);
-      assert (x);
-      (void) x;
-    }
-    if (lwregs_add (&rhc->registrations, inst->iid, wr_iid))
-    {
-      /* as soon as we reach at least two writers, we have to check
-         the result of lwregs_add to know whether this sample
-         registers a previously unknown writer or not */
-      TRACE ("new3");
-      inst->wrcount++;
-    }
-    else
-    {
-      TRACE ("known");
-    }
-    assert (inst->wrcount >= 2);
-    /* the most recent writer gets the fast path */
-    /* to avoid wr_iid update when register is called for sample rejected */
-    if (iid_update)
-    {
-      inst->wr_iid = wr_iid;
-      inst->wr_iid_islive = 1;
-    }
-  }
-}
-
-static void account_for_empty_to_nonempty_transition (struct rhc *rhc, struct rhc_instance *inst)
-{
-  assert (inst_nsamples (inst) == 1);
-  add_inst_to_nonempty_list (rhc, inst);
-  rhc->n_new += inst->isnew;
-  if (inst->isdisposed)
-    rhc->n_not_alive_disposed++;
-  else if (inst->wrcount == 0)
-    rhc->n_not_alive_no_writers++;
-}
-
-static int rhc_unregister_isreg_w_sideeffects (struct rhc *rhc, const struct rhc_instance *inst, uint64_t wr_iid)
-{
-  /* Returns 1 if last registration just disappeared */
-  if (inst->wrcount == 0)
-  {
-    TRACE ("unknown(#0)");
-    return 0;
-  }
-  else if (inst->wrcount == 1 && inst->wr_iid_islive)
-  {
-    assert(inst->wr_iid != 0);
-    if (wr_iid != inst->wr_iid)
-    {
-      TRACE ("unknown(cache)");
-      return 0;
-    }
-    else
-    {
-      TRACE ("last(cache)");
-      return 1;
-    }
-  }
-  else if (!lwregs_delete (&rhc->registrations, inst->iid, wr_iid))
-  {
-    TRACE ("unknown(regs)");
-    return 0;
-  }
-  else
-  {
-    TRACE ("delreg");
-    /* If we transition from 2 to 1 writer, and we are deleting a
-       writer other than the one cached in the instance, that means
-       afterward there will be 1 writer, it will be cached, and its
-       registration record must go (invariant that with wrcount = 1
-       and wr_iid != 0 the wr_iid is not in "registrations") */
-    if (inst->wrcount == 2 && inst->wr_iid_islive && inst->wr_iid != wr_iid)
-    {
-      TRACE (",delreg(remain)");
-      lwregs_delete (&rhc->registrations, inst->iid, inst->wr_iid);
-    }
-    return 1;
-  }
-}
-
-static int rhc_unregister_updateinst (struct rhc *rhc, struct rhc_instance *inst, const struct proxy_writer_info * __restrict pwr_info, nn_wctime_t tstamp, struct trigger_info_qcond *trig_qc, bool *nda)
-{
-  assert (inst->wrcount > 0);
-
-  if (--inst->wrcount > 0)
-  {
-    if (inst->wr_iid_islive && pwr_info->iid == inst->wr_iid)
-    {
-      /* Next register will have to do real work before we have a cached
-       wr_iid again */
-      inst->wr_iid_islive = 0;
-
-      /* Reset the ownership strength to allow samples to be read from other
-       writer(s) */
-      inst->strength = 0;
-      TRACE (",clearcache");
-    }
-    return 0;
-  }
-  else
-  {
-    if (!inst_is_empty (inst))
-    {
-      /* Instance still has content - do not drop until application
-       takes the last sample.  Set the invalid sample if the latest
-       sample has been read already, so that the application can
-       read the change to not-alive.  (If the latest sample is still
-       unread, we don't bother, even though it means the application
-       won't see the timestamp for the unregister event. It shouldn't
-       care.) */
-      if (inst->latest == NULL || inst->latest->isread)
-      {
-        inst_set_invsample (rhc, inst, trig_qc, nda);
-        update_inst (inst, pwr_info, false, tstamp);
-      }
-      if (!inst->isdisposed)
-      {
-        rhc->n_not_alive_no_writers++;
-      }
-      inst->wr_iid_islive = 0;
-      return 0;
-    }
-    else if (inst->isdisposed)
-    {
-      /* No content left, no registrations left, so drop */
-      TRACE (",#0,empty,disposed,drop");
-      drop_instance_noupdate_no_writers (rhc, inst);
-      return 1;
-    }
-    else
-    {
-      /* Add invalid samples for transition to no-writers */
-      TRACE (",#0,empty,nowriters");
-      assert (inst_is_empty (inst));
-      inst_set_invsample (rhc, inst, trig_qc, nda);
-      update_inst (inst, pwr_info, false, tstamp);
-      account_for_empty_to_nonempty_transition (rhc, inst);
-      inst->wr_iid_islive = 0;
-      return 0;
-    }
-  }
-}
-
-static bool dds_rhc_unregister (struct rhc *rhc, struct rhc_instance *inst, const struct proxy_writer_info * __restrict pwr_info, nn_wctime_t tstamp, struct trigger_info_post *post, struct trigger_info_qcond *trig_qc)
-{
-  bool notify_data_available = false;
-
-  /* 'post' always gets set; instance may have been freed upon return. */
-  TRACE (" unregister:");
-  if (!rhc_unregister_isreg_w_sideeffects (rhc, inst, pwr_info->iid))
-  {
-    /* other registrations remain */
-    get_trigger_info_cmn (&post->c, inst);
-  }
-  else if (rhc_unregister_updateinst (rhc, inst, pwr_info, tstamp, trig_qc, &notify_data_available))
-  {
-    /* instance dropped */
-    init_trigger_info_cmn_nonmatch (&post->c);
-  }
-  else
-  {
-    /* no writers remain, but instance not empty */
-    get_trigger_info_cmn (&post->c, inst);
-  }
-  return notify_data_available;
-}
-
-static struct rhc_instance *alloc_new_instance (const struct rhc *rhc, const struct proxy_writer_info *pwr_info, struct ddsi_serdata *serdata, struct ddsi_tkmap_instance *tk)
-{
-  struct rhc_instance *inst;
-
-  ddsi_tkmap_instance_ref (tk);
-  inst = ddsrt_malloc (sizeof (*inst));
-  memset (inst, 0, sizeof (*inst));
-  inst->iid = tk->m_iid;
-  inst->tk = tk;
-  inst->wrcount = (serdata->statusinfo & NN_STATUSINFO_UNREGISTER) ? 0 : 1;
-  inst->isdisposed = (serdata->statusinfo & NN_STATUSINFO_DISPOSE) != 0;
-  inst->isnew = 1;
-  inst->a_sample_free = 1;
-  inst->conds = 0;
-  inst->wr_iid = pwr_info->iid;
-  inst->wr_iid_islive = (inst->wrcount != 0);
-  inst->wr_guid = pwr_info->guid;
-  inst->tstamp = serdata->timestamp;
-  inst->strength = pwr_info->ownership_strength;
-
-  if (rhc->nqconds != 0)
-  {
-    for (dds_readcond *c = rhc->conds; c != NULL; c = c->m_next)
-    {
-      assert ((dds_entity_kind (&c->m_entity) == DDS_KIND_COND_READ && c->m_query.m_filter == 0) ||
-              (dds_entity_kind (&c->m_entity) == DDS_KIND_COND_QUERY && c->m_query.m_filter != 0));
-      if (c->m_query.m_filter && eval_predicate_invsample (rhc, inst, c->m_query.m_filter))
-        inst->conds |= c->m_query.m_qcmask;
-    }
-  }
-
-  return inst;
-}
-
-static rhc_store_result_t rhc_store_new_instance (struct rhc_instance **out_inst, struct rhc *rhc, const struct proxy_writer_info *pwr_info, struct ddsi_serdata *sample, struct ddsi_tkmap_instance *tk, const bool has_data, status_cb_data_t *cb_data, struct trigger_info_post *post, struct trigger_info_qcond *trig_qc)
-{
-  struct rhc_instance *inst;
-  int ret;
-
-  /* New instance for this reader.  May still filter out key value.
-
-     Doing the filtering here means avoiding filter processing in
-     the normal case of accepting data, accepting some extra
-     overhead in the case where the data would be filtered out.
-     Naturally using an avl tree is not so smart for these IIDs, and
-     if the AVL tree is replaced by a hash table, the overhead
-     trade-off should be quite nice with the filtering code right
-     here.
-
-     Note: never instantiating based on a sample that's filtered out,
-     though one could argue that if it is rejected based on an
-     attribute (rather than a key), an empty instance should be
-     instantiated. */
-
-  if (has_data && !content_filter_accepts (rhc->topic, sample))
-  {
-    return RHC_FILTERED;
-  }
-  /* Check if resource max_instances QoS exceeded */
-
-  if (rhc->reader && rhc->max_instances != DDS_LENGTH_UNLIMITED && rhc->n_instances >= (uint32_t) rhc->max_instances)
-  {
-    cb_data->raw_status_id = (int) DDS_SAMPLE_REJECTED_STATUS_ID;
-    cb_data->extra = DDS_REJECTED_BY_INSTANCES_LIMIT;
-    cb_data->handle = tk->m_iid;
-    cb_data->add = true;
-    return RHC_REJECTED;
-  }
-
-  inst = alloc_new_instance (rhc, pwr_info, sample, tk);
-  if (has_data)
-  {
-    if (!add_sample (rhc, inst, pwr_info, sample, cb_data, trig_qc))
-    {
-      free_empty_instance (inst);
-      return RHC_REJECTED;
-    }
-  }
-  else
-  {
-    if (inst->isdisposed) {
-      bool nda_dummy = false;
-      inst_set_invsample (rhc, inst, trig_qc, &nda_dummy);
-    }
-  }
-
-  account_for_empty_to_nonempty_transition (rhc, inst);
-  ret = ddsrt_hh_add (rhc->instances, inst);
-  assert (ret);
-  (void) ret;
-  rhc->n_instances++;
-  get_trigger_info_cmn (&post->c, inst);
-
-  *out_inst = inst;
-  return RHC_STORED;
-}
-
-/*
-  dds_rhc_store: DDSI up call into read cache to store new sample. Returns whether sample
-  delivered (true unless a reliable sample rejected).
-*/
-
-bool dds_rhc_store (struct rhc * __restrict rhc, const struct proxy_writer_info * __restrict pwr_info, struct ddsi_serdata * __restrict sample, struct ddsi_tkmap_instance * __restrict tk)
-{
-  const uint64_t wr_iid = pwr_info->iid;
-  const unsigned statusinfo = sample->statusinfo;
-  const bool has_data = (sample->kind == SDK_DATA);
-  const int is_dispose = (statusinfo & NN_STATUSINFO_DISPOSE) != 0;
-  struct rhc_instance dummy_instance;
-  struct rhc_instance *inst;
-  struct trigger_info_pre pre;
-  struct trigger_info_post post;
-  struct trigger_info_qcond trig_qc;
-  bool trigger_waitsets;
-  rhc_store_result_t stored;
-  status_cb_data_t cb_data;   /* Callback data for reader status callback */
-  bool delivered = true;
-  bool notify_data_available = false;
-
-  TRACE ("rhc_store(%"PRIx64",%"PRIx64" si %x has_data %d:", tk->m_iid, wr_iid, statusinfo, has_data);
-  if (!has_data && statusinfo == 0)
-  {
-    /* Write with nothing but a key -- I guess that would be a
-       register, which we do implicitly. (Currently DDSI2 won't allow
-       it through anyway.) */
-    TRACE (" ignore explicit register)\n");
-    return delivered;
-  }
-
-  dummy_instance.iid = tk->m_iid;
-  stored = RHC_FILTERED;
-  cb_data.raw_status_id = -1;
-
-  init_trigger_info_qcond (&trig_qc);
-
-  ddsrt_mutex_lock (&rhc->lock);
-
-  inst = ddsrt_hh_lookup (rhc->instances, &dummy_instance);
-  if (inst == NULL)
-  {
-    /* New instance for this reader.  If no data content -- not (also)
-       a write -- ignore it, I think we can get away with ignoring dispose or unregisters
-       on unknown instances.
-     */
-    if (!has_data && !is_dispose)
-    {
-      TRACE (" disp/unreg on unknown instance");
-      goto error_or_nochange;
-    }
-    else
-    {
-      TRACE (" new instance");
-      stored = rhc_store_new_instance (&inst, rhc, pwr_info, sample, tk, has_data, &cb_data, &post, &trig_qc);
-      if (stored != RHC_STORED)
-      {
-        goto error_or_nochange;
-      }
-      init_trigger_info_cmn_nonmatch (&pre.c);
-      notify_data_available = true;
-    }
-  }
-  else if (!inst_accepts_sample (rhc, inst, pwr_info, sample, has_data))
-  {
-    /* Rejected samples (and disposes) should still register the writer;
-       unregister *must* be processed, or we have a memory leak. (We
-       will raise a SAMPLE_REJECTED, and indicate that the system should
-       kill itself.)  Not letting instances go to ALIVE or NEW based on
-       a rejected sample - (no one knows, it seemed) */
-    TRACE (" instance rejects sample");
-
-    get_trigger_info_pre (&pre, inst);
-    if (has_data || is_dispose)
-    {
-      dds_rhc_register (rhc, inst, wr_iid, false);
-    }
-    if (statusinfo & NN_STATUSINFO_UNREGISTER)
-    {
-      if (dds_rhc_unregister (rhc, inst, pwr_info, sample->timestamp, &post, &trig_qc))
-        notify_data_available = true;
-    }
-    else
-    {
-      get_trigger_info_cmn (&post.c, inst);
-    }
-    /* notify sample lost */
-
-    cb_data.raw_status_id = (int) DDS_SAMPLE_LOST_STATUS_ID;
-    cb_data.extra = 0;
-    cb_data.handle = 0;
-    cb_data.add = true;
-    goto error_or_nochange;
-
-    /* FIXME: deadline (and other) QoS? */
-  }
-  else
-  {
-    get_trigger_info_pre (&pre, inst);
-
-    TRACE (" wc %"PRIu32, inst->wrcount);
-
-    if (has_data || is_dispose)
-    {
-      /* View state must be NEW following receipt of a sample when
-         instance was NOT_ALIVE (whether DISPOSED or NO_WRITERS).
-         Once we start fiddling with the state, we can no longer
-         figure out whether it is alive or not, so determine whether
-         it is currently NOT_ALIVE. */
-      const int not_alive = inst->wrcount == 0 || inst->isdisposed;
-      const bool old_isdisposed = inst->isdisposed;
-      const bool old_isnew = inst->isnew;
-      const bool was_empty = inst_is_empty (inst);
-      int inst_became_disposed = 0;
-
-      /* Not just an unregister, so a write and/or a dispose (possibly
-         combined with an unregister).  Write & dispose create a
-         registration and we always do that, even if we have to delete
-         it immediately afterward.  It seems unlikely to be worth the
-         effort of optimising this, but it can be done.  On failure
-         (i.e., out-of-memory), abort the operation and hope that the
-         caller can still notify the application.  */
-
-      dds_rhc_register (rhc, inst, wr_iid, true);
-
-      /* Sample arriving for a NOT_ALIVE instance => view state NEW */
-      if (has_data && not_alive)
-      {
-        TRACE (" notalive->alive");
-        inst->isnew = 1;
-      }
-
-      /* Desired effect on instance state and disposed_gen:
-         op     DISPOSED    NOT_DISPOSED
-         W      ND;gen++    ND
-         D      D           D
-         WD     D;gen++     D
-         Simplest way is to toggle istate when it is currently DISPOSED
-         and the operation is WD. */
-      if (has_data && inst->isdisposed)
-      {
-        TRACE (" disposed->notdisposed");
-        inst->isdisposed = 0;
-        inst->disposed_gen++;
-      }
-      if (is_dispose)
-      {
-        inst->isdisposed = 1;
-        inst_became_disposed = !old_isdisposed;
-        TRACE (" dispose(%d)", inst_became_disposed);
-      }
-
-      /* Only need to add a sample to the history if the input actually
-         is a sample. */
-      if (has_data)
-      {
-        TRACE (" add_sample");
-        if (!add_sample (rhc, inst, pwr_info, sample, &cb_data, &trig_qc))
-        {
-          TRACE ("(reject)");
-          stored = RHC_REJECTED;
-
-          /* FIXME: fix the bad rejection handling, probably put back in a proper rollback, until then a band-aid like this will have to do: */
-          inst->isnew = old_isnew;
-          inst->isdisposed = old_isdisposed;
-          if (old_isdisposed)
-            inst->disposed_gen--;
-          goto error_or_nochange;
-        }
-        notify_data_available = true;
-      }
-
-      /* If instance became disposed, add an invalid sample if there are no samples left */
-      if (inst_became_disposed && inst->latest == NULL)
-        inst_set_invsample (rhc, inst, &trig_qc, &notify_data_available);
-
-      update_inst (inst, pwr_info, true, sample->timestamp);
-
-      /* Can only add samples => only need to give special treatment
-         to instances that were empty before.  It is, however, not
-         guaranteed that we end up with a non-empty instance: for
-         example, if the instance was disposed & empty, nothing
-         changes. */
-      if (inst->latest || inst_became_disposed)
-      {
-        if (was_empty)
-        {
-          /* general function is slightly slower than a specialised
-             one, but perhaps it is wiser to use the general one */
-          account_for_empty_to_nonempty_transition (rhc, inst);
-        }
-        else
-        {
-          rhc->n_not_alive_disposed += (uint32_t)(inst->isdisposed - old_isdisposed);
-          rhc->n_new += (uint32_t)(inst->isnew - old_isnew);
-        }
-      }
-      else
-      {
-        assert (inst_is_empty (inst) == was_empty);
-      }
-    }
-
-    assert (rhc_check_counts_locked (rhc, false, false));
-
-    if (statusinfo & NN_STATUSINFO_UNREGISTER)
-    {
-      /* Either a pure unregister, or the instance rejected the sample
-         because of time stamps, content filter, or something else.  If
-         the writer unregisters the instance, I think we should ignore
-         the acceptance filters and process it anyway.
-
-         It is a bit unclear what
-
-           write_w_timestamp(x,1) ; unregister_w_timestamp(x,0)
-
-         actually means if BY_SOURCE ordering is selected: does that
-         mean an application reading "x" after the write and reading it
-         again after the unregister will see a change in the
-         no_writers_generation field? */
-      dds_rhc_unregister (rhc, inst, pwr_info, sample->timestamp, &post, &trig_qc);
-    }
-    else
-    {
-      get_trigger_info_cmn (&post.c, inst);
-    }
-  }
-
-  TRACE (")\n");
-
-  trigger_waitsets = trigger_info_differs (rhc, &pre, &post, &trig_qc) && update_conditions_locked (rhc, true, &pre, &post, &trig_qc, inst);
-
-  assert (rhc_check_counts_locked (rhc, true, true));
-
-  ddsrt_mutex_unlock (&rhc->lock);
-
-  if (rhc->reader)
-  {
-    if (notify_data_available)
-      dds_reader_data_available_cb (rhc->reader);
-    if (trigger_waitsets)
-      dds_entity_status_signal (&rhc->reader->m_entity);
-  }
-
-  return delivered;
-
-error_or_nochange:
-
-  if (rhc->reliable && (stored == RHC_REJECTED))
-  {
-    delivered = false;
-  }
-
-  ddsrt_mutex_unlock (&rhc->lock);
-  TRACE (")\n");
-
-  /* Make any reader status callback */
-
-  if (cb_data.raw_status_id >= 0 && rhc->reader)
-    dds_reader_status_cb (&rhc->reader->m_entity, &cb_data);
-  return delivered;
-}
-
-void dds_rhc_unregister_wr (struct rhc * __restrict rhc, const struct proxy_writer_info * __restrict pwr_info)
-{
-  /* Only to be called when writer with ID WR_IID has died.
-
-     If we require that it will NEVER be resurrected, i.e., that next
-     time a new WR_IID will be used for the same writer, then we have
-     all the time in the world to scan the cache & clean up and that
-     we don't have to keep it locked all the time (even if we do it
-     that way now).
-
-     WR_IID was never reused while the built-in topics weren't getting
-     generated, but those really require the same instance id for the
-     same GUID if an instance still exists in some reader for that GUID.
-     So, if unregistration without locking the RHC is desired, entities
-     need to get two IIDs: the one visible to the application in the
-     built-in topics and in get_instance_handle, and one used internally
-     for tracking registrations and unregistrations. */
-  bool trigger_waitsets = false;
-  bool notify_data_available = false;
-  struct rhc_instance *inst;
-  struct ddsrt_hh_iter iter;
-  const uint64_t wr_iid = pwr_info->iid;
-  const int auto_dispose = pwr_info->auto_dispose;
-
-  ddsrt_mutex_lock (&rhc->lock);
-  TRACE ("rhc_unregister_wr_iid(%"PRIx64",%d:\n", wr_iid, auto_dispose);
-  for (inst = ddsrt_hh_iter_first (rhc->instances, &iter); inst; inst = ddsrt_hh_iter_next (&iter))
-  {
-    if ((inst->wr_iid_islive && inst->wr_iid == wr_iid) || lwregs_contains (&rhc->registrations, inst->iid, wr_iid))
-    {
-      struct trigger_info_pre pre;
-      struct trigger_info_post post;
-      struct trigger_info_qcond trig_qc;
-      get_trigger_info_pre (&pre, inst);
-      init_trigger_info_qcond (&trig_qc);
-
-      TRACE ("  %"PRIx64":", inst->iid);
-
-      assert (inst->wrcount > 0);
-      if (auto_dispose && !inst->isdisposed)
-      {
-        inst->isdisposed = 1;
-
-        /* Set invalid sample for disposing it (unregister may also set it for unregistering) */
-        if (inst->latest)
-        {
-          assert (!inst->inv_exists);
-          rhc->n_not_alive_disposed++;
-        }
-        else
-        {
-          const bool was_empty = inst_is_empty (inst);
-          inst_set_invsample (rhc, inst, &trig_qc, &notify_data_available);
-          if (was_empty)
-            account_for_empty_to_nonempty_transition (rhc, inst);
-          else
-            rhc->n_not_alive_disposed++;
-        }
-      }
-
-      dds_rhc_unregister (rhc, inst, pwr_info, inst->tstamp, &post, &trig_qc);
-
-      TRACE ("\n");
-
-      notify_data_available = true;
-      if (trigger_info_differs (rhc, &pre, &post, &trig_qc) && update_conditions_locked (rhc, true, &pre, &post, &trig_qc, inst))
-        trigger_waitsets = true;
-      assert (rhc_check_counts_locked (rhc, true, false));
-    }
-  }
-  TRACE (")\n");
-
-  ddsrt_mutex_unlock (&rhc->lock);
-
-  if (rhc->reader)
-  {
-    if (notify_data_available)
-      dds_reader_data_available_cb (rhc->reader);
-    if (trigger_waitsets)
-      dds_entity_status_signal (&rhc->reader->m_entity);
-  }
-}
-
-void dds_rhc_relinquish_ownership (struct rhc * __restrict rhc, const uint64_t wr_iid)
-{
-  struct rhc_instance *inst;
-  struct ddsrt_hh_iter iter;
-  ddsrt_mutex_lock (&rhc->lock);
-  TRACE ("rhc_relinquish_ownership(%"PRIx64":\n", wr_iid);
-  for (inst = ddsrt_hh_iter_first (rhc->instances, &iter); inst; inst = ddsrt_hh_iter_next (&iter))
-  {
-    if (inst->wr_iid_islive && inst->wr_iid == wr_iid)
-    {
-      inst->wr_iid_islive = 0;
-    }
-  }
-  TRACE (")\n");
-  assert (rhc_check_counts_locked (rhc, true, false));
-  ddsrt_mutex_unlock (&rhc->lock);
-}
-
-/* STATUSES:
-
-   sample:   ANY, READ, NOT_READ
-   view:     ANY, NEW, NOT_NEW
-   instance: ANY, ALIVE, NOT_ALIVE, NOT_ALIVE_NO_WRITERS, NOT_ALIVE_DISPOSED
-*/
-
-static unsigned qmask_of_inst (const struct rhc_instance *inst)
-{
-  unsigned qm = inst->isnew ? DDS_NEW_VIEW_STATE : DDS_NOT_NEW_VIEW_STATE;
-
-  if (inst->isdisposed)
-    qm |= DDS_NOT_ALIVE_DISPOSED_INSTANCE_STATE;
-  else if (inst->wrcount > 0)
-    qm |= DDS_ALIVE_INSTANCE_STATE;
-  else
-    qm |= DDS_NOT_ALIVE_NO_WRITERS_INSTANCE_STATE;
-
-  return qm;
-}
-
-static unsigned qmask_from_dcpsquery (unsigned sample_states, unsigned view_states, unsigned instance_states)
-{
-  unsigned qminv = 0;
-
-  switch ((dds_sample_state_t) sample_states)
-  {
-    case DDS_SST_READ:
-      qminv |= DDS_NOT_READ_SAMPLE_STATE;
-      break;
-    case DDS_SST_NOT_READ:
-      qminv |= DDS_READ_SAMPLE_STATE;
-      break;
-  }
-  switch ((dds_view_state_t) view_states)
-  {
-    case DDS_VST_NEW:
-      qminv |= DDS_NOT_NEW_VIEW_STATE;
-      break;
-    case DDS_VST_OLD:
-      qminv |= DDS_NEW_VIEW_STATE;
-      break;
-  }
-  switch (instance_states)
-  {
-    case DDS_IST_ALIVE:
-      qminv |= DDS_NOT_ALIVE_DISPOSED_INSTANCE_STATE | DDS_NOT_ALIVE_NO_WRITERS_INSTANCE_STATE;
-      break;
-    case DDS_IST_ALIVE | DDS_IST_NOT_ALIVE_DISPOSED:
-      qminv |= DDS_NOT_ALIVE_NO_WRITERS_INSTANCE_STATE;
-      break;
-    case DDS_IST_ALIVE | DDS_IST_NOT_ALIVE_NO_WRITERS:
-      qminv |= DDS_NOT_ALIVE_DISPOSED_INSTANCE_STATE;
-      break;
-    case DDS_IST_NOT_ALIVE_DISPOSED:
-      qminv |= DDS_ALIVE_INSTANCE_STATE | DDS_NOT_ALIVE_NO_WRITERS_INSTANCE_STATE;
-      break;
-    case DDS_IST_NOT_ALIVE_DISPOSED | DDS_IST_NOT_ALIVE_NO_WRITERS:
-      qminv |= DDS_ALIVE_INSTANCE_STATE;
-      break;
-    case DDS_IST_NOT_ALIVE_NO_WRITERS:
-      qminv |= DDS_ALIVE_INSTANCE_STATE | DDS_NOT_ALIVE_DISPOSED_INSTANCE_STATE;
-      break;
-  }
-  return qminv;
-}
-
-static unsigned qmask_from_mask_n_cond(uint32_t mask, dds_readcond* cond)
-{
-    unsigned qminv;
-    if (mask == NO_STATE_MASK_SET) {
-        if (cond) {
-            /* No mask set, use the one from the condition. */
-            qminv = cond->m_qminv;
-        } else {
-            /* No mask set and no condition: read all. */
-            qminv = qmask_from_dcpsquery(DDS_ANY_SAMPLE_STATE, DDS_ANY_VIEW_STATE, DDS_ANY_INSTANCE_STATE);
-        }
-    } else {
-        /* Merge given mask with the condition mask when needed. */
-        qminv = qmask_from_dcpsquery(mask & DDS_ANY_SAMPLE_STATE, mask & DDS_ANY_VIEW_STATE, mask & DDS_ANY_INSTANCE_STATE);
-        if (cond != NULL) {
-            qminv &= cond->m_qminv;
-        }
-    }
-    return qminv;
-}
-
-static void set_sample_info (dds_sample_info_t *si, const struct rhc_instance *inst, const struct rhc_sample *sample)
-{
-  si->sample_state = sample->isread ? DDS_SST_READ : DDS_SST_NOT_READ;
-  si->view_state = inst->isnew ? DDS_VST_NEW : DDS_VST_OLD;
-  si->instance_state = inst->isdisposed ? DDS_IST_NOT_ALIVE_DISPOSED : (inst->wrcount == 0) ? DDS_IST_NOT_ALIVE_NO_WRITERS : DDS_IST_ALIVE;
-  si->instance_handle = inst->iid;
-  si->publication_handle = sample->wr_iid;
-  si->disposed_generation_count = sample->disposed_gen;
-  si->no_writers_generation_count = sample->no_writers_gen;
-  si->sample_rank = 0;     /* patch afterward: don't know last sample in returned set yet */
-  si->generation_rank = 0; /* __/ */
-  si->absolute_generation_rank = (inst->disposed_gen + inst->no_writers_gen) - (sample->disposed_gen + sample->no_writers_gen);
-  si->valid_data = true;
-  si->source_timestamp = sample->sample->timestamp.v;
-}
-
-static void set_sample_info_invsample (dds_sample_info_t *si, const struct rhc_instance *inst)
-{
-  si->sample_state = inst->inv_isread ? DDS_SST_READ : DDS_SST_NOT_READ;
-  si->view_state = inst->isnew ? DDS_VST_NEW : DDS_VST_OLD;
-  si->instance_state = inst->isdisposed ? DDS_IST_NOT_ALIVE_DISPOSED : (inst->wrcount == 0) ? DDS_IST_NOT_ALIVE_NO_WRITERS : DDS_IST_ALIVE;
-  si->instance_handle = inst->iid;
-  si->publication_handle = inst->wr_iid;
-  si->disposed_generation_count = inst->disposed_gen;
-  si->no_writers_generation_count = inst->no_writers_gen;
-  si->sample_rank = 0;     /* by construction always last in the set (but will get patched) */
-  si->generation_rank = 0; /* __/ */
-  si->absolute_generation_rank = 0;
-  si->valid_data = false;
-  si->source_timestamp = inst->tstamp.v;
-}
-
-static void patch_generations (dds_sample_info_t *si, uint32_t last_of_inst)
-{
-  if (last_of_inst > 0)
-  {
-    const unsigned ref =
-      si[last_of_inst].disposed_generation_count + si[last_of_inst].no_writers_generation_count;
-    uint32_t i;
-    assert (si[last_of_inst].sample_rank == 0);
-    assert (si[last_of_inst].generation_rank == 0);
-    for (i = 0; i < last_of_inst; i++)
-    {
-      si[i].sample_rank = last_of_inst - i;
-      si[i].generation_rank = ref - (si[i].disposed_generation_count + si[i].no_writers_generation_count);
-    }
-  }
-}
-
-static bool read_sample_update_conditions (struct rhc *rhc, struct trigger_info_pre *pre, struct trigger_info_post *post, struct trigger_info_qcond *trig_qc, struct rhc_instance *inst, dds_querycond_mask_t conds, bool sample_wasread)
-{
-  /* No query conditions that are dependent on sample states */
-  if (rhc->qconds_samplest == 0)
-    return false;
-
-  /* Some, but perhaps none that matches this sample */
-  if ((conds & rhc->qconds_samplest) == 0)
-    return false;
-
-  TRACE("read_sample_update_conditions\n");
-  trig_qc->dec_conds_sample = trig_qc->inc_conds_sample = conds;
-  trig_qc->dec_sample_read = sample_wasread;
-  trig_qc->inc_sample_read = true;
-  get_trigger_info_cmn (&post->c, inst);
-  const bool trigger_waitsets = update_conditions_locked (rhc, false, pre, post, trig_qc, inst);
-  trig_qc->dec_conds_sample = trig_qc->inc_conds_sample = 0;
-  pre->c = post->c;
-  return trigger_waitsets;
-}
-
-static bool take_sample_update_conditions (struct rhc *rhc, struct trigger_info_pre *pre, struct trigger_info_post *post, struct trigger_info_qcond *trig_qc, struct rhc_instance *inst, dds_querycond_mask_t conds, bool sample_wasread)
-{
-  /* Mostly the same as read_...: but we are deleting samples (so no "inc sample") and need to process all query conditions that match this sample. */
-  if (rhc->nqconds == 0 || conds == 0)
-    return false;
-
-  TRACE("take_sample_update_conditions\n");
-  trig_qc->dec_conds_sample = conds;
-  trig_qc->dec_sample_read = sample_wasread;
-  get_trigger_info_cmn (&post->c, inst);
-  const bool trigger_waitsets = update_conditions_locked (rhc, false, pre, post, trig_qc, inst);
-  trig_qc->dec_conds_sample = 0;
-  pre->c = post->c;
-  return trigger_waitsets;
-}
-
-static int dds_rhc_read_w_qminv (struct rhc *rhc, bool lock, void **values, dds_sample_info_t *info_seq, uint32_t max_samples, unsigned qminv, dds_instance_handle_t handle, dds_readcond *cond)
-{
-  bool trigger_waitsets = false;
-  uint32_t n = 0;
-
-  if (lock)
-  {
-    ddsrt_mutex_lock (&rhc->lock);
-  }
-
-  TRACE ("read_w_qminv(%p,%p,%p,%"PRIu32",%x,%p) - inst %"PRIu32" nonempty %"PRIu32" disp %"PRIu32" nowr %"PRIu32" new %"PRIu32" samples %"PRIu32"+%"PRIu32" read %"PRIu32"+%"PRIu32"\n",
-    (void *) rhc, (void *) values, (void *) info_seq, max_samples, qminv, (void *) cond,
-    rhc->n_instances, rhc->n_nonempty_instances, rhc->n_not_alive_disposed,
-    rhc->n_not_alive_no_writers, rhc->n_new, rhc->n_vsamples, rhc->n_invsamples,
-    rhc->n_vread, rhc->n_invread);
-
-  if (rhc->nonempty_instances)
-  {
-    const dds_querycond_mask_t qcmask = (cond && cond->m_query.m_filter) ? cond->m_query.m_qcmask : 0;
-    struct rhc_instance * inst = rhc->nonempty_instances->next;
-    struct rhc_instance * const end = inst;
-    do
-    {
-      if (handle == DDS_HANDLE_NIL || inst->iid == handle)
-      {
-        if (!inst_is_empty (inst) && (qmask_of_inst (inst) & qminv) == 0)
-        {
-          /* samples present & instance, view state matches */
-          struct trigger_info_pre pre;
-          struct trigger_info_post post;
-          struct trigger_info_qcond trig_qc;
-          const unsigned nread = inst_nread (inst);
-          const uint32_t n_first = n;
-          get_trigger_info_pre (&pre, inst);
-          init_trigger_info_qcond (&trig_qc);
-
-          if (inst->latest)
-          {
-            struct rhc_sample *sample = inst->latest->next, * const end1 = sample;
-            do
-            {
-              if ((qmask_of_sample (sample) & qminv) == 0 && (qcmask == 0 || (sample->conds & qcmask)))
-              {
-                /* sample state matches too */
-                set_sample_info (info_seq + n, inst, sample);
-                ddsi_serdata_to_sample (sample->sample, values[n], 0, 0);
-                if (!sample->isread)
-                {
-                  TRACE ("s");
-                  if (read_sample_update_conditions (rhc, &pre, &post, &trig_qc, inst, sample->conds, false))
-                    trigger_waitsets = true;
-                  sample->isread = true;
-                  inst->nvread++;
-                  rhc->n_vread++;
-                }
-                if (++n == max_samples)
-                {
-                  break;
-                }
-              }
-              sample = sample->next;
-            }
-            while (sample != end1);
-          }
-
-          if (inst->inv_exists && n < max_samples && (qmask_of_invsample (inst) & qminv) == 0 && (qcmask == 0 || (inst->conds & qcmask)))
-          {
-            set_sample_info_invsample (info_seq + n, inst);
-            topicless_to_clean_invsample (rhc->topic, inst->tk->m_sample, values[n], 0, 0);
-            if (!inst->inv_isread)
-            {
-              TRACE ("i");
-              if (read_sample_update_conditions (rhc, &pre, &post, &trig_qc, inst, inst->conds, false))
-                trigger_waitsets = true;
-              inst->inv_isread = 1;
-              rhc->n_invread++;
-            }
-            ++n;
-          }
-
-          bool inst_became_old = false;
-          if (n > n_first && inst->isnew)
-          {
-            inst_became_old = true;
-            inst->isnew = 0;
-            rhc->n_new--;
-          }
-          if (nread != inst_nread (inst) || inst_became_old)
-          {
-            get_trigger_info_cmn (&post.c, inst);
-            assert (trig_qc.dec_conds_invsample == 0);
-            assert (trig_qc.dec_conds_sample == 0);
-            assert (trig_qc.inc_conds_invsample == 0);
-            assert (trig_qc.inc_conds_sample == 0);
-            if (update_conditions_locked (rhc, false, &pre, &post, &trig_qc, inst))
-              trigger_waitsets = true;
-          }
-
-          if (n > n_first) {
-            patch_generations (info_seq + n_first, n - n_first - 1);
-          }
-        }
-        if (inst->iid == handle)
-        {
-          break;
-        }
-      }
-      inst = inst->next;
-    }
-    while (inst != end && n < max_samples);
-  }
-  TRACE ("read: returning %"PRIu32"\n", n);
-  assert (rhc_check_counts_locked (rhc, true, false));
-  ddsrt_mutex_unlock (&rhc->lock);
-
-  if (trigger_waitsets)
-    dds_entity_status_signal (&rhc->reader->m_entity);
-
-  assert (n <= INT_MAX);
-  return (int)n;
-}
-
-static int dds_rhc_take_w_qminv (struct rhc *rhc, bool lock, void **values, dds_sample_info_t *info_seq, uint32_t max_samples, unsigned qminv, dds_instance_handle_t handle, dds_readcond *cond)
-{
-  bool trigger_waitsets = false;
-  uint64_t iid;
-  uint32_t n = 0;
-
-  if (lock)
-  {
-    ddsrt_mutex_lock (&rhc->lock);
-  }
-
-  TRACE ("take_w_qminv(%p,%p,%p,%"PRIu32",%x) - inst %"PRIu32" nonempty %"PRIu32" disp %"PRIu32" nowr %"PRIu32" new %"PRIu32" samples %"PRIu32"+%"PRIu32" read %"PRIu32"+%"PRIu32"\n",
-    (void*) rhc, (void*) values, (void*) info_seq, max_samples, qminv,
-    rhc->n_instances, rhc->n_nonempty_instances, rhc->n_not_alive_disposed,
-    rhc->n_not_alive_no_writers, rhc->n_new, rhc->n_vsamples,
-    rhc->n_invsamples, rhc->n_vread, rhc->n_invread);
-
-  if (rhc->nonempty_instances)
-  {
-    const dds_querycond_mask_t qcmask = (cond && cond->m_query.m_filter) ? cond->m_query.m_qcmask : 0;
-    struct rhc_instance *inst = rhc->nonempty_instances->next;
-    unsigned n_insts = rhc->n_nonempty_instances;
-    while (n_insts-- > 0 && n < max_samples)
-    {
-      struct rhc_instance * const inst1 = inst->next;
-      iid = inst->iid;
-      if (handle == DDS_HANDLE_NIL || iid == handle)
-      {
-        if (!inst_is_empty (inst) && (qmask_of_inst (inst) & qminv) == 0)
-        {
-          struct trigger_info_pre pre;
-          struct trigger_info_post post;
-          struct trigger_info_qcond trig_qc;
-          unsigned nvsamples = inst->nvsamples;
-          const uint32_t n_first = n;
-          get_trigger_info_pre (&pre, inst);
-          init_trigger_info_qcond (&trig_qc);
-
-          if (inst->latest)
-          {
-            struct rhc_sample *psample = inst->latest;
-            struct rhc_sample *sample = psample->next;
-            while (nvsamples--)
-            {
-              struct rhc_sample * const sample1 = sample->next;
-
-              if ((qmask_of_sample (sample) & qminv) != 0 || (qcmask != 0 && !(sample->conds & qcmask)))
-              {
-                /* sample mask doesn't match, or content predicate doesn't match */
-                psample = sample;
-              }
-              else
-              {
-                if (take_sample_update_conditions (rhc, &pre, &post, &trig_qc, inst, sample->conds, sample->isread))
-                  trigger_waitsets = true;
-
-                set_sample_info (info_seq + n, inst, sample);
-                ddsi_serdata_to_sample (sample->sample, values[n], 0, 0);
-                rhc->n_vsamples--;
-                if (sample->isread)
-                {
-                  inst->nvread--;
-                  rhc->n_vread--;
-                }
-
-                if (--inst->nvsamples > 0)
-                {
-                  if (inst->latest == sample)
-                    inst->latest = psample;
-                  psample->next = sample1;
-                }
-                else
-                {
-                  inst->latest = NULL;
-                }
-
-                free_sample (inst, sample);
-
-                if (++n == max_samples)
-                {
-                  break;
-                }
-              }
-              sample = sample1;
-            }
-          }
-
-          if (inst->inv_exists && n < max_samples && (qmask_of_invsample (inst) & qminv) == 0 && (qcmask == 0 || (inst->conds & qcmask) != 0))
-          {
-            struct trigger_info_qcond dummy_trig_qc;
-#ifndef NDEBUG
-            init_trigger_info_qcond (&dummy_trig_qc);
-#endif
-            if (take_sample_update_conditions (rhc, &pre, &post, &trig_qc, inst, inst->conds, inst->inv_isread))
-              trigger_waitsets = true;
-            set_sample_info_invsample (info_seq + n, inst);
-            topicless_to_clean_invsample (rhc->topic, inst->tk->m_sample, values[n], 0, 0);
-            inst_clear_invsample (rhc, inst, &dummy_trig_qc);
-            ++n;
-          }
-
-          if (n > n_first && inst->isnew)
-          {
-            inst->isnew = 0;
-            rhc->n_new--;
-          }
-
-          if (n > n_first)
-          {
-            /* if nsamples = 0, it won't match anything, so no need to do
-               anything here for drop_instance_noupdate_no_writers */
-            get_trigger_info_cmn (&post.c, inst);
-            assert (trig_qc.dec_conds_invsample == 0);
-            assert (trig_qc.dec_conds_sample == 0);
-            assert (trig_qc.inc_conds_invsample == 0);
-            assert (trig_qc.inc_conds_sample == 0);
-            if (update_conditions_locked (rhc, false, &pre, &post, &trig_qc, inst))
-              trigger_waitsets = true;
-          }
-
-          if (inst_is_empty (inst))
-          {
-            remove_inst_from_nonempty_list (rhc, inst);
-
-            if (inst->isdisposed)
-            {
-              rhc->n_not_alive_disposed--;
-            }
-            if (inst->wrcount == 0)
-            {
-              TRACE ("take: iid %"PRIx64" #0,empty,drop\n", iid);
-              if (!inst->isdisposed)
-              {
-                /* disposed has priority over no writers (why not just 2 bits?) */
-                rhc->n_not_alive_no_writers--;
-              }
-              drop_instance_noupdate_no_writers (rhc, inst);
-            }
-          }
-
-          if (n > n_first)
-            patch_generations (info_seq + n_first, n - n_first - 1);
-        }
-        if (iid == handle)
-        {
-          break;
-        }
-      }
-      inst = inst1;
-    }
-  }
-  TRACE ("take: returning %"PRIu32"\n", n);
-  assert (rhc_check_counts_locked (rhc, true, false));
-  ddsrt_mutex_unlock (&rhc->lock);
-
-  if (trigger_waitsets)
-    dds_entity_status_signal(&rhc->reader->m_entity);
-
-  assert (n <= INT_MAX);
-  return (int)n;
-}
-
-static int dds_rhc_takecdr_w_qminv (struct rhc *rhc, bool lock, struct ddsi_serdata ** values, dds_sample_info_t *info_seq, uint32_t max_samples, unsigned qminv, dds_instance_handle_t handle, dds_readcond *cond)
-{
-  bool trigger_waitsets = false;
-  uint64_t iid;
-  uint32_t n = 0;
-  (void)cond;
-
-  if (lock)
-  {
-    ddsrt_mutex_lock (&rhc->lock);
-  }
-
-  TRACE ("take_w_qminv(%p,%p,%p,%"PRIu32",%x) - inst %"PRIu32" nonempty %"PRIu32" disp %"PRIu32" nowr %"PRIu32" new %"PRIu32" samples %"PRIu32"+%"PRIu32" read %"PRIu32"+%"PRIu32"\n",
-          (void*) rhc, (void*) values, (void*) info_seq, max_samples, qminv,
-          rhc->n_instances, rhc->n_nonempty_instances, rhc->n_not_alive_disposed,
-          rhc->n_not_alive_no_writers, rhc->n_new, rhc->n_vsamples,
-          rhc->n_invsamples, rhc->n_vread, rhc->n_invread);
-
-  if (rhc->nonempty_instances)
-  {
-    const dds_querycond_mask_t qcmask = (cond && cond->m_query.m_filter) ? cond->m_query.m_qcmask : 0;
-    struct rhc_instance *inst = rhc->nonempty_instances->next;
-    unsigned n_insts = rhc->n_nonempty_instances;
-    while (n_insts-- > 0 && n < max_samples)
-    {
-      struct rhc_instance * const inst1 = inst->next;
-      iid = inst->iid;
-      if (handle == DDS_HANDLE_NIL || iid == handle)
-      {
-        if (!inst_is_empty (inst) && (qmask_of_inst (inst) & qminv) == 0)
-        {
-          struct trigger_info_pre pre;
-          struct trigger_info_post post;
-          struct trigger_info_qcond trig_qc;
-          unsigned nvsamples = inst->nvsamples;
-          const uint32_t n_first = n;
-          get_trigger_info_pre (&pre, inst);
-          init_trigger_info_qcond (&trig_qc);
-
-          if (inst->latest)
-          {
-            struct rhc_sample *psample = inst->latest;
-            struct rhc_sample *sample = psample->next;
-            while (nvsamples--)
-            {
-              struct rhc_sample * const sample1 = sample->next;
-
-              if ((qmask_of_sample (sample) & qminv) != 0 || (qcmask && !(sample->conds & qcmask)))
-              {
-                psample = sample;
-              }
-              else
-              {
-                if (take_sample_update_conditions (rhc, &pre, &post, &trig_qc, inst, sample->conds, sample->isread))
-                  trigger_waitsets = true;
-
-                set_sample_info (info_seq + n, inst, sample);
-                values[n] = ddsi_serdata_ref(sample->sample);
-                rhc->n_vsamples--;
-                if (sample->isread)
-                {
-                  inst->nvread--;
-                  rhc->n_vread--;
-                }
-
-                if (--inst->nvsamples > 0)
-                  psample->next = sample1;
-                else
-                  inst->latest = NULL;
-
-                free_sample (inst, sample);
-
-                if (++n == max_samples)
-                {
-                  break;
-                }
-              }
-              sample = sample1;
-            }
-          }
-
-          if (inst->inv_exists && n < max_samples && (qmask_of_invsample (inst) & qminv) == 0 && (qcmask == 0 || (inst->conds & qcmask) != 0))
-          {
-            struct trigger_info_qcond dummy_trig_qc;
-#ifndef NDEBUG
-            init_trigger_info_qcond (&dummy_trig_qc);
-#endif
-            if (take_sample_update_conditions (rhc, &pre, &post, &trig_qc, inst, inst->conds, inst->inv_isread))
-              trigger_waitsets = true;
-            set_sample_info_invsample (info_seq + n, inst);
-            values[n] = ddsi_serdata_ref(inst->tk->m_sample);
-            inst_clear_invsample (rhc, inst, &dummy_trig_qc);
-            ++n;
-          }
-
-          if (n > n_first && inst->isnew)
-          {
-            inst->isnew = 0;
-            rhc->n_new--;
-          }
-
-          if (n > n_first)
-          {
-            /* if nsamples = 0, it won't match anything, so no need to do
-             anything here for drop_instance_noupdate_no_writers */
-            get_trigger_info_cmn (&post.c, inst);
-            if (update_conditions_locked (rhc, false, &pre, &post, &trig_qc, inst))
-              trigger_waitsets = true;
-          }
-
-          if (inst_is_empty (inst))
-          {
-            remove_inst_from_nonempty_list (rhc, inst);
-
-            if (inst->isdisposed)
-            {
-              rhc->n_not_alive_disposed--;
-            }
-            if (inst->wrcount == 0)
-            {
-              TRACE ("take: iid %"PRIx64" #0,empty,drop\n", iid);
-              if (!inst->isdisposed)
-              {
-                /* disposed has priority over no writers (why not just 2 bits?) */
-                rhc->n_not_alive_no_writers--;
-              }
-              drop_instance_noupdate_no_writers (rhc, inst);
-            }
-          }
-
-          if (n > n_first)
-            patch_generations (info_seq + n_first, n - n_first - 1);
-        }
-        if (iid == handle)
-        {
-          break;
-        }
-      }
-      inst = inst1;
-    }
-  }
-  TRACE ("take: returning %"PRIu32"\n", n);
-  assert (rhc_check_counts_locked (rhc, true, false));
-  ddsrt_mutex_unlock (&rhc->lock);
-
-  if (trigger_waitsets)
-    dds_entity_status_signal (&rhc->reader->m_entity);
-
-  assert (n <= INT_MAX);
-  return (int)n;
-}
-
-/*************************
- ******   WAITSET   ******
- *************************/
-
-static uint32_t rhc_get_cond_trigger (struct rhc_instance * const inst, const dds_readcond * const c)
-{
-  assert (!inst_is_empty (inst));
-  bool m = ((qmask_of_inst (inst) & c->m_qminv) == 0);
-  switch (c->m_sample_states)
-  {
-    case DDS_SST_READ:
-      m = m && inst_has_read (inst);
-      break;
-    case DDS_SST_NOT_READ:
-      m = m && inst_has_unread (inst);
-      break;
-    case DDS_SST_READ | DDS_SST_NOT_READ:
-    case 0:
-      /* note: we get here only if inst not empty, so this is a no-op */
-      m = m && !inst_is_empty (inst);
-      break;
-    default:
-      DDS_FATAL("update_readconditions: sample_states invalid: %"PRIx32"\n", c->m_sample_states);
-  }
-  return m ? 1 : 0;
-}
-
-static bool cond_is_sample_state_dependent (const struct dds_readcond *cond)
-{
-  switch (cond->m_sample_states)
-  {
-    case DDS_SST_READ:
-    case DDS_SST_NOT_READ:
-      return true;
-    case DDS_SST_READ | DDS_SST_NOT_READ:
-    case 0:
-      return false;
-    default:
-      DDS_FATAL("update_readconditions: sample_states invalid: %"PRIx32"\n", cond->m_sample_states);
-      return false;
-  }
-}
-
-bool dds_rhc_add_readcondition (dds_readcond *cond)
-{
-  /* On the assumption that a readcondition will be attached to a
-     waitset for nearly all of its life, we keep track of all
-     readconditions on a reader in one set, without distinguishing
-     between those attached to a waitset or not. */
-
-  struct rhc *rhc = cond->m_rhc;
-  struct ddsrt_hh_iter it;
-
-  assert ((dds_entity_kind (&cond->m_entity) == DDS_KIND_COND_READ && cond->m_query.m_filter == 0) ||
-          (dds_entity_kind (&cond->m_entity) == DDS_KIND_COND_QUERY && cond->m_query.m_filter != 0));
-  assert (cond->m_entity.m_trigger == 0);
-  assert (cond->m_query.m_qcmask == 0);
-
-  cond->m_qminv = qmask_from_dcpsquery (cond->m_sample_states, cond->m_view_states, cond->m_instance_states);
-
-  ddsrt_mutex_lock (&rhc->lock);
-
-  /* Allocate a slot in the condition bitmasks; return an error no more slots are available */
-  if (cond->m_query.m_filter != 0)
-  {
-    dds_querycond_mask_t avail_qcmask = ~(dds_querycond_mask_t)0;
-    for (dds_readcond *rc = rhc->conds; rc != NULL; rc = rc->m_next)
-    {
-      assert ((rc->m_query.m_filter == 0 && rc->m_query.m_qcmask == 0) || (rc->m_query.m_filter != 0 && rc->m_query.m_qcmask != 0));
-      avail_qcmask &= ~rc->m_query.m_qcmask;
-    }
-    if (avail_qcmask == 0)
-    {
-      /* no available indices */
-      ddsrt_mutex_unlock (&rhc->lock);
-      return false;
-    }
-
-    /* use the least significant bit set */
-    cond->m_query.m_qcmask = avail_qcmask & (~avail_qcmask + 1);
-  }
-
-  rhc->nconds++;
-  cond->m_next = rhc->conds;
-  rhc->conds = cond;
-
-  if (cond->m_query.m_filter == 0)
-  {
-    /* Read condition is not cached inside the instances and samples, so it only needs
-       to be evaluated on the non-empty instances */
-    if (rhc->nonempty_instances)
-    {
-      struct rhc_instance *inst = rhc->nonempty_instances;
-      do {
-        cond->m_entity.m_trigger += rhc_get_cond_trigger (inst, cond);
-        inst = inst->next;
-      } while (inst != rhc->nonempty_instances);
-    }
-  }
-  else
-  {
-    if (cond_is_sample_state_dependent (cond))
-      rhc->qconds_samplest |= cond->m_query.m_qcmask;
-    if (rhc->nqconds++ == 0)
-    {
-      assert (rhc->qcond_eval_samplebuf == NULL);
-      rhc->qcond_eval_samplebuf = ddsi_sertopic_alloc_sample (rhc->topic);
-    }
-
-    /* Attaching a query condition means clearing the allocated bit in all instances and
-       samples, except for those that match the predicate. */
-    const dds_querycond_mask_t qcmask = cond->m_query.m_qcmask;
-    uint32_t trigger = 0;
-    for (struct rhc_instance *inst = ddsrt_hh_iter_first (rhc->instances, &it); inst != NULL; inst = ddsrt_hh_iter_next (&it))
-    {
-      const bool instmatch = eval_predicate_invsample (rhc, inst, cond->m_query.m_filter);;
-      uint32_t matches = 0;
-
-      inst->conds = (inst->conds & ~qcmask) | (instmatch ? qcmask : 0);
-      if (inst->latest)
-      {
-        struct rhc_sample *sample = inst->latest->next, * const end = sample;
-        do {
-          const bool m = eval_predicate_sample (rhc, sample->sample, cond->m_query.m_filter);
-          sample->conds = (sample->conds & ~qcmask) | (m ? qcmask : 0);
-          matches += m;
-          sample = sample->next;
-        } while (sample != end);
-      }
-
-      if (!inst_is_empty (inst) && rhc_get_cond_trigger (inst, cond))
-        trigger += (inst->inv_exists ? instmatch : 0) + matches;
-    }
-    cond->m_entity.m_trigger = trigger;
-  }
-
-  if (cond->m_entity.m_trigger)
-    dds_entity_status_signal (&cond->m_entity);
-
-  TRACE ("add_readcondition(%p, %"PRIx32", %"PRIx32", %"PRIx32") => %p qminv %"PRIx32" ; rhc %"PRIu32" conds\n",
-    (void *) rhc, cond->m_sample_states, cond->m_view_states,
-    cond->m_instance_states, (void *) cond, cond->m_qminv, rhc->nconds);
-
-  ddsrt_mutex_unlock (&rhc->lock);
-  return true;
-}
-
-void dds_rhc_remove_readcondition (dds_readcond *cond)
-{
-  struct rhc *rhc = cond->m_rhc;
-  dds_readcond **ptr;
-  ddsrt_mutex_lock (&rhc->lock);
-  ptr = &rhc->conds;
-  while (*ptr != cond)
-    ptr = &(*ptr)->m_next;
-  *ptr = (*ptr)->m_next;
-  rhc->nconds--;
-  if (cond->m_query.m_filter)
-  {
-    rhc->nqconds--;
-    rhc->qconds_samplest &= ~cond->m_query.m_qcmask;
-    cond->m_query.m_qcmask = 0;
-    if (rhc->nqconds == 0)
-    {
-      assert (rhc->qcond_eval_samplebuf != NULL);
-      ddsi_sertopic_free_sample (rhc->topic, rhc->qcond_eval_samplebuf, DDS_FREE_ALL);
-      rhc->qcond_eval_samplebuf = NULL;
-    }
-  }
-  ddsrt_mutex_unlock (&rhc->lock);
-}
-
-static bool update_conditions_locked (struct rhc *rhc, bool called_from_insert, const struct trigger_info_pre *pre, const struct trigger_info_post *post, const struct trigger_info_qcond *trig_qc, const struct rhc_instance *inst)
-{
-  /* Pre: rhc->lock held; returns 1 if triggering required, else 0. */
-  bool trigger = false;
-  dds_readcond *iter;
-  bool m_pre, m_post;
-
-  TRACE ("update_conditions_locked(%p %p) - inst %"PRIu32" nonempty %"PRIu32" disp %"PRIu32" nowr %"PRIu32" new %"PRIu32" samples %"PRIu32" read %"PRIu32"\n",
-         (void *) rhc, (void *) inst, rhc->n_instances, rhc->n_nonempty_instances, rhc->n_not_alive_disposed,
-         rhc->n_not_alive_no_writers, rhc->n_new, rhc->n_vsamples, rhc->n_vread);
-  TRACE ("  read -[%d,%d]+[%d,%d] qcmask -[%"PRIx32",%"PRIx32"]+[%"PRIx32",%"PRIx32"]\n",
-         trig_qc->dec_invsample_read, trig_qc->dec_sample_read, trig_qc->inc_invsample_read, trig_qc->inc_sample_read,
-         trig_qc->dec_conds_invsample, trig_qc->dec_conds_sample, trig_qc->inc_conds_invsample, trig_qc->inc_conds_sample);
-
-  assert (rhc->n_nonempty_instances >= rhc->n_not_alive_disposed + rhc->n_not_alive_no_writers);
-  assert (rhc->n_nonempty_instances >= rhc->n_new);
-  assert (rhc->n_vsamples >= rhc->n_vread);
-
-  iter = rhc->conds;
-  while (iter)
-  {
-    m_pre = ((pre->c.qminst & iter->m_qminv) == 0);
-    m_post = ((post->c.qminst & iter->m_qminv) == 0);
-
-    /* Fast path out: instance did not and will not match based on instance, view states, so no
-       need to evaluate anything else */
-    if (!m_pre && !m_post)
-    {
-      iter = iter->m_next;
-      continue;
-    }
-
-    /* FIXME: use bitmask? */
-    switch (iter->m_sample_states)
-    {
-      case DDS_SST_READ:
-        m_pre = m_pre && pre->c.has_read;
-        m_post = m_post && post->c.has_read;
-        break;
-      case DDS_SST_NOT_READ:
-        m_pre = m_pre && pre->c.has_not_read;
-        m_post = m_post && post->c.has_not_read;
-        break;
-      case DDS_SST_READ | DDS_SST_NOT_READ:
-      case 0:
-        m_pre = m_pre && (pre->c.has_read + pre->c.has_not_read);
-        m_post = m_post && (post->c.has_read + post->c.has_not_read);
-        break;
-      default:
-        DDS_FATAL ("update_readconditions: sample_states invalid: %"PRIx32"\n", iter->m_sample_states);
-    }
-
-    TRACE ("  cond %p %08"PRIx32": ", (void *) iter, iter->m_query.m_qcmask);
-    if (iter->m_query.m_filter == 0)
-    {
-      assert (dds_entity_kind (&iter->m_entity) == DDS_KIND_COND_READ);
-      if (m_pre == m_post)
-        TRACE ("no change");
-      else if (m_pre < m_post)
-      {
-        TRACE ("now matches");
-        trigger = (iter->m_entity.m_trigger++ == 0);
-        if (trigger)
-          TRACE (" (cond now triggers)");
-      }
-      else
-      {
-        TRACE ("no longer matches");
-        if (--iter->m_entity.m_trigger == 0)
-          TRACE (" (cond no longer triggers)");
-      }
-    }
-    else if (m_pre || m_post) /* no need to look any further if both are false */
-    {
-      assert (dds_entity_kind (&iter->m_entity) == DDS_KIND_COND_QUERY);
-      assert (iter->m_query.m_qcmask != 0);
-      const dds_querycond_mask_t qcmask = iter->m_query.m_qcmask;
-      int32_t mdelta = 0;
-
-      switch (iter->m_sample_states)
-      {
-        case DDS_SST_READ:
-          if (trig_qc->dec_invsample_read)
-            mdelta -= (trig_qc->dec_conds_invsample & qcmask) != 0;
-          if (trig_qc->dec_sample_read)
-            mdelta -= (trig_qc->dec_conds_sample & qcmask) != 0;
-          if (trig_qc->inc_invsample_read)
-            mdelta += (trig_qc->inc_conds_invsample & qcmask) != 0;
-          if (trig_qc->inc_sample_read)
-            mdelta += (trig_qc->inc_conds_sample & qcmask) != 0;
-          break;
-        case DDS_SST_NOT_READ:
-          if (!trig_qc->dec_invsample_read)
-            mdelta -= (trig_qc->dec_conds_invsample & qcmask) != 0;
-          if (!trig_qc->dec_sample_read)
-            mdelta -= (trig_qc->dec_conds_sample & qcmask) != 0;
-          if (!trig_qc->inc_invsample_read)
-            mdelta += (trig_qc->inc_conds_invsample & qcmask) != 0;
-          if (!trig_qc->inc_sample_read)
-            mdelta += (trig_qc->inc_conds_sample & qcmask) != 0;
-          break;
-        case DDS_SST_READ | DDS_SST_NOT_READ:
-        case 0:
-          mdelta -= (trig_qc->dec_conds_invsample & qcmask) != 0;
-          mdelta -= (trig_qc->dec_conds_sample & qcmask) != 0;
-          mdelta += (trig_qc->inc_conds_invsample & qcmask) != 0;
-          mdelta += (trig_qc->inc_conds_sample & qcmask) != 0;
-          break;
-        default:
-          DDS_FATAL ("update_readconditions: sample_states invalid: %"PRIx32"\n", iter->m_sample_states);
-      }
-
-      if (m_pre == m_post)
-      {
-        assert (m_pre);
-        /* there was a match at read-condition level
-           - therefore the matching samples in the instance are accounted for in the trigger count
-           - therefore an incremental update is required
-           there is always space for a valid and an invalid sample, both add and remove
-           inserting an update always has unread data added, but a read pretends it is a removal
-           of whatever and an insertion of read data */
-        assert (mdelta >= 0 || iter->m_entity.m_trigger >= (uint32_t) -mdelta);
-        if (mdelta == 0)
-          TRACE ("no change @ %"PRIu32" (0)", iter->m_entity.m_trigger);
-        else
-          TRACE ("m=%"PRId32" @ %"PRIu32" (0)", mdelta, iter->m_entity.m_trigger + (uint32_t) mdelta);
-        /* even though it matches now and matched before, it is not a given that any of the samples
-           matched before, so m_trigger may still be 0 */
-        if (mdelta > 0 && iter->m_entity.m_trigger == 0)
-          trigger = true;
-        iter->m_entity.m_trigger += (uint32_t) mdelta;
-        if (trigger)
-          TRACE (" (cond now triggers)");
-        else if (mdelta < 0 && iter->m_entity.m_trigger == 0)
-          TRACE (" (cond no longer triggers)");
-      }
-      else
-      {
-        /* There either was no match at read-condition level, now there is: scan all samples for matches;
-           or there was a match and now there is not: so also scan all samples for matches.  The only
-           difference is in whether the number of matches should be added or subtracted. */
-        int32_t mcurrent = 0;
-        if (inst->inv_exists)
-          mcurrent += (qmask_of_invsample (inst) & iter->m_qminv) == 0 && (inst->conds & qcmask) != 0;
-        if (inst->latest)
-        {
-          struct rhc_sample *sample = inst->latest->next, * const end = sample;
-          do {
-            mcurrent += (qmask_of_sample (sample) & iter->m_qminv) == 0 && (sample->conds & qcmask) != 0;
-            sample = sample->next;
-          } while (sample != end);
-        }
-        if (mdelta == 0 && mcurrent == 0)
-          TRACE ("no change @ %"PRIu32" (2)", iter->m_entity.m_trigger);
-        else if (m_pre < m_post)
-        {
-          /* No match previously, so the instance wasn't accounted for at all in the trigger value.
-             Therefore when inserting data, all that matters is how many currently match.
-
-             When reading or taking it is evaluated incrementally _before_ changing the state of the
-             sample, so mrem reflects the state before the change, and the incremental change needs
-             to be taken into account. */
-          const int32_t m = called_from_insert ? mcurrent : mcurrent + mdelta;
-          TRACE ("mdelta=%"PRId32" mcurrent=%"PRId32" => %"PRId32" => %"PRIu32" (2a)", mdelta, mcurrent, m, iter->m_entity.m_trigger + (uint32_t) m);
-          assert (m >= 0 || iter->m_entity.m_trigger >= (uint32_t) -m);
-          trigger = (iter->m_entity.m_trigger == 0) && m > 0;
-          iter->m_entity.m_trigger += (uint32_t) m;
-          if (trigger)
-            TRACE (" (cond now triggers)");
-        }
-        else
-        {
-          /* Previously matched, but no longer, which means we need to subtract the current number
-             of matches as well as those that were removed just before, hence need the incremental
-             change as well */
-          const int32_t m = mcurrent - mdelta;
-          TRACE ("mdelta=%"PRId32" mcurrent=%"PRId32" => %"PRId32" => %"PRIu32" (2b)", mdelta, mcurrent, m, iter->m_entity.m_trigger - (uint32_t) m);
-          assert (m < 0 || iter->m_entity.m_trigger >= (uint32_t) m);
-          iter->m_entity.m_trigger -= (uint32_t) m;
-          if (iter->m_entity.m_trigger == 0)
-            TRACE (" (cond no longer triggers)");
-        }
-      }
-    }
-
-    if (iter->m_entity.m_trigger)
-      dds_entity_status_signal (&iter->m_entity);
-
-    TRACE ("\n");
-    iter = iter->m_next;
-  }
-  return trigger;
-}
-
-
-/*************************
- ******  READ/TAKE  ******
- *************************/
-
-int
-dds_rhc_read(
-        struct rhc *rhc,
-        bool lock,
-        void ** values,
-        dds_sample_info_t *info_seq,
-        uint32_t max_samples,
-        uint32_t mask,
-        dds_instance_handle_t handle,
-        dds_readcond *cond)
-{
-    unsigned qminv = qmask_from_mask_n_cond(mask, cond);
-    return dds_rhc_read_w_qminv(rhc, lock, values, info_seq, max_samples, qminv, handle, cond);
-}
-
-int
-dds_rhc_take(
-        struct rhc *rhc,
-        bool lock,
-        void ** values,
-        dds_sample_info_t *info_seq,
-        uint32_t max_samples,
-        uint32_t mask,
-        dds_instance_handle_t handle,
-        dds_readcond *cond)
-{
-    unsigned qminv = qmask_from_mask_n_cond(mask, cond);
-    return dds_rhc_take_w_qminv(rhc, lock, values, info_seq, max_samples, qminv, handle, cond);
-}
-
-int dds_rhc_takecdr
-(
- struct rhc *rhc, bool lock, struct ddsi_serdata ** values, dds_sample_info_t *info_seq, uint32_t max_samples,
- unsigned sample_states, unsigned view_states, unsigned instance_states, dds_instance_handle_t handle)
-{
-  unsigned qminv = qmask_from_dcpsquery (sample_states, view_states, instance_states);
-  return dds_rhc_takecdr_w_qminv (rhc, lock, values, info_seq, max_samples, qminv, handle, NULL);
-}
-
-/*************************
- ******    CHECK    ******
- *************************/
-
-#ifndef NDEBUG
-#define CHECK_MAX_CONDS 64
-static int rhc_check_counts_locked (struct rhc *rhc, bool check_conds, bool check_qcmask)
-{
-  if (!(config.enabled_xchecks & DDS_XCHECK_RHC))
-    return 1;
-
-  const uint32_t ncheck = rhc->nconds < CHECK_MAX_CONDS ? rhc->nconds : CHECK_MAX_CONDS;
-  unsigned n_instances = 0, n_nonempty_instances = 0;
-  unsigned n_not_alive_disposed = 0, n_not_alive_no_writers = 0, n_new = 0;
-  unsigned n_vsamples = 0, n_vread = 0;
-  unsigned n_invsamples = 0, n_invread = 0;
-  unsigned cond_match_count[CHECK_MAX_CONDS];
-  dds_querycond_mask_t enabled_qcmask = 0;
-  struct rhc_instance *inst;
-  struct ddsrt_hh_iter iter;
-  dds_readcond *rciter;
-  uint32_t i;
-
-  for (i = 0; i < CHECK_MAX_CONDS; i++)
-    cond_match_count[i] = 0;
-
-  for (rciter = rhc->conds; rciter; rciter = rciter->m_next)
-  {
-    assert ((dds_entity_kind (&rciter->m_entity) == DDS_KIND_COND_READ && rciter->m_query.m_filter == 0) ||
-            (dds_entity_kind (&rciter->m_entity) == DDS_KIND_COND_QUERY && rciter->m_query.m_filter != 0));
-    assert ((rciter->m_query.m_filter != 0) == (rciter->m_query.m_qcmask != 0));
-    assert (!(enabled_qcmask & rciter->m_query.m_qcmask));
-    enabled_qcmask |= rciter->m_query.m_qcmask;
-  }
-
-  for (inst = ddsrt_hh_iter_first (rhc->instances, &iter); inst; inst = ddsrt_hh_iter_next (&iter))
-  {
-    unsigned n_vsamples_in_instance = 0, n_read_vsamples_in_instance = 0;
-    bool a_sample_free = true;
-
-    n_instances++;
-    if (inst_is_empty (inst))
-      continue;
-
-    n_nonempty_instances++;
-    if (inst->isdisposed)
-      n_not_alive_disposed++;
-    else if (inst->wrcount == 0)
-      n_not_alive_no_writers++;
-    if (inst->isnew)
-      n_new++;
-
-    if (inst->latest)
-    {
-      struct rhc_sample *sample = inst->latest->next, * const end = sample;
-      do {
-        if (sample == &inst->a_sample)
-        {
-          assert (a_sample_free);
-          a_sample_free = false;
-        }
-        n_vsamples++;
-        n_vsamples_in_instance++;
-        if (sample->isread)
-        {
-          n_vread++;
-          n_read_vsamples_in_instance++;
-        }
-        sample = sample->next;
-      } while (sample != end);
-    }
-
-    if (inst->inv_exists)
-    {
-      n_invsamples++;
-      n_invread += inst->inv_isread;
-    }
-
-    assert (n_read_vsamples_in_instance == inst->nvread);
-    assert (n_vsamples_in_instance == inst->nvsamples);
-    assert (a_sample_free == inst->a_sample_free);
-
-    if (check_conds)
-    {
-      if (check_qcmask && rhc->nqconds > 0)
-      {
-        dds_querycond_mask_t qcmask;
-        topicless_to_clean_invsample (rhc->topic, inst->tk->m_sample, rhc->qcond_eval_samplebuf, 0, 0);
-        qcmask = 0;
-        for (rciter = rhc->conds; rciter; rciter = rciter->m_next)
-          if (rciter->m_query.m_filter != 0 && rciter->m_query.m_filter (rhc->qcond_eval_samplebuf))
-            qcmask |= rciter->m_query.m_qcmask;
-        assert ((inst->conds & enabled_qcmask) == qcmask);
-        if (inst->latest)
-        {
-          struct rhc_sample *sample = inst->latest->next, * const end = sample;
-          do {
-            ddsi_serdata_to_sample (sample->sample, rhc->qcond_eval_samplebuf, NULL, NULL);
-            qcmask = 0;
-            for (rciter = rhc->conds; rciter; rciter = rciter->m_next)
-              if (rciter->m_query.m_filter != 0 && rciter->m_query.m_filter (rhc->qcond_eval_samplebuf))
-                qcmask |= rciter->m_query.m_qcmask;
-            assert ((sample->conds & enabled_qcmask) == qcmask);
-            sample = sample->next;
-          } while (sample != end);
-        }
-      }
-
-      for (i = 0, rciter = rhc->conds; i < ncheck; i++, rciter = rciter->m_next)
-      {
-        if (!rhc_get_cond_trigger (inst, rciter))
-          ;
-        else if (rciter->m_query.m_filter == 0)
-          cond_match_count[i]++;
-        else
-        {
-          if (inst->inv_exists)
-            cond_match_count[i] += (qmask_of_invsample (inst) & rciter->m_qminv) == 0 && (inst->conds & rciter->m_query.m_qcmask) != 0;
-          if (inst->latest)
-          {
-            struct rhc_sample *sample = inst->latest->next, * const end = sample;
-            do {
-              cond_match_count[i] += ((qmask_of_sample (sample) & rciter->m_qminv) == 0 && (sample->conds & rciter->m_query.m_qcmask) != 0);
-              sample = sample->next;
-            } while (sample != end);
-          }
-        }
-      }
-    }
-  }
-
-  assert (rhc->n_instances == n_instances);
-  assert (rhc->n_nonempty_instances == n_nonempty_instances);
-  assert (rhc->n_not_alive_disposed == n_not_alive_disposed);
-  assert (rhc->n_not_alive_no_writers == n_not_alive_no_writers);
-  assert (rhc->n_new == n_new);
-  assert (rhc->n_vsamples == n_vsamples);
-  assert (rhc->n_vread == n_vread);
-  assert (rhc->n_invsamples == n_invsamples);
-  assert (rhc->n_invread == n_invread);
-
-  if (check_conds)
-  {
-    for (i = 0, rciter = rhc->conds; i < ncheck; i++, rciter = rciter->m_next)
-      assert (cond_match_count[i] == rciter->m_entity.m_trigger);
-   }
-
-  if (rhc->n_nonempty_instances == 0)
-  {
-    assert (rhc->nonempty_instances == NULL);
-  }
-  else
-  {
-    struct rhc_instance *prev, *end;
-    assert (rhc->nonempty_instances != NULL);
-    prev = rhc->nonempty_instances->prev;
-    end = rhc->nonempty_instances;
-    inst = rhc->nonempty_instances;
-    n_nonempty_instances = 0;
-    do {
-      assert (!inst_is_empty (inst));
-      assert (prev->next == inst);
-      assert (inst->prev == prev);
-      prev = inst;
-      inst = inst->next;
-      n_nonempty_instances++;
-    } while (inst != end);
-    assert (rhc->n_nonempty_instances == n_nonempty_instances);
-  }
-=======
->>>>>>> 1c8c2944
 
 extern inline bool dds_rhc_store (struct dds_rhc * __restrict rhc, const struct proxy_writer_info * __restrict pwr_info, struct ddsi_serdata * __restrict sample, struct ddsi_tkmap_instance * __restrict tk);
 extern inline void dds_rhc_unregister_wr (struct dds_rhc * __restrict rhc, const struct proxy_writer_info * __restrict pwr_info);
