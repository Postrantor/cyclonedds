/*
 * Copyright(c) 2006 to 2018 ADLINK Technology Limited and others
 *
 * This program and the accompanying materials are made available under the
 * terms of the Eclipse Public License v. 2.0 which is available at
 * http://www.eclipse.org/legal/epl-2.0, or the Eclipse Distribution License
 * v. 1.0 which is available at
 * http://www.eclipse.org/org/documents/edl-v10.php.
 *
 * SPDX-License-Identifier: EPL-2.0 OR BSD-3-Clause
 */
#include <string.h>
#include "dds__listener.h"
#include "dds__participant.h"
#include "dds__subscriber.h"
#include "dds__qos.h"
<<<<<<< HEAD
#include "dds__err.h"
#include "dds__subscriber.h"
=======
#include "dds/ddsi/ddsi_iid.h"
>>>>>>> 1c8c2944
#include "dds/ddsi/q_entity.h"
#include "dds/ddsi/q_globals.h"
#include "dds/ddsrt/heap.h"
#include "dds/version.h"

<<<<<<< HEAD
DECL_ENTITY_LOCK_UNLOCK(extern inline, dds_subscriber)
=======
DECL_ENTITY_LOCK_UNLOCK (extern inline, dds_subscriber)
>>>>>>> 1c8c2944

#define DDS_SUBSCRIBER_STATUS_MASK                               \
                        (DDS_DATA_ON_READERS_STATUS)

static dds_return_t dds_subscriber_qos_set (dds_entity *e, const dds_qos_t *qos, bool enabled)
{
  /* note: e->m_qos is still the old one to allow for failure here */
  (void) e; (void) qos; (void) enabled;
  return DDS_RETCODE_OK;
}

static dds_return_t dds_subscriber_status_validate (uint32_t mask)
{
  return (mask & ~DDS_SUBSCRIBER_STATUS_MASK) ? DDS_RETCODE_BAD_PARAMETER : DDS_RETCODE_OK;
}

const struct dds_entity_deriver dds_entity_deriver_subscriber = {
  .close = dds_entity_deriver_dummy_close,
  .delete = dds_entity_deriver_dummy_delete,
  .set_qos = dds_subscriber_qos_set,
  .validate_status = dds_subscriber_status_validate
};

dds_entity_t dds__create_subscriber_l (dds_participant *participant, const dds_qos_t *qos, const dds_listener_t *listener)
{
  /* participant entity lock must be held */
  dds_subscriber *sub;
  dds_entity_t subscriber;
  dds_return_t ret;
  dds_qos_t *new_qos;

  new_qos = dds_create_qos ();
  if (qos)
    nn_xqos_mergein_missing (new_qos, qos, DDS_SUBSCRIBER_QOS_MASK);
  nn_xqos_mergein_missing (new_qos, &participant->m_entity.m_domain->gv.default_xqos_sub, ~(uint64_t)0);
  if ((ret = nn_xqos_valid (&participant->m_entity.m_domain->gv.logconfig, new_qos)) != DDS_RETCODE_OK)
  {
    dds_delete_qos (new_qos);
    return ret;
  }

  sub = dds_alloc (sizeof (*sub));
  subscriber = dds_entity_init (&sub->m_entity, &participant->m_entity, DDS_KIND_SUBSCRIBER, new_qos, listener, DDS_SUBSCRIBER_STATUS_MASK);
  sub->m_entity.m_iid = ddsi_iid_gen ();
  dds_entity_register_child (&participant->m_entity, &sub->m_entity);
  return subscriber;
}

dds_entity_t dds_create_subscriber (dds_entity_t participant, const dds_qos_t *qos, const dds_listener_t *listener)
{
  dds_participant *par;
  dds_entity_t hdl;
  dds_return_t ret;
  if ((ret = dds_participant_lock (participant, &par)) != DDS_RETCODE_OK)
    return ret;
  hdl = dds__create_subscriber_l (par, qos, listener);
  dds_participant_unlock (par);
  return hdl;
}

dds_return_t dds_notify_readers (dds_entity_t subscriber)
{
  dds_subscriber *sub;
  dds_return_t ret;
  if ((ret = dds_subscriber_lock (subscriber, &sub)) != DDS_RETCODE_OK)
    return ret;
  dds_subscriber_unlock (sub);
  return DDS_RETCODE_UNSUPPORTED;
}

dds_return_t dds_subscriber_begin_coherent (dds_entity_t e)
{
  return dds_generic_unimplemented_operation (e, DDS_KIND_SUBSCRIBER);
}

dds_return_t dds_subscriber_end_coherent (dds_entity_t e)
{
  return dds_generic_unimplemented_operation (e, DDS_KIND_SUBSCRIBER);
}
<|MERGE_RESOLUTION|>--- conflicted
+++ resolved
@@ -14,22 +14,13 @@
 #include "dds__participant.h"
 #include "dds__subscriber.h"
 #include "dds__qos.h"
-<<<<<<< HEAD
-#include "dds__err.h"
-#include "dds__subscriber.h"
-=======
 #include "dds/ddsi/ddsi_iid.h"
->>>>>>> 1c8c2944
 #include "dds/ddsi/q_entity.h"
 #include "dds/ddsi/q_globals.h"
 #include "dds/ddsrt/heap.h"
 #include "dds/version.h"
 
-<<<<<<< HEAD
-DECL_ENTITY_LOCK_UNLOCK(extern inline, dds_subscriber)
-=======
 DECL_ENTITY_LOCK_UNLOCK (extern inline, dds_subscriber)
->>>>>>> 1c8c2944
 
 #define DDS_SUBSCRIBER_STATUS_MASK                               \
                         (DDS_DATA_ON_READERS_STATUS)
