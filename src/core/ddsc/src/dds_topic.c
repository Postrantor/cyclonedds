--- conflicted
+++ resolved
@@ -278,11 +278,7 @@
   return hdl;
 }
 
-<<<<<<< HEAD
-dds_entity_t dds_create_topic_impl (dds_entity_t participant, struct ddsi_sertopic *sertopic, const dds_qos_t *qos, const dds_listener_t *listener, const nn_plist_t *sedp_plist)
-=======
-dds_entity_t dds_create_topic_arbitrary (dds_entity_t participant, struct ddsi_sertopic *sertopic, const dds_qos_t *qos, const dds_listener_t *listener, const ddsi_plist_t *sedp_plist)
->>>>>>> b84eee5a
+dds_entity_t dds_create_topic_impl (dds_entity_t participant, struct ddsi_sertopic *sertopic, const dds_qos_t *qos, const dds_listener_t *listener, const ddsi_plist_t *sedp_plist)
 {
   dds_return_t rc;
   dds_participant *pp;
@@ -384,7 +380,7 @@
   return hdl;
 }
 
-dds_entity_t dds_create_topic_arbitrary (dds_entity_t participant, struct ddsi_sertopic *sertopic, const dds_qos_t *qos, const dds_listener_t *listener, const nn_plist_t *sedp_plist)
+dds_entity_t dds_create_topic_arbitrary (dds_entity_t participant, struct ddsi_sertopic *sertopic, const dds_qos_t *qos, const dds_listener_t *listener, const ddsi_plist_t *sedp_plist)
 {
   assert(sertopic);
   assert(sertopic->name);
