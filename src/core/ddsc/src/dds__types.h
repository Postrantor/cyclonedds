/*
 * Copyright(c) 2006 to 2018 ADLINK Technology Limited and others
 *
 * This program and the accompanying materials are made available under the
 * terms of the Eclipse Public License v. 2.0 which is available at
 * http://www.eclipse.org/legal/epl-2.0, or the Eclipse Distribution License
 * v. 1.0 which is available at
 * http://www.eclipse.org/org/documents/edl-v10.php.
 *
 * SPDX-License-Identifier: EPL-2.0 OR BSD-3-Clause
 */
#ifndef _DDS_TYPES_H_
#define _DDS_TYPES_H_

/* DDS internal type definitions */

#include "dds/dds.h"
#include "dds/ddsrt/sync.h"
#include "dds/ddsi/q_rtps.h"
<<<<<<< HEAD
#include "dds/ddsrt/avl.h"
=======
#include "dds/ddsi/q_globals.h"
#include "dds/ddsrt/avl.h"
#include "dds/ddsi/ddsi_builtin_topic_if.h"
>>>>>>> 1c8c2944
#include "dds__handles.h"

#if defined (__cplusplus)
extern "C" {
#endif

struct dds_domain;
struct dds_entity;
struct dds_participant;
struct dds_reader;
struct dds_writer;
struct dds_publisher;
struct dds_subscriber;
struct dds_topic;
struct dds_readcond;
struct dds_guardcond;
struct dds_statuscond;

struct ddsi_sertopic;
struct rhc;

typedef uint16_t status_mask_t;
typedef ddsrt_atomic_uint32_t status_and_enabled_t;
#define SAM_STATUS_MASK        0xffffu
#define SAM_ENABLED_MASK   0xffff0000u
#define SAM_ENABLED_SHIFT          16

/* This can be used when polling for various states.
 * Obviously, it is encouraged to use condition variables and such. But
 * sometimes it wouldn't make that much of a difference and taking the
 * easy route is somewhat pragmatic. */
#define DDS_HEADBANG_TIMEOUT (DDS_MSECS (10))

typedef bool (*dds_querycondition_filter_with_ctx_fn) (const void * sample, const void *ctx);


/* The listener struct. */

struct dds_listener {
  uint32_t inherited;
  dds_on_inconsistent_topic_fn on_inconsistent_topic;
  void *on_inconsistent_topic_arg;
  dds_on_liveliness_lost_fn on_liveliness_lost;
  void *on_liveliness_lost_arg;
  dds_on_offered_deadline_missed_fn on_offered_deadline_missed;
  void *on_offered_deadline_missed_arg;
  dds_on_offered_incompatible_qos_fn on_offered_incompatible_qos;
  void *on_offered_incompatible_qos_arg;
  dds_on_data_on_readers_fn on_data_on_readers;
  void *on_data_on_readers_arg;
  dds_on_sample_lost_fn on_sample_lost;
  void *on_sample_lost_arg;
  dds_on_data_available_fn on_data_available;
  void *on_data_available_arg;
  dds_on_sample_rejected_fn on_sample_rejected;
  void *on_sample_rejected_arg;
  dds_on_liveliness_changed_fn on_liveliness_changed;
  void *on_liveliness_changed_arg;
  dds_on_requested_deadline_missed_fn on_requested_deadline_missed;
  void *on_requested_deadline_missed_arg;
  dds_on_requested_incompatible_qos_fn on_requested_incompatible_qos;
  void *on_requested_incompatible_qos_arg;
  dds_on_publication_matched_fn on_publication_matched;
  void *on_publication_matched_arg;
  dds_on_subscription_matched_fn on_subscription_matched;
  void *on_subscription_matched_arg;
};

/* Entity flag values */

#define DDS_ENTITY_ENABLED      0x0001u
#define DDS_ENTITY_IMPLICIT     0x0002u

<<<<<<< HEAD
typedef struct dds_domain
{
  ddsrt_avl_node_t m_node;
  dds_domainid_t m_id;
  ddsrt_avl_tree_t m_topics;
=======
typedef struct dds_domain {
  /* FIXME: protected by dds_global.lock -- for now */
  ddsrt_avl_node_t m_node;
  dds_domainid_t m_id;
  ddsrt_avl_tree_t m_topics;
  ddsrt_avl_tree_t m_ppants;
>>>>>>> 1c8c2944
  uint32_t m_refc;
  struct cfgst *cfgst;

  struct ddsi_sertopic *builtin_participant_topic;
  struct ddsi_sertopic *builtin_reader_topic;
  struct ddsi_sertopic *builtin_writer_topic;

  struct local_orphan_writer *builtintopic_writer_participant;
  struct local_orphan_writer *builtintopic_writer_publications;
  struct local_orphan_writer *builtintopic_writer_subscriptions;

  struct ddsi_builtin_topic_interface btif;
  struct q_globals gv;
} dds_domain;

<<<<<<< HEAD
typedef struct dds_entity
{
  struct dds_handle_link m_hdllink;
  dds_entity_kind_t m_kind;
  dds_entity_deriver m_deriver;
  uint32_t m_refc;
  struct dds_entity * m_next;
  struct dds_entity * m_parent;
  struct dds_entity * m_children;
  struct dds_entity * m_participant;
  struct dds_domain * m_domain;
  dds_qos_t * m_qos;
  dds_domainid_t m_domainid;
  nn_guid_t m_guid;
  uint32_t m_flags;
  ddsrt_mutex_t m_mutex;
  ddsrt_cond_t m_cond;

  ddsrt_mutex_t m_observers_lock;
  ddsrt_cond_t m_observers_cond;
  dds_listener_t m_listener;
  uint32_t m_trigger;
  uint32_t m_status_enable;
  uint32_t m_cb_count;
  dds_entity_observer *m_observers;
}
dds_entity;

extern const ddsrt_avl_treedef_t dds_topictree_def;
=======
struct dds_entity;
typedef struct dds_entity_deriver {
  /* Close can be used to terminate (blocking) actions on a entity before actually deleting it. */
  dds_return_t (*close)(struct dds_entity *e) ddsrt_nonnull_all;
  /* Delete is used to actually free the entity. */
  dds_return_t (*delete)(struct dds_entity *e) ddsrt_nonnull_all;
  dds_return_t (*set_qos)(struct dds_entity *e, const dds_qos_t *qos, bool enabled) ddsrt_nonnull_all;
  dds_return_t (*validate_status)(uint32_t mask);
} dds_entity_deriver;

typedef void (*dds_entity_callback)(struct dds_entity *observer, dds_entity_t observed, uint32_t status);
typedef void (*dds_entity_delete_callback)(struct dds_entity *observer, dds_entity_t observed);

typedef struct dds_entity_observer {
  dds_entity_callback m_cb;
  dds_entity_delete_callback m_delete_cb;
  struct dds_entity *m_observer;
  struct dds_entity_observer *m_next;
} dds_entity_observer;

typedef struct dds_entity {
  struct dds_handle_link m_hdllink; /* handle is constant, cnt_flags private to dds_handle.c */
  dds_entity_kind_t m_kind;         /* constant */
  struct dds_entity *m_next;        /* [m_mutex] */
  struct dds_entity *m_parent;      /* constant */
  ddsrt_avl_node_t m_avlnode_child; /* [m_mutex of m_parent] */
  ddsrt_avl_tree_t m_children;      /* [m_mutex] tree on m_iid using m_avlnode_child */
  struct dds_entity *m_participant; /* constant */
  struct dds_domain *m_domain;      /* constant */
  dds_qos_t *m_qos;                 /* [m_mutex] */
  nn_guid_t m_guid;                 /* unique (if not 0) and constant; FIXME: set during creation, but possibly after becoming visible */
  dds_instance_handle_t m_iid;      /* unique for all time, constant; FIXME: like GUID */
  uint32_t m_flags;                 /* [m_mutex] */

  /* Allowed:
     - locking parent->...->m_mutex while holding m_mutex
     - locking topic::m_mutex while holding {publisher,subscriber}::m_mutex
       (no hierarchical relationship there)
     - locking topic::m_mutex while holding {reader,writer}::m_mutex
     - locking observers_lock while holding m_mutex
   */
  ddsrt_mutex_t m_mutex;
  ddsrt_cond_t m_cond;

  union {
    status_and_enabled_t m_status_and_mask; /* for most entities */
    ddsrt_atomic_uint32_t m_trigger;        /* for conditions & waitsets */
  } m_status;

  ddsrt_mutex_t m_observers_lock;   /* locking parent->...->m_observers_lock while holding it is allowed */
  ddsrt_cond_t m_observers_cond;
  dds_listener_t m_listener;        /* [m_observers_lock] */
  uint32_t m_cb_count;              /* [m_observers_lock] */
  dds_entity_observer *m_observers; /* [m_observers_lock] */
} dds_entity;

extern const ddsrt_avl_treedef_t dds_topictree_def;
extern const ddsrt_avl_treedef_t dds_entity_children_td;

extern const struct dds_entity_deriver dds_entity_deriver_topic;
extern const struct dds_entity_deriver dds_entity_deriver_participant;
extern const struct dds_entity_deriver dds_entity_deriver_reader;
extern const struct dds_entity_deriver dds_entity_deriver_writer;
extern const struct dds_entity_deriver dds_entity_deriver_subscriber;
extern const struct dds_entity_deriver dds_entity_deriver_publisher;
extern const struct dds_entity_deriver dds_entity_deriver_readcondition;
extern const struct dds_entity_deriver dds_entity_deriver_guardcondition;
extern const struct dds_entity_deriver dds_entity_deriver_waitset;
extern const struct dds_entity_deriver *dds_entity_deriver_table[];

dds_return_t dds_entity_deriver_dummy_close (struct dds_entity *e);
dds_return_t dds_entity_deriver_dummy_delete (struct dds_entity *e);
dds_return_t dds_entity_deriver_dummy_set_qos (struct dds_entity *e, const dds_qos_t *qos, bool enabled);
dds_return_t dds_entity_deriver_dummy_validate_status (uint32_t mask);


inline dds_return_t dds_entity_deriver_close (struct dds_entity *e) {
  return (dds_entity_deriver_table[e->m_kind]->close) (e);
}
inline dds_return_t dds_entity_deriver_delete (struct dds_entity *e) {
  return dds_entity_deriver_table[e->m_kind]->delete (e);
}
inline dds_return_t dds_entity_deriver_set_qos (struct dds_entity *e, const dds_qos_t *qos, bool enabled) {
  return dds_entity_deriver_table[e->m_kind]->set_qos (e, qos, enabled);
}
inline dds_return_t dds_entity_deriver_validate_status (struct dds_entity *e, uint32_t mask) {
  return dds_entity_deriver_table[e->m_kind]->validate_status (mask);
}
inline bool dds_entity_supports_set_qos (struct dds_entity *e) {
  return dds_entity_deriver_table[e->m_kind]->set_qos != dds_entity_deriver_dummy_set_qos;
}
inline bool dds_entity_supports_validate_status (struct dds_entity *e) {
  return dds_entity_deriver_table[e->m_kind]->validate_status != dds_entity_deriver_dummy_validate_status;
}
>>>>>>> 1c8c2944

typedef struct dds_subscriber {
  struct dds_entity m_entity;
} dds_subscriber;

typedef struct dds_publisher {
  struct dds_entity m_entity;
} dds_publisher;

typedef struct dds_participant {
  struct dds_entity m_entity;
  dds_entity_t m_builtin_subscriber;
} dds_participant;

typedef struct dds_reader {
  struct dds_entity m_entity;
  const struct dds_topic *m_topic;
  struct dds_rhc *m_rhc; /* aliases m_rd->rhc with a wider interface, FIXME: but m_rd owns it for resource management */
  struct reader *m_rd;
  bool m_data_on_readers;
  bool m_loan_out;
  void *m_loan;
  uint32_t m_loan_size;

  /* Status metrics */

  dds_sample_rejected_status_t m_sample_rejected_status;
  dds_liveliness_changed_status_t m_liveliness_changed_status;
  dds_requested_deadline_missed_status_t m_requested_deadline_missed_status;
  dds_requested_incompatible_qos_status_t m_requested_incompatible_qos_status;
  dds_sample_lost_status_t m_sample_lost_status;
  dds_subscription_matched_status_t m_subscription_matched_status;
} dds_reader;

typedef struct dds_writer {
  struct dds_entity m_entity;
  const struct dds_topic *m_topic;
  struct nn_xpack *m_xp;
  struct writer *m_wr;
  struct whc *m_whc; /* FIXME: ownership still with underlying DDSI writer (cos of DDSI built-in writers )*/
  bool whc_batch; /* FIXME: channels + latency budget */

  /* Status metrics */

  dds_liveliness_lost_status_t m_liveliness_lost_status;
  dds_offered_deadline_missed_status_t m_offered_deadline_missed_status;
  dds_offered_incompatible_qos_status_t m_offered_incompatible_qos_status;
  dds_publication_matched_status_t m_publication_matched_status;
} dds_writer;

#ifndef DDS_TOPIC_INTERN_FILTER_FN_DEFINED
#define DDS_TOPIC_INTERN_FILTER_FN_DEFINED
typedef bool (*dds_topic_intern_filter_fn) (const void * sample, void *ctx);
#endif

typedef struct dds_topic {
  struct dds_entity m_entity;
  struct ddsi_sertopic *m_stopic;

  dds_topic_intern_filter_fn filter_fn;
  void *filter_ctx;

  /* Status metrics */

  dds_inconsistent_topic_status_t m_inconsistent_topic_status;
} dds_topic;

typedef uint32_t dds_querycond_mask_t;

typedef struct dds_readcond {
  dds_entity m_entity;
  struct dds_rhc *m_rhc;
  uint32_t m_qminv;
  uint32_t m_sample_states;
  uint32_t m_view_states;
  uint32_t m_instance_states;
  nn_guid_t m_rd_guid;
  struct dds_readcond *m_next;
  struct {
    dds_querycondition_filter_fn m_filter;
    dds_querycond_mask_t m_qcmask; /* condition mask in RHC*/
  } m_query;
} dds_readcond;

typedef struct dds_guardcond {
  dds_entity m_entity;
} dds_guardcond;

typedef struct dds_attachment {
  dds_entity *entity;
  dds_entity_t handle;
  dds_attach_t arg;
} dds_attachment;

typedef struct dds_waitset {
  dds_entity m_entity;
  size_t nentities;         /* [m_entity.m_mutex] */
  size_t ntriggered;        /* [m_entity.m_mutex] */
  dds_attachment *entities; /* [m_entity.m_mutex] 0 .. ntriggered are triggred, ntriggred .. nentities are not */
} dds_waitset;

/* Globals */

typedef struct dds_globals {
  int32_t m_init_count;
<<<<<<< HEAD
  void (*m_dur_reader) (struct dds_reader * reader, struct rhc * rhc);
  int (*m_dur_wait) (struct dds_reader * reader, dds_duration_t timeout);
  void (*m_dur_init) (void);
  void (*m_dur_fini) (void);
=======
>>>>>>> 1c8c2944
  ddsrt_avl_tree_t m_domains;
  ddsrt_mutex_t m_mutex;
  uint32_t threadmon_count;
  struct ddsi_threadmon *threadmon;
} dds_globals;

DDS_EXPORT extern dds_globals dds_global;

#if defined (__cplusplus)
}
#endif
#endif<|MERGE_RESOLUTION|>--- conflicted
+++ resolved
@@ -17,13 +17,9 @@
 #include "dds/dds.h"
 #include "dds/ddsrt/sync.h"
 #include "dds/ddsi/q_rtps.h"
-<<<<<<< HEAD
-#include "dds/ddsrt/avl.h"
-=======
 #include "dds/ddsi/q_globals.h"
 #include "dds/ddsrt/avl.h"
 #include "dds/ddsi/ddsi_builtin_topic_if.h"
->>>>>>> 1c8c2944
 #include "dds__handles.h"
 
 #if defined (__cplusplus)
@@ -97,20 +93,12 @@
 #define DDS_ENTITY_ENABLED      0x0001u
 #define DDS_ENTITY_IMPLICIT     0x0002u
 
-<<<<<<< HEAD
-typedef struct dds_domain
-{
-  ddsrt_avl_node_t m_node;
-  dds_domainid_t m_id;
-  ddsrt_avl_tree_t m_topics;
-=======
 typedef struct dds_domain {
   /* FIXME: protected by dds_global.lock -- for now */
   ddsrt_avl_node_t m_node;
   dds_domainid_t m_id;
   ddsrt_avl_tree_t m_topics;
   ddsrt_avl_tree_t m_ppants;
->>>>>>> 1c8c2944
   uint32_t m_refc;
   struct cfgst *cfgst;
 
@@ -126,37 +114,6 @@
   struct q_globals gv;
 } dds_domain;
 
-<<<<<<< HEAD
-typedef struct dds_entity
-{
-  struct dds_handle_link m_hdllink;
-  dds_entity_kind_t m_kind;
-  dds_entity_deriver m_deriver;
-  uint32_t m_refc;
-  struct dds_entity * m_next;
-  struct dds_entity * m_parent;
-  struct dds_entity * m_children;
-  struct dds_entity * m_participant;
-  struct dds_domain * m_domain;
-  dds_qos_t * m_qos;
-  dds_domainid_t m_domainid;
-  nn_guid_t m_guid;
-  uint32_t m_flags;
-  ddsrt_mutex_t m_mutex;
-  ddsrt_cond_t m_cond;
-
-  ddsrt_mutex_t m_observers_lock;
-  ddsrt_cond_t m_observers_cond;
-  dds_listener_t m_listener;
-  uint32_t m_trigger;
-  uint32_t m_status_enable;
-  uint32_t m_cb_count;
-  dds_entity_observer *m_observers;
-}
-dds_entity;
-
-extern const ddsrt_avl_treedef_t dds_topictree_def;
-=======
 struct dds_entity;
 typedef struct dds_entity_deriver {
   /* Close can be used to terminate (blocking) actions on a entity before actually deleting it. */
@@ -251,7 +208,6 @@
 inline bool dds_entity_supports_validate_status (struct dds_entity *e) {
   return dds_entity_deriver_table[e->m_kind]->validate_status != dds_entity_deriver_dummy_validate_status;
 }
->>>>>>> 1c8c2944
 
 typedef struct dds_subscriber {
   struct dds_entity m_entity;
@@ -357,13 +313,6 @@
 
 typedef struct dds_globals {
   int32_t m_init_count;
-<<<<<<< HEAD
-  void (*m_dur_reader) (struct dds_reader * reader, struct rhc * rhc);
-  int (*m_dur_wait) (struct dds_reader * reader, dds_duration_t timeout);
-  void (*m_dur_init) (void);
-  void (*m_dur_fini) (void);
-=======
->>>>>>> 1c8c2944
   ddsrt_avl_tree_t m_domains;
   ddsrt_mutex_t m_mutex;
   uint32_t threadmon_count;
