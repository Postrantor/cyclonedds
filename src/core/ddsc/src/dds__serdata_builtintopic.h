--- conflicted
+++ resolved
@@ -24,11 +24,7 @@
   struct ddsi_serdata c;
   nn_guid_t key;
   dds_instance_handle_t pphandle;
-<<<<<<< HEAD
-  nn_xqos_t xqos;
-=======
   dds_qos_t xqos;
->>>>>>> 1c8c2944
 };
 
 enum ddsi_sertopic_builtintopic_type {
@@ -53,8 +49,4 @@
 }
 #endif
 
-#if defined (__cplusplus)
-}
-#endif
-
 #endif