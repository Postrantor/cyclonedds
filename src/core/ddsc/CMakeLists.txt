--- conflicted
+++ resolved
@@ -9,88 +9,6 @@
 #
 # SPDX-License-Identifier: EPL-2.0 OR BSD-3-Clause
 #
-<<<<<<< HEAD
-PREPEND(srcs_ddsc "${CMAKE_CURRENT_LIST_DIR}/src"
-    dds_alloc.c
-    dds_builtin.c
-    dds_coherent.c
-    dds_participant.c
-    dds_reader.c
-    dds_writer.c
-    dds_init.c
-    dds_publisher.c
-    dds_rhc.c
-    dds_rhc_default.c
-    dds_domain.c
-    dds_instance.c
-    dds_qos.c
-    dds_handles.c
-    dds_entity.c
-    dds_matched.c
-    dds_querycond.c
-    dds_topic.c
-    dds_listener.c
-    dds_read.c
-    dds_waitset.c
-    dds_readcond.c
-    dds_guardcond.c
-    dds_statistics.c
-    dds_subscriber.c
-    dds_write.c
-    dds_whc.c
-    dds_whc_builtintopic.c
-    dds_serdata_builtintopic.c
-    dds_sertype_builtintopic.c
-    dds_data_allocator.c
-)
-
-if (DDS_HAS_SHM)
-    list(APPEND srcs_ddsc "${CMAKE_CURRENT_LIST_DIR}/src/shm_monitor.c")
-endif()
-
-PREPEND(hdrs_public_ddsc "$<BUILD_INTERFACE:${CMAKE_CURRENT_LIST_DIR}/include/dds>$<INSTALL_INTERFACE:include/dds>"
-    dds.h
-    ddsc/dds_public_error.h
-    ddsc/dds_public_impl.h
-    ddsc/dds_public_listener.h
-    ddsc/dds_public_qos.h
-    ddsc/dds_public_qosdefs.h
-    ddsc/dds_public_status.h
-    ddsc/dds_statistics.h
-    ddsc/dds_rhc.h
-    ddsc/dds_internal_api.h
-    ddsc/dds_data_allocator.h
-)
-
-PREPEND(hdrs_private_ddsc "${CMAKE_CURRENT_LIST_DIR}/src"
-    dds__alloc.h
-    dds__builtin.h
-    dds__domain.h
-    dds__handles.h
-    dds__entity.h
-    dds__init.h
-    dds__listener.h
-    dds__participant.h
-    dds__publisher.h
-    dds__qos.h
-    dds__querycond.h
-    dds__readcond.h
-    dds__guardcond.h
-    dds__reader.h
-    dds__rhc_default.h
-    dds__statistics.h
-    dds__subscriber.h
-    dds__topic.h
-    dds__types.h
-    dds__write.h
-    dds__writer.h
-    dds__whc.h
-    dds__whc_builtintopic.h
-    dds__serdata_builtintopic.h
-    dds__get_status.h
-    dds__data_allocator.h
-)
-=======
 
 prepend(srcs_ddsc "${CMAKE_CURRENT_LIST_DIR}/src/"
   dds_alloc.c
@@ -122,7 +40,12 @@
   dds_whc.c
   dds_whc_builtintopic.c
   dds_serdata_builtintopic.c
-  dds_sertype_builtintopic.c)
+  dds_sertype_builtintopic.c
+  dds_data_allocator.c)
+
+if (DDS_HAS_SHM)
+  list(APPEND srcs_ddsc "${CMAKE_CURRENT_LIST_DIR}/src/shm_monitor.c")
+endif()
 
 prepend(hdrs_private_ddsc "${CMAKE_CURRENT_LIST_DIR}/src/"
   dds__alloc.h
@@ -149,7 +72,8 @@
   dds__whc.h
   dds__whc_builtintopic.h
   dds__serdata_builtintopic.h
-  dds__get_status.h)
+  dds__get_status.h
+  dds__data_allocator.h)
 
 prepend(hdrs_public_ddsc "$<BUILD_INTERFACE:${CMAKE_CURRENT_LIST_DIR}/include>$<INSTALL_INTERFACE:include>/dds/"
   dds.h
@@ -162,11 +86,11 @@
   ddsc/dds_statistics.h
   ddsc/dds_rhc.h
   ddsc/dds_internal_api.h
-  ddsc/dds_opcodes.h)
->>>>>>> 68aa69e1
+  ddsc/dds_opcodes.h
+  ddsc/dds_data_allocator.h)
 
 if (DDS_HAS_SHM)
-    list(APPEND hdrs_private_ddsc "${CMAKE_CURRENT_LIST_DIR}/src/shm__monitor.h")
+  list(APPEND hdrs_private_ddsc "${CMAKE_CURRENT_LIST_DIR}/src/shm__monitor.h")
 endif()
 
 generate_export_header(
