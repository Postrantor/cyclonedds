--- conflicted
+++ resolved
@@ -582,11 +582,7 @@
     ret = dds_delete(*rdr);
     CU_ASSERT_EQUAL_FATAL(ret, DDS_RETCODE_OK);
     ret = dds_read_instance(*rdr, g_samples, g_info, MAX_SAMPLES, MAX_SAMPLES, g_hdl_valid);
-<<<<<<< HEAD
-    CU_ASSERT_EQUAL_FATAL(dds_err_nr(ret), DDS_RETCODE_BAD_PARAMETER);
-=======
     CU_ASSERT_EQUAL_FATAL(ret, DDS_RETCODE_BAD_PARAMETER);
->>>>>>> 1c8c2944
 }
 /*************************************************************************************************/
 
@@ -600,11 +596,7 @@
     ret = dds_delete(*rdr);
     CU_ASSERT_EQUAL_FATAL(ret, DDS_RETCODE_OK);
     ret = dds_read_instance_wl(*rdr, g_loans, g_info, MAX_SAMPLES, g_hdl_valid);
-<<<<<<< HEAD
-    CU_ASSERT_EQUAL_FATAL(dds_err_nr(ret), DDS_RETCODE_BAD_PARAMETER);
-=======
     CU_ASSERT_EQUAL_FATAL(ret, DDS_RETCODE_BAD_PARAMETER);
->>>>>>> 1c8c2944
 }
 /*************************************************************************************************/
 
@@ -619,11 +611,7 @@
     ret = dds_delete(*rdr);
     CU_ASSERT_EQUAL_FATAL(ret, DDS_RETCODE_OK);
     ret = dds_read_instance_mask(*rdr, g_samples, g_info, MAX_SAMPLES, MAX_SAMPLES, g_hdl_valid, mask);
-<<<<<<< HEAD
-    CU_ASSERT_EQUAL_FATAL(dds_err_nr(ret), DDS_RETCODE_BAD_PARAMETER);
-=======
     CU_ASSERT_EQUAL_FATAL(ret, DDS_RETCODE_BAD_PARAMETER);
->>>>>>> 1c8c2944
 }
 /*************************************************************************************************/
 
@@ -638,11 +626,7 @@
     ret = dds_delete(*rdr);
     CU_ASSERT_EQUAL_FATAL(ret, DDS_RETCODE_OK);
     ret = dds_read_instance_mask_wl(*rdr, g_loans, g_info, MAX_SAMPLES, g_hdl_valid, mask);
-<<<<<<< HEAD
-    CU_ASSERT_EQUAL_FATAL(dds_err_nr(ret), DDS_RETCODE_BAD_PARAMETER);
-=======
     CU_ASSERT_EQUAL_FATAL(ret, DDS_RETCODE_BAD_PARAMETER);
->>>>>>> 1c8c2944
 }
 /*************************************************************************************************/
 
