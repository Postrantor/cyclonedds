/*
 * Copyright(c) 2006 to 2018 ADLINK Technology Limited and others
 *
 * This program and the accompanying materials are made available under the
 * terms of the Eclipse Public License v. 2.0 which is available at
 * http://www.eclipse.org/legal/epl-2.0, or the Eclipse Distribution License
 * v. 1.0 which is available at
 * http://www.eclipse.org/org/documents/edl-v10.php.
 *
 * SPDX-License-Identifier: EPL-2.0 OR BSD-3-Clause
 */
#include <limits.h>

#include "dds/dds.h"
#include "CUnit/Theory.h"
#include "Space.h"

#include "dds/ddsrt/misc.h"
#include "dds/ddsrt/process.h"
#include "dds/ddsrt/threads.h"

/**************************************************************************************************
 *
 * Test fixtures
 *
 *************************************************************************************************/
#define MAX_SAMPLES                 7
#define INITIAL_SAMPLES             2

static dds_entity_t g_participant = 0;
static dds_entity_t g_topic       = 0;
static dds_entity_t g_reader      = 0;
static dds_entity_t g_writer      = 0;
static dds_entity_t g_waitset     = 0;

static dds_time_t   g_past        = 0;
static dds_time_t   g_present     = 0;


static void*             g_samples[MAX_SAMPLES];
static Space_Type1       g_data[MAX_SAMPLES];
static dds_sample_info_t g_info[MAX_SAMPLES];

static char*
create_topic_name(const char *prefix, char *name, size_t size)
{
    /* Get semi random g_topic name. */
    ddsrt_pid_t pid = ddsrt_getpid();
    ddsrt_tid_t tid = ddsrt_gettid();
    (void) snprintf(name, size, "%s_pid%"PRIdPID"_tid%"PRIdTID"", prefix, pid, tid);
    return name;
}

static void
disposing_init(void)
{
    Space_Type1 sample = { 0, 0, 0 };
    dds_qos_t *qos = dds_create_qos ();
    dds_attach_t triggered;
    dds_return_t ret;
    char name[100];

    /* Use by source timestamp to be able to check the time related funtions. */
    dds_qset_destination_order(qos, DDS_DESTINATIONORDER_BY_SOURCE_TIMESTAMP);

    g_participant = dds_create_participant(DDS_DOMAIN_DEFAULT, NULL, NULL);
    CU_ASSERT_FATAL(g_participant > 0);

    g_waitset = dds_create_waitset(g_participant);
    CU_ASSERT_FATAL(g_waitset > 0);

    g_topic = dds_create_topic(g_participant, &Space_Type1_desc, create_topic_name("ddsc_disposing_test", name, sizeof name), qos, NULL);
    CU_ASSERT_FATAL(g_topic > 0);

    /* Create a reader that keeps one sample on three instances. */
    dds_qset_reliability(qos, DDS_RELIABILITY_RELIABLE, DDS_MSECS(100));
    dds_qset_resource_limits(qos, DDS_LENGTH_UNLIMITED, 3, 1);
    g_reader = dds_create_reader(g_participant, g_topic, qos, NULL);
    CU_ASSERT_FATAL(g_reader > 0);

    /* Create a writer that will not automatically dispose unregistered samples. */
    dds_qset_writer_data_lifecycle(qos, false);
    g_writer = dds_create_writer(g_participant, g_topic, qos, NULL);
    CU_ASSERT_FATAL(g_writer > 0 );

    /* Sync g_writer to g_reader. */
    ret = dds_set_status_mask(g_writer, DDS_PUBLICATION_MATCHED_STATUS);
    CU_ASSERT_EQUAL_FATAL(ret, DDS_RETCODE_OK);
    ret = dds_waitset_attach(g_waitset, g_writer, g_writer);
    CU_ASSERT_EQUAL_FATAL(ret, DDS_RETCODE_OK);
    ret = dds_waitset_wait(g_waitset, &triggered, 1, DDS_SECS(1));
    CU_ASSERT_EQUAL_FATAL(ret, 1);
    CU_ASSERT_EQUAL_FATAL(g_writer, (dds_entity_t)(intptr_t)triggered);
    ret = dds_waitset_detach(g_waitset, g_writer);
    CU_ASSERT_EQUAL_FATAL(ret, DDS_RETCODE_OK);

    /* Sync g_reader to g_writer. */
    ret = dds_set_status_mask(g_reader, DDS_SUBSCRIPTION_MATCHED_STATUS);
    CU_ASSERT_EQUAL_FATAL(ret, DDS_RETCODE_OK);
    ret = dds_waitset_attach(g_waitset, g_reader, g_reader);
    CU_ASSERT_EQUAL_FATAL(ret, DDS_RETCODE_OK);
    ret = dds_waitset_wait(g_waitset, &triggered, 1, DDS_SECS(1));
    CU_ASSERT_EQUAL_FATAL(ret, 1);
    CU_ASSERT_EQUAL_FATAL(g_reader, (dds_entity_t)(intptr_t)triggered);
    ret = dds_waitset_detach(g_waitset, g_reader);
    CU_ASSERT_EQUAL_FATAL(ret, DDS_RETCODE_OK);

    /* Write initial samples. */
    for (int i = 0; i < INITIAL_SAMPLES; i++) {
        sample.long_1 = i;
        sample.long_2 = i*2;
        sample.long_3 = i*3;
        ret = dds_write(g_writer, &sample);
        CU_ASSERT_EQUAL_FATAL(ret, DDS_RETCODE_OK);
    }

    /* Initialize reading buffers. */
    memset (g_data, 0, sizeof (g_data));
    for (int i = 0; i < MAX_SAMPLES; i++) {
        g_samples[i] = &g_data[i];
    }

    /* Initialize times. */
    g_present = dds_time();
    g_past    = g_present - DDS_SECS(1);

    dds_delete_qos(qos);
}

static void
disposing_fini(void)
{
    dds_delete(g_reader);
    dds_delete(g_writer);
    dds_delete(g_waitset);
    dds_delete(g_topic);
    dds_delete(g_participant);
}


#if 0
#else
/**************************************************************************************************
 *
 * These will check the dds_writedispose() in various ways.
 *
 *************************************************************************************************/
/*************************************************************************************************/
CU_Test(ddsc_writedispose, deleted, .init=disposing_init, .fini=disposing_fini)
{
    dds_return_t ret;
    dds_delete(g_writer);
    DDSRT_WARNING_MSVC_OFF(6387); /* Disable SAL warning on intentional misuse of the API */
    ret = dds_writedispose(g_writer, NULL);
    DDSRT_WARNING_MSVC_ON(6387);
<<<<<<< HEAD
    CU_ASSERT_EQUAL_FATAL(dds_err_nr(ret), DDS_RETCODE_BAD_PARAMETER);
=======
    CU_ASSERT_EQUAL_FATAL(ret, DDS_RETCODE_BAD_PARAMETER);
>>>>>>> 1c8c2944
}
/*************************************************************************************************/

/*************************************************************************************************/
CU_Test(ddsc_writedispose, null, .init=disposing_init, .fini=disposing_fini)
{
    dds_return_t ret;
    DDSRT_WARNING_MSVC_OFF(6387); /* Disable SAL warning on intentional misuse of the API */
    ret = dds_writedispose(g_writer, NULL);
    DDSRT_WARNING_MSVC_ON(6387);
    CU_ASSERT_EQUAL_FATAL(ret, DDS_RETCODE_BAD_PARAMETER);
}
/*************************************************************************************************/

/*************************************************************************************************/
CU_TheoryDataPoints(ddsc_writedispose, invalid_writers) = {
        CU_DataPoints(dds_entity_t, -2, -1, 0, INT_MAX, INT_MIN),
};
CU_Theory((dds_entity_t writer), ddsc_writedispose, invalid_writers, .init=disposing_init, .fini=disposing_fini)
{
    dds_return_t ret;

    DDSRT_WARNING_MSVC_OFF(6387); /* Disable SAL warning on intentional misuse of the API */
    ret = dds_writedispose(writer, NULL);
    DDSRT_WARNING_MSVC_ON(6387);
    CU_ASSERT_EQUAL_FATAL(ret, DDS_RETCODE_BAD_PARAMETER);
}
/*************************************************************************************************/

/*************************************************************************************************/
CU_TheoryDataPoints(ddsc_writedispose, non_writers) = {
        CU_DataPoints(dds_entity_t*, &g_waitset, &g_reader, &g_topic, &g_participant),
};
CU_Theory((dds_entity_t *writer), ddsc_writedispose, non_writers, .init=disposing_init, .fini=disposing_fini)
{
    dds_return_t ret;
    DDSRT_WARNING_MSVC_OFF(6387); /* Disable SAL warning on intentional misuse of the API */
    ret = dds_writedispose(*writer, NULL);
    DDSRT_WARNING_MSVC_ON(6387);
    CU_ASSERT_EQUAL_FATAL(ret, DDS_RETCODE_ILLEGAL_OPERATION);
}
/*************************************************************************************************/

/*************************************************************************************************/
CU_Test(ddsc_writedispose, disposing_old_instance, .init=disposing_init, .fini=disposing_fini)
{
    Space_Type1 oldInstance = { 0, 22, 22 };
    dds_return_t ret;

    ret = dds_writedispose(g_writer, &oldInstance);
    CU_ASSERT_EQUAL_FATAL(ret, DDS_RETCODE_OK);

    /* Read all samples that matches filter. */
    ret = dds_read(g_reader, g_samples, g_info, MAX_SAMPLES, MAX_SAMPLES);
    CU_ASSERT_EQUAL_FATAL(ret, 2);
    for(int i = 0; i < ret; i++) {
        Space_Type1 *sample = (Space_Type1*)g_samples[i];
        if (sample->long_1 == 0) {
            /* Check data. */
            CU_ASSERT_EQUAL_FATAL(sample->long_2, 22);
            CU_ASSERT_EQUAL_FATAL(sample->long_3, 22);

            /* Check states. */
            CU_ASSERT_EQUAL_FATAL(g_info[i].valid_data,     true);
            CU_ASSERT_EQUAL_FATAL(g_info[i].sample_state,   DDS_SST_NOT_READ);
            CU_ASSERT_EQUAL_FATAL(g_info[i].view_state,     DDS_VST_NEW);
            CU_ASSERT_EQUAL_FATAL(g_info[i].instance_state, DDS_IST_NOT_ALIVE_DISPOSED);
        } else if (sample->long_1 == 1) {
            /* Check data. */
            CU_ASSERT_EQUAL_FATAL(sample->long_2, sample->long_1 * 2);
            CU_ASSERT_EQUAL_FATAL(sample->long_3, sample->long_1 * 3);

            /* Check states. */
            CU_ASSERT_EQUAL_FATAL(g_info[i].valid_data,     true);
            CU_ASSERT_EQUAL_FATAL(g_info[i].sample_state,   DDS_SST_NOT_READ);
            CU_ASSERT_EQUAL_FATAL(g_info[i].view_state,     DDS_VST_NEW);
            CU_ASSERT_EQUAL_FATAL(g_info[i].instance_state, DDS_ALIVE_INSTANCE_STATE);
        } else {
            CU_FAIL_FATAL("Unknown sample read");
        }
    }
}
/*************************************************************************************************/

/*************************************************************************************************/
CU_Test(ddsc_writedispose, disposing_new_instance, .init=disposing_init, .fini=disposing_fini)
{
    Space_Type1 newInstance = { INITIAL_SAMPLES, 42, 42 };
    dds_return_t ret;

    ret = dds_writedispose(g_writer, &newInstance);
    CU_ASSERT_EQUAL_FATAL(ret, DDS_RETCODE_OK);

    /* Read all samples that matches filter. */
    ret = dds_read(g_reader, g_samples, g_info, MAX_SAMPLES, MAX_SAMPLES);
    CU_ASSERT_EQUAL_FATAL(ret, 3 );
    for(int i = 0; i < ret; i++) {
        Space_Type1 *sample = (Space_Type1*)g_samples[i];
        if (sample->long_1 < INITIAL_SAMPLES) {
            /* Check data. */
            CU_ASSERT_EQUAL_FATAL(sample->long_2, sample->long_1 * 2);
            CU_ASSERT_EQUAL_FATAL(sample->long_3, sample->long_1 * 3);

            /* Check states. */
            CU_ASSERT_EQUAL_FATAL(g_info[i].valid_data,     true);
            CU_ASSERT_EQUAL_FATAL(g_info[i].sample_state,   DDS_SST_NOT_READ);
            CU_ASSERT_EQUAL_FATAL(g_info[i].view_state,     DDS_VST_NEW);
            CU_ASSERT_EQUAL_FATAL(g_info[i].instance_state, DDS_ALIVE_INSTANCE_STATE);
        } else if (sample->long_1 == INITIAL_SAMPLES) {
            /* Check data. */
            CU_ASSERT_EQUAL_FATAL(sample->long_2, 42);
            CU_ASSERT_EQUAL_FATAL(sample->long_3, 42);

            /* Check states. */
            CU_ASSERT_EQUAL_FATAL(g_info[i].valid_data,     true);
            CU_ASSERT_EQUAL_FATAL(g_info[i].sample_state,   DDS_SST_NOT_READ);
            CU_ASSERT_EQUAL_FATAL(g_info[i].view_state,     DDS_VST_NEW);
            CU_ASSERT_EQUAL_FATAL(g_info[i].instance_state, DDS_IST_NOT_ALIVE_DISPOSED);
        } else {
            CU_FAIL_FATAL("Unknown sample read");
        }
    }
}
/*************************************************************************************************/

/*************************************************************************************************/
CU_Test(ddsc_writedispose, timeout, .init=disposing_init, .fini=disposing_fini)
{
    Space_Type1 newInstance1 = { INITIAL_SAMPLES  , 22, 22 };
    Space_Type1 newInstance2 = { INITIAL_SAMPLES+1, 42, 42 };
    dds_return_t ret;

    ret = dds_writedispose(g_writer, &newInstance1);
    CU_ASSERT_EQUAL_FATAL(ret, DDS_RETCODE_OK);
    ret = dds_writedispose(g_writer, &newInstance2);
    CU_ASSERT_EQUAL_FATAL(ret, DDS_RETCODE_TIMEOUT);
}
/*************************************************************************************************/




/**************************************************************************************************
 *
 * These will check the dds_writedispose_ts() in various ways.
 *
 *************************************************************************************************/
/*************************************************************************************************/
CU_Test(ddsc_writedispose_ts, deleted, .init=disposing_init, .fini=disposing_fini)
{
    dds_return_t ret;
    dds_delete(g_writer);
    DDSRT_WARNING_MSVC_OFF(6387); /* Disable SAL warning on intentional misuse of the API */
    ret = dds_writedispose_ts(g_writer, NULL, g_present);
    DDSRT_WARNING_MSVC_ON(6387);
<<<<<<< HEAD
    CU_ASSERT_EQUAL(dds_err_nr(ret), DDS_RETCODE_BAD_PARAMETER);
=======
    CU_ASSERT_EQUAL(ret, DDS_RETCODE_BAD_PARAMETER);
>>>>>>> 1c8c2944
}
/*************************************************************************************************/

/*************************************************************************************************/
CU_Test(ddsc_writedispose_ts, null, .init=disposing_init, .fini=disposing_fini)
{
    dds_return_t ret;
    DDSRT_WARNING_MSVC_OFF(6387); /* Disable SAL warning on intentional misuse of the API */
    ret = dds_writedispose_ts(g_writer, NULL, g_present);
    DDSRT_WARNING_MSVC_ON(6387);
    CU_ASSERT_EQUAL_FATAL(ret, DDS_RETCODE_BAD_PARAMETER);
}
/*************************************************************************************************/

/*************************************************************************************************/
CU_Test(ddsc_writedispose_ts, timeout, .init=disposing_init, .fini=disposing_fini)
{
    Space_Type1 newInstance1 = { INITIAL_SAMPLES  , 22, 22 };
    Space_Type1 newInstance2 = { INITIAL_SAMPLES+1, 42, 42 };
    dds_return_t ret;

    ret = dds_writedispose_ts(g_writer, &newInstance1, g_present);
    CU_ASSERT_EQUAL_FATAL(ret, DDS_RETCODE_OK);
    ret = dds_writedispose_ts(g_writer, &newInstance2, g_present);
    CU_ASSERT_EQUAL_FATAL(ret, DDS_RETCODE_TIMEOUT);
}
/*************************************************************************************************/

/*************************************************************************************************/
CU_TheoryDataPoints(ddsc_writedispose_ts, invalid_writers) = {
        CU_DataPoints(dds_entity_t, -2, -1, 0, INT_MAX, INT_MIN),
};
CU_Theory((dds_entity_t writer), ddsc_writedispose_ts, invalid_writers, .init=disposing_init, .fini=disposing_fini)
{
    dds_return_t ret;

    DDSRT_WARNING_MSVC_OFF(6387); /* Disable SAL warning on intentional misuse of the API */
    ret = dds_writedispose_ts(writer, NULL, g_present);
    DDSRT_WARNING_MSVC_ON(6387);
    CU_ASSERT_EQUAL_FATAL(ret, DDS_RETCODE_BAD_PARAMETER);
}
/*************************************************************************************************/

/*************************************************************************************************/
CU_TheoryDataPoints(ddsc_writedispose_ts, non_writers) = {
        CU_DataPoints(dds_entity_t*, &g_waitset, &g_reader, &g_topic, &g_participant),
};
CU_Theory((dds_entity_t *writer), ddsc_writedispose_ts, non_writers, .init=disposing_init, .fini=disposing_fini)
{
    dds_return_t ret;
    DDSRT_WARNING_MSVC_OFF(6387); /* Disable SAL warning on intentional misuse of the API */
    ret = dds_writedispose_ts(*writer, NULL, g_present);
    DDSRT_WARNING_MSVC_ON(6387);
    CU_ASSERT_EQUAL_FATAL(ret, DDS_RETCODE_ILLEGAL_OPERATION);
}
/*************************************************************************************************/

/*************************************************************************************************/
CU_Test(ddsc_writedispose_ts, disposing_old_instance, .init=disposing_init, .fini=disposing_fini)
{
    Space_Type1 oldInstance = { 0, 22, 22 };
    dds_return_t ret;

    ret = dds_writedispose_ts(g_writer, &oldInstance, g_present);
    CU_ASSERT_EQUAL_FATAL(ret, DDS_RETCODE_OK);

    /* Read all available samples. */
    ret = dds_read(g_reader, g_samples, g_info, MAX_SAMPLES, MAX_SAMPLES);
    CU_ASSERT_EQUAL_FATAL(ret, 2);
    for(int i = 0; i < ret; i++) {
        Space_Type1 *sample = (Space_Type1*)g_samples[i];
        if (sample->long_1 == 0) {
            /* Check data. */
            CU_ASSERT_EQUAL_FATAL(sample->long_2, 22);
            CU_ASSERT_EQUAL_FATAL(sample->long_3, 22);

            /* Check states. */
            CU_ASSERT_EQUAL_FATAL(g_info[i].valid_data,     true);
            CU_ASSERT_EQUAL_FATAL(g_info[i].sample_state,   DDS_SST_NOT_READ);
            CU_ASSERT_EQUAL_FATAL(g_info[i].view_state,     DDS_VST_NEW);
            CU_ASSERT_EQUAL_FATAL(g_info[i].instance_state, DDS_IST_NOT_ALIVE_DISPOSED);
        } else if (sample->long_1 == 1) {
            /* Check data. */
            CU_ASSERT_EQUAL_FATAL(sample->long_2, sample->long_1 * 2);
            CU_ASSERT_EQUAL_FATAL(sample->long_3, sample->long_1 * 3);

            /* Check states. */
            CU_ASSERT_EQUAL_FATAL(g_info[i].valid_data,     true);
            CU_ASSERT_EQUAL_FATAL(g_info[i].sample_state,   DDS_SST_NOT_READ);
            CU_ASSERT_EQUAL_FATAL(g_info[i].view_state,     DDS_VST_NEW);
            CU_ASSERT_EQUAL_FATAL(g_info[i].instance_state, DDS_ALIVE_INSTANCE_STATE);
        } else {
            CU_FAIL_FATAL("Unknown sample read");
        }
    }
}
/*************************************************************************************************/

/*************************************************************************************************/
CU_Test(ddsc_writedispose_ts, disposing_new_instance, .init=disposing_init, .fini=disposing_fini)
{
    Space_Type1 newInstance = { INITIAL_SAMPLES, 42, 42 };
    dds_return_t ret;

    ret = dds_writedispose_ts(g_writer, &newInstance, g_present);
    CU_ASSERT_EQUAL_FATAL(ret, DDS_RETCODE_OK);

    /* Read all available samples. */
    ret = dds_read(g_reader, g_samples, g_info, MAX_SAMPLES, MAX_SAMPLES);
    CU_ASSERT_EQUAL_FATAL(ret, 3);
    for(int i = 0; i < ret; i++) {
        Space_Type1 *sample = (Space_Type1*)g_samples[i];
        if (sample->long_1 < INITIAL_SAMPLES) {
            /* Check data. */
            CU_ASSERT_EQUAL_FATAL(sample->long_2, sample->long_1 * 2);
            CU_ASSERT_EQUAL_FATAL(sample->long_3, sample->long_1 * 3);

            /* Check states. */
            CU_ASSERT_EQUAL_FATAL(g_info[i].valid_data,     true);
            CU_ASSERT_EQUAL_FATAL(g_info[i].sample_state,   DDS_SST_NOT_READ);
            CU_ASSERT_EQUAL_FATAL(g_info[i].view_state,     DDS_VST_NEW);
            CU_ASSERT_EQUAL_FATAL(g_info[i].instance_state, DDS_ALIVE_INSTANCE_STATE);
        } else if (sample->long_1 == INITIAL_SAMPLES) {
            /* Check data. */
            CU_ASSERT_EQUAL_FATAL(sample->long_2, 42);
            CU_ASSERT_EQUAL_FATAL(sample->long_3, 42);

            /* Check states. */
            CU_ASSERT_EQUAL_FATAL(g_info[i].valid_data,     true);
            CU_ASSERT_EQUAL_FATAL(g_info[i].sample_state,   DDS_SST_NOT_READ);
            CU_ASSERT_EQUAL_FATAL(g_info[i].view_state,     DDS_VST_NEW);
            CU_ASSERT_EQUAL_FATAL(g_info[i].instance_state, DDS_IST_NOT_ALIVE_DISPOSED);
        } else {
            CU_FAIL_FATAL("Unknown sample read");
        }
    }
}
/*************************************************************************************************/

/*************************************************************************************************/
CU_Test(ddsc_writedispose_ts, disposing_past_sample, .init=disposing_init, .fini=disposing_fini)
{
    Space_Type1 oldInstance = { 0, 0, 0 };
    dds_return_t ret;

    /* Disposing a sample in the past should trigger a lost sample. */
    ret = dds_set_status_mask(g_reader, DDS_SAMPLE_LOST_STATUS);
    CU_ASSERT_EQUAL_FATAL(ret, DDS_RETCODE_OK);
    ret = dds_waitset_attach(g_waitset, g_reader, g_reader);
    CU_ASSERT_EQUAL_FATAL(ret, DDS_RETCODE_OK);

    /* Now, dispose a sample in the past. */
    ret = dds_writedispose_ts(g_writer, &oldInstance, g_past);
    CU_ASSERT_EQUAL_FATAL(ret, DDS_RETCODE_OK);

    /* Wait for 'sample lost'. */
    ret = dds_waitset_wait(g_waitset, NULL, 0, DDS_SECS(1));
    CU_ASSERT_EQUAL_FATAL(ret, 1);

    /* Read all available samples. */
    ret = dds_read(g_reader, g_samples, g_info, MAX_SAMPLES, MAX_SAMPLES);
    CU_ASSERT_EQUAL_FATAL(ret, 2);
    for(int i = 0; i < ret; i++) {
        Space_Type1 *sample = (Space_Type1*)g_samples[i];
        if (sample->long_1 < INITIAL_SAMPLES) {
            /* Check data. */
            CU_ASSERT_EQUAL_FATAL(sample->long_2, sample->long_1 * 2);
            CU_ASSERT_EQUAL_FATAL(sample->long_3, sample->long_1 * 3);

            /* Check states. */
            CU_ASSERT_EQUAL_FATAL(g_info[i].valid_data,     true);
            CU_ASSERT_EQUAL_FATAL(g_info[i].sample_state,   DDS_SST_NOT_READ);
            CU_ASSERT_EQUAL_FATAL(g_info[i].view_state,     DDS_VST_NEW);
            CU_ASSERT_EQUAL_FATAL(g_info[i].instance_state, DDS_ALIVE_INSTANCE_STATE);
        } else {
            CU_FAIL_FATAL("Unknown sample read");
        }
    }

}
/*************************************************************************************************/




/**************************************************************************************************
 *
 * These will check the dds_dispose() in various ways.
 *
 *************************************************************************************************/
/*************************************************************************************************/
CU_Test(ddsc_dispose, deleted, .init=disposing_init, .fini=disposing_fini)
{
    dds_return_t ret;
    dds_delete(g_writer);
    DDSRT_WARNING_MSVC_OFF(6387); /* Disable SAL warning on intentional misuse of the API */
    ret = dds_dispose(g_writer, NULL);
    DDSRT_WARNING_MSVC_ON(6387);
<<<<<<< HEAD
    CU_ASSERT_EQUAL_FATAL(dds_err_nr(ret), DDS_RETCODE_BAD_PARAMETER);
=======
    CU_ASSERT_EQUAL_FATAL(ret, DDS_RETCODE_BAD_PARAMETER);
>>>>>>> 1c8c2944
}
/*************************************************************************************************/

/*************************************************************************************************/
CU_Test(ddsc_dispose, null, .init=disposing_init, .fini=disposing_fini)
{
    dds_return_t ret;
    DDSRT_WARNING_MSVC_OFF(6387); /* Disable SAL warning on intentional misuse of the API */
    ret = dds_dispose(g_writer, NULL);
    DDSRT_WARNING_MSVC_ON(6387);
    CU_ASSERT_EQUAL_FATAL(ret, DDS_RETCODE_BAD_PARAMETER);
}
/*************************************************************************************************/

/*************************************************************************************************/
CU_Test(ddsc_dispose, timeout, .init=disposing_init, .fini=disposing_fini)
{
    Space_Type1 newInstance1 = { INITIAL_SAMPLES  , 22, 22 };
    Space_Type1 newInstance2 = { INITIAL_SAMPLES+1, 42, 42 };
    dds_return_t ret;

    ret = dds_dispose(g_writer, &newInstance1);
    CU_ASSERT_EQUAL_FATAL(ret, DDS_RETCODE_OK);
    ret = dds_dispose(g_writer, &newInstance2);
    CU_ASSERT_EQUAL_FATAL(ret, DDS_RETCODE_TIMEOUT);
}
/*************************************************************************************************/

/*************************************************************************************************/
CU_TheoryDataPoints(ddsc_dispose, invalid_writers) = {
        CU_DataPoints(dds_entity_t, -2, -1, 0, INT_MAX, INT_MIN),
};
CU_Theory((dds_entity_t writer), ddsc_dispose, invalid_writers, .init=disposing_init, .fini=disposing_fini)
{
    dds_return_t ret;

    DDSRT_WARNING_MSVC_OFF(6387); /* Disable SAL warning on intentional misuse of the API */
    ret = dds_dispose(writer, NULL);
    DDSRT_WARNING_MSVC_ON(6387);
    CU_ASSERT_EQUAL_FATAL(ret, DDS_RETCODE_BAD_PARAMETER);
}
/*************************************************************************************************/

/*************************************************************************************************/
CU_TheoryDataPoints(ddsc_dispose, non_writers) = {
        CU_DataPoints(dds_entity_t*, &g_waitset, &g_reader, &g_topic, &g_participant),
};
CU_Theory((dds_entity_t *writer), ddsc_dispose, non_writers, .init=disposing_init, .fini=disposing_fini)
{
    dds_return_t ret;
    DDSRT_WARNING_MSVC_OFF(6387); /* Disable SAL warning on intentional misuse of the API */
    /* pass a non-null pointer that'll trigger a crash if it is read */
    ret = dds_dispose(*writer, (void *) 1);
    DDSRT_WARNING_MSVC_ON(6387);
    CU_ASSERT_EQUAL_FATAL(ret, DDS_RETCODE_ILLEGAL_OPERATION);
}
/*************************************************************************************************/

/*************************************************************************************************/
CU_Test(ddsc_dispose, disposing_old_instance, .init=disposing_init, .fini=disposing_fini)
{
    Space_Type1 oldInstance = { 0, 22, 22 };
    dds_return_t ret;

    ret = dds_dispose(g_writer, &oldInstance);
    CU_ASSERT_EQUAL_FATAL(ret, DDS_RETCODE_OK);

    /* Read all available samples. */
    ret = dds_read(g_reader, g_samples, g_info, MAX_SAMPLES, MAX_SAMPLES);
    CU_ASSERT_EQUAL_FATAL(ret, 2);
    for(int i = 0; i < ret; i++) {
        Space_Type1 *sample = (Space_Type1*)g_samples[i];
        if (sample->long_1 == 0) {
            /* Check data. */
            CU_ASSERT_EQUAL_FATAL(sample->long_2, 0);
            CU_ASSERT_EQUAL_FATAL(sample->long_3, 0);

            /* Check states. */
            CU_ASSERT_EQUAL_FATAL(g_info[i].valid_data,     true);
            CU_ASSERT_EQUAL_FATAL(g_info[i].sample_state,   DDS_SST_NOT_READ);
            CU_ASSERT_EQUAL_FATAL(g_info[i].view_state,     DDS_VST_NEW);
            CU_ASSERT_EQUAL_FATAL(g_info[i].instance_state, DDS_IST_NOT_ALIVE_DISPOSED);
        } else if (sample->long_1 == 1) {
            /* Check data. */
            CU_ASSERT_EQUAL_FATAL(sample->long_2, sample->long_1 * 2);
            CU_ASSERT_EQUAL_FATAL(sample->long_3, sample->long_1 * 3);

            /* Check states. */
            CU_ASSERT_EQUAL_FATAL(g_info[i].valid_data,     true);
            CU_ASSERT_EQUAL_FATAL(g_info[i].sample_state,   DDS_SST_NOT_READ);
            CU_ASSERT_EQUAL_FATAL(g_info[i].view_state,     DDS_VST_NEW);
            CU_ASSERT_EQUAL_FATAL(g_info[i].instance_state, DDS_ALIVE_INSTANCE_STATE);
        } else {
            CU_FAIL_FATAL("Unknown sample read");
        }
    }
}
/*************************************************************************************************/

/*************************************************************************************************/
CU_Test(ddsc_dispose, disposing_new_instance, .init=disposing_init, .fini=disposing_fini)
{
    Space_Type1 newInstance = { INITIAL_SAMPLES, 42, 42 };
    dds_return_t ret;

    ret = dds_dispose(g_writer, &newInstance);
    CU_ASSERT_EQUAL_FATAL(ret, DDS_RETCODE_OK);

    /* Read all available samples. */
    ret = dds_read(g_reader, g_samples, g_info, MAX_SAMPLES, MAX_SAMPLES);
    CU_ASSERT_EQUAL_FATAL(ret, 3);
    for(int i = 0; i < ret; i++) {
        Space_Type1 *sample = (Space_Type1*)g_samples[i];
        if (sample->long_1 < INITIAL_SAMPLES) {
            /* Check data. */
            CU_ASSERT_EQUAL_FATAL(sample->long_2, sample->long_1 * 2);
            CU_ASSERT_EQUAL_FATAL(sample->long_3, sample->long_1 * 3);

            /* Check states. */
            CU_ASSERT_EQUAL_FATAL(g_info[i].valid_data,     true);
            CU_ASSERT_EQUAL_FATAL(g_info[i].sample_state,   DDS_SST_NOT_READ);
            CU_ASSERT_EQUAL_FATAL(g_info[i].view_state,     DDS_VST_NEW);
            CU_ASSERT_EQUAL_FATAL(g_info[i].instance_state, DDS_ALIVE_INSTANCE_STATE);
        } else if (sample->long_1 == INITIAL_SAMPLES) {
            /* Don't check data; it's not valid. */

            /* Check states. */
            CU_ASSERT_EQUAL_FATAL(g_info[i].valid_data,     false);
            CU_ASSERT_EQUAL_FATAL(g_info[i].sample_state,   DDS_SST_NOT_READ);
            CU_ASSERT_EQUAL_FATAL(g_info[i].view_state,     DDS_VST_NEW);
            CU_ASSERT_EQUAL_FATAL(g_info[i].instance_state, DDS_IST_NOT_ALIVE_DISPOSED);
        } else {
            CU_FAIL_FATAL("Unknown sample read");
        }
    }
}
/*************************************************************************************************/




/**************************************************************************************************
 *
 * These will check the dds_dispose_ts() in various ways.
 *
 *************************************************************************************************/
/*************************************************************************************************/
CU_Test(ddsc_dispose_ts, deleted, .init=disposing_init, .fini=disposing_fini)
{
    dds_return_t ret;
    dds_delete(g_writer);
    DDSRT_WARNING_MSVC_OFF(6387); /* Disable SAL warning on intentional misuse of the API */
    ret = dds_dispose_ts(g_writer, NULL, g_present);
    DDSRT_WARNING_MSVC_ON(6387); /* Disable SAL warning on intentional misuse of the API */
<<<<<<< HEAD
    CU_ASSERT_EQUAL_FATAL(dds_err_nr(ret), DDS_RETCODE_BAD_PARAMETER);
=======
    CU_ASSERT_EQUAL_FATAL(ret, DDS_RETCODE_BAD_PARAMETER);
>>>>>>> 1c8c2944
}
/*************************************************************************************************/

/*************************************************************************************************/
CU_Test(ddsc_dispose_ts, null, .init=disposing_init, .fini=disposing_fini)
{
    dds_return_t ret;
    DDSRT_WARNING_MSVC_OFF(6387); /* Disable SAL warning on intentional misuse of the API */
    ret = dds_dispose_ts(g_writer, NULL, g_present);
    DDSRT_WARNING_MSVC_ON(6387);
    CU_ASSERT_EQUAL_FATAL(ret, DDS_RETCODE_BAD_PARAMETER);
}
/*************************************************************************************************/

/*************************************************************************************************/
CU_Test(ddsc_dispose_ts, timeout, .init=disposing_init, .fini=disposing_fini)
{
    Space_Type1 newInstance1 = { INITIAL_SAMPLES  , 22, 22 };
    Space_Type1 newInstance2 = { INITIAL_SAMPLES+1, 42, 42 };
    dds_return_t ret;

    ret = dds_dispose_ts(g_writer, &newInstance1, g_present);
    CU_ASSERT_EQUAL_FATAL(ret, DDS_RETCODE_OK);
    ret = dds_dispose_ts(g_writer, &newInstance2, g_present);
    CU_ASSERT_EQUAL_FATAL(ret, DDS_RETCODE_TIMEOUT);
}
/*************************************************************************************************/

/*************************************************************************************************/
CU_TheoryDataPoints(ddsc_dispose_ts, invalid_writers) = {
        CU_DataPoints(dds_entity_t, -2, -1, 0, INT_MAX, INT_MIN),
};
CU_Theory((dds_entity_t writer), ddsc_dispose_ts, invalid_writers, .init=disposing_init, .fini=disposing_fini)
{
    dds_return_t ret;

    DDSRT_WARNING_MSVC_OFF(6387); /* Disable SAL warning on intentional misuse of the API */
    ret = dds_dispose_ts(writer, NULL, g_present);
    DDSRT_WARNING_MSVC_ON(6387);
    CU_ASSERT_EQUAL_FATAL(ret, DDS_RETCODE_BAD_PARAMETER);
}
/*************************************************************************************************/

/*************************************************************************************************/
CU_TheoryDataPoints(ddsc_dispose_ts, non_writers) = {
        CU_DataPoints(dds_entity_t*, &g_waitset, &g_reader, &g_topic, &g_participant),
};
CU_Theory((dds_entity_t *writer), ddsc_dispose_ts, non_writers, .init=disposing_init, .fini=disposing_fini)
{
    dds_return_t ret;
    DDSRT_WARNING_MSVC_OFF(6387); /* Disable SAL warning on intentional misuse of the API */
    /* pass a non-null pointer that'll trigger a crash if it is read */
    ret = dds_dispose_ts(*writer, (void *) 1, g_present);
    DDSRT_WARNING_MSVC_ON(6387);
    CU_ASSERT_EQUAL_FATAL(ret, DDS_RETCODE_ILLEGAL_OPERATION);
}
/*************************************************************************************************/

/*************************************************************************************************/
CU_Test(ddsc_dispose_ts, disposing_old_instance, .init=disposing_init, .fini=disposing_fini)
{
    Space_Type1 oldInstance = { 0, 22, 22 };
    dds_return_t ret;

    ret = dds_dispose_ts(g_writer, &oldInstance, g_present);
    CU_ASSERT_EQUAL_FATAL(ret, DDS_RETCODE_OK);

    /* Read all available samples. */
    ret = dds_read(g_reader, g_samples, g_info, MAX_SAMPLES, MAX_SAMPLES);
    CU_ASSERT_EQUAL_FATAL(ret, 2);
    for(int i = 0; i < ret; i++) {
        Space_Type1 *sample = (Space_Type1*)g_samples[i];
        if (sample->long_1 == 0) {
            /* Check data (data part of dispose is not used, only the key part). */
            CU_ASSERT_EQUAL_FATAL(sample->long_2, sample->long_1 * 2);
            CU_ASSERT_EQUAL_FATAL(sample->long_3, sample->long_1 * 3);

            /* Check states. */
            CU_ASSERT_EQUAL_FATAL(g_info[i].valid_data,     true);
            CU_ASSERT_EQUAL_FATAL(g_info[i].sample_state,   DDS_SST_NOT_READ);
            CU_ASSERT_EQUAL_FATAL(g_info[i].view_state,     DDS_VST_NEW);
            CU_ASSERT_EQUAL_FATAL(g_info[i].instance_state, DDS_IST_NOT_ALIVE_DISPOSED);
        } else if (sample->long_1 == 1) {
            /* Check data. */
            CU_ASSERT_EQUAL_FATAL(sample->long_2, sample->long_1 * 2);
            CU_ASSERT_EQUAL_FATAL(sample->long_3, sample->long_1 * 3);

            /* Check states. */
            CU_ASSERT_EQUAL_FATAL(g_info[i].valid_data,     true);
            CU_ASSERT_EQUAL_FATAL(g_info[i].sample_state,   DDS_SST_NOT_READ);
            CU_ASSERT_EQUAL_FATAL(g_info[i].view_state,     DDS_VST_NEW);
            CU_ASSERT_EQUAL_FATAL(g_info[i].instance_state, DDS_ALIVE_INSTANCE_STATE);
        } else {
            CU_FAIL_FATAL("Unknown sample read");
        }
    }
}
/*************************************************************************************************/

/*************************************************************************************************/
CU_Test(ddsc_dispose_ts, disposing_new_instance, .init=disposing_init, .fini=disposing_fini)
{
    Space_Type1 newInstance = { INITIAL_SAMPLES, 42, 42 };
    dds_return_t ret;

    ret = dds_dispose_ts(g_writer, &newInstance, g_present);
    CU_ASSERT_EQUAL_FATAL(ret, DDS_RETCODE_OK);

    /* Read all available samples. */
    ret = dds_read(g_reader, g_samples, g_info, MAX_SAMPLES, MAX_SAMPLES);
    CU_ASSERT_EQUAL_FATAL(ret, 3);
    for(int i = 0; i < ret; i++) {
        Space_Type1 *sample = (Space_Type1*)g_samples[i];
        if (sample->long_1 < INITIAL_SAMPLES) {
            /* Check data. */
            CU_ASSERT_EQUAL_FATAL(sample->long_2, sample->long_1 * 2);
            CU_ASSERT_EQUAL_FATAL(sample->long_3, sample->long_1 * 3);

            /* Check states. */
            CU_ASSERT_EQUAL_FATAL(g_info[i].valid_data,     true);
            CU_ASSERT_EQUAL_FATAL(g_info[i].sample_state,   DDS_SST_NOT_READ);
            CU_ASSERT_EQUAL_FATAL(g_info[i].view_state,     DDS_VST_NEW);
            CU_ASSERT_EQUAL_FATAL(g_info[i].instance_state, DDS_ALIVE_INSTANCE_STATE);
        } else if (sample->long_1 == INITIAL_SAMPLES) {
            /* Don't check data; it's not valid. */

            /* Check states. */
            CU_ASSERT_EQUAL_FATAL(g_info[i].valid_data,     false);
            CU_ASSERT_EQUAL_FATAL(g_info[i].sample_state,   DDS_SST_NOT_READ);
            CU_ASSERT_EQUAL_FATAL(g_info[i].view_state,     DDS_VST_NEW);
            CU_ASSERT_EQUAL_FATAL(g_info[i].instance_state, DDS_IST_NOT_ALIVE_DISPOSED);
        } else {
            CU_FAIL_FATAL("Unknown sample read");
        }
    }
}
/*************************************************************************************************/

/*************************************************************************************************/
CU_Test(ddsc_dispose_ts, disposing_past_sample, .init=disposing_init, .fini=disposing_fini)
{
    Space_Type1 oldInstance = { 0, 0, 0 };
    dds_return_t ret;

    /* Disposing a sample in the past should trigger a lost sample. */
    ret = dds_set_status_mask(g_reader, DDS_SAMPLE_LOST_STATUS);
    CU_ASSERT_EQUAL_FATAL(ret, DDS_RETCODE_OK);
    ret = dds_waitset_attach(g_waitset, g_reader, g_reader);
    CU_ASSERT_EQUAL_FATAL(ret, DDS_RETCODE_OK);

    /* Now, dispose a sample in the past. */
    ret = dds_dispose_ts(g_writer, &oldInstance, g_past);
    CU_ASSERT_EQUAL_FATAL(ret, DDS_RETCODE_OK);

    /* Wait for 'sample lost'. */
    ret = dds_waitset_wait(g_waitset, NULL, 0, DDS_SECS(1));
    CU_ASSERT_EQUAL_FATAL(ret, 1);

    /* Read all available samples. */
    ret = dds_read(g_reader, g_samples, g_info, MAX_SAMPLES, MAX_SAMPLES);
    CU_ASSERT_EQUAL_FATAL(ret, 2);
    for(int i = 0; i < ret; i++) {
        Space_Type1 *sample = (Space_Type1*)g_samples[i];
        if ((sample->long_1 == 0) || (sample->long_1 == 1)) {
            /* Check data. */
            CU_ASSERT_EQUAL_FATAL(sample->long_2, sample->long_1 * 2);
            CU_ASSERT_EQUAL_FATAL(sample->long_3, sample->long_1 * 3);

            /* Check states. */
            CU_ASSERT_EQUAL_FATAL(g_info[i].valid_data,     true);
            CU_ASSERT_EQUAL_FATAL(g_info[i].sample_state,   DDS_SST_NOT_READ);
            CU_ASSERT_EQUAL_FATAL(g_info[i].view_state,     DDS_VST_NEW);
            CU_ASSERT_EQUAL_FATAL(g_info[i].instance_state, DDS_ALIVE_INSTANCE_STATE);
        } else {
            CU_FAIL_FATAL("Unknown sample read");
        }
    }

}
/*************************************************************************************************/




/**************************************************************************************************
 *
 * These will check the dds_dispose_ih() in various ways.
 *
 *************************************************************************************************/
/*************************************************************************************************/
CU_Test(ddsc_dispose_ih, deleted, .init=disposing_init, .fini=disposing_fini)
{
    dds_return_t ret;
    dds_delete(g_writer);
    ret = dds_dispose_ih(g_writer, DDS_HANDLE_NIL);
<<<<<<< HEAD
    CU_ASSERT_EQUAL_FATAL(dds_err_nr(ret), DDS_RETCODE_BAD_PARAMETER);
=======
    CU_ASSERT_EQUAL_FATAL(ret, DDS_RETCODE_BAD_PARAMETER);
>>>>>>> 1c8c2944
}
/*************************************************************************************************/

/*************************************************************************************************/
CU_TheoryDataPoints(ddsc_dispose_ih, invalid_handles) = {
        CU_DataPoints(dds_instance_handle_t, DDS_HANDLE_NIL, 0, 1, 100, UINT64_MAX),
};
CU_Theory((dds_instance_handle_t handle), ddsc_dispose_ih, invalid_handles, .init=disposing_init, .fini=disposing_fini)
{
    dds_return_t ret;
    ret = dds_dispose_ih(g_writer, handle);
    CU_ASSERT_EQUAL_FATAL(ret, DDS_RETCODE_PRECONDITION_NOT_MET);
}
/*************************************************************************************************/

/*************************************************************************************************/
CU_TheoryDataPoints(ddsc_dispose_ih, invalid_writers) = {
        CU_DataPoints(dds_entity_t, -2, -1, 0, INT_MAX, INT_MIN),
};
CU_Theory((dds_entity_t writer), ddsc_dispose_ih, invalid_writers, .init=disposing_init, .fini=disposing_fini)
{
    dds_return_t ret;

    ret = dds_dispose_ih(writer, DDS_HANDLE_NIL);
    CU_ASSERT_EQUAL_FATAL(ret, DDS_RETCODE_BAD_PARAMETER);
}
/*************************************************************************************************/

/*************************************************************************************************/
CU_TheoryDataPoints(ddsc_dispose_ih, non_writers) = {
        CU_DataPoints(dds_entity_t*, &g_waitset, &g_reader, &g_topic, &g_participant),
};
CU_Theory((dds_entity_t *writer), ddsc_dispose_ih, non_writers, .init=disposing_init, .fini=disposing_fini)
{
    dds_return_t ret;
    ret = dds_dispose_ih(*writer, DDS_HANDLE_NIL);
    CU_ASSERT_EQUAL_FATAL(ret, DDS_RETCODE_ILLEGAL_OPERATION);
}
/*************************************************************************************************/

/*************************************************************************************************/
CU_Test(ddsc_dispose_ih, disposing_old_instance, .init=disposing_init, .fini=disposing_fini)
{
    Space_Type1 oldInstance = { 0, 22, 22 };
    dds_instance_handle_t hdl = dds_lookup_instance(g_writer, &oldInstance);
    dds_return_t ret;

    ret = dds_dispose_ih(g_writer, hdl);
    CU_ASSERT_EQUAL_FATAL(ret, DDS_RETCODE_OK);

    /* Read all available samples. */
    ret = dds_read(g_reader, g_samples, g_info, MAX_SAMPLES, MAX_SAMPLES);
    CU_ASSERT_EQUAL_FATAL(ret, 2);
    for(int i = 0; i < ret; i++) {
        Space_Type1 *sample = (Space_Type1*)g_samples[i];
        if (sample->long_1 == 0) {
            /* Check data. */
            CU_ASSERT_EQUAL_FATAL(sample->long_2, 0);
            CU_ASSERT_EQUAL_FATAL(sample->long_3, 0);

            /* Check states. */
            CU_ASSERT_EQUAL_FATAL(g_info[i].valid_data,     true);
            CU_ASSERT_EQUAL_FATAL(g_info[i].sample_state,   DDS_SST_NOT_READ);
            CU_ASSERT_EQUAL_FATAL(g_info[i].view_state,     DDS_VST_NEW);
            CU_ASSERT_EQUAL_FATAL(g_info[i].instance_state, DDS_IST_NOT_ALIVE_DISPOSED);
        } else if (sample->long_1 == 1) {
            /* Check data. */
            CU_ASSERT_EQUAL_FATAL(sample->long_2, sample->long_1 * 2);
            CU_ASSERT_EQUAL_FATAL(sample->long_3, sample->long_1 * 3);

            /* Check states. */
            CU_ASSERT_EQUAL_FATAL(g_info[i].valid_data,     true);
            CU_ASSERT_EQUAL_FATAL(g_info[i].sample_state,   DDS_SST_NOT_READ);
            CU_ASSERT_EQUAL_FATAL(g_info[i].view_state,     DDS_VST_NEW);
            CU_ASSERT_EQUAL_FATAL(g_info[i].instance_state, DDS_ALIVE_INSTANCE_STATE);
        } else {
            CU_FAIL_FATAL("Unknown sample read");
        }
    }
}
/*************************************************************************************************/




/**************************************************************************************************
 *
 * These will check the dds_dispose_ih_ts() in various ways.
 *
 *************************************************************************************************/
/*************************************************************************************************/
CU_Test(ddsc_dispose_ih_ts, deleted, .init=disposing_init, .fini=disposing_fini)
{
    dds_return_t ret;
    dds_delete(g_writer);
    ret = dds_dispose_ih_ts(g_writer, DDS_HANDLE_NIL, g_present);
<<<<<<< HEAD
    CU_ASSERT_EQUAL_FATAL(dds_err_nr(ret), DDS_RETCODE_BAD_PARAMETER);
=======
    CU_ASSERT_EQUAL_FATAL(ret, DDS_RETCODE_BAD_PARAMETER);
>>>>>>> 1c8c2944
}
/*************************************************************************************************/

/*************************************************************************************************/
CU_TheoryDataPoints(ddsc_dispose_ih_ts, invalid_handles) = {
        CU_DataPoints(dds_instance_handle_t, DDS_HANDLE_NIL, 0, 1, 100, UINT64_MAX),
};
CU_Theory((dds_instance_handle_t handle), ddsc_dispose_ih_ts, invalid_handles, .init=disposing_init, .fini=disposing_fini)
{
    dds_return_t ret;
    ret = dds_dispose_ih_ts(g_writer, handle, g_present);
    CU_ASSERT_EQUAL_FATAL(ret, DDS_RETCODE_PRECONDITION_NOT_MET);
}
/*************************************************************************************************/

/*************************************************************************************************/
CU_TheoryDataPoints(ddsc_dispose_ih_ts, invalid_writers) = {
        CU_DataPoints(dds_entity_t, -2, -1, 0, INT_MAX, INT_MIN),
};
CU_Theory((dds_entity_t writer), ddsc_dispose_ih_ts, invalid_writers, .init=disposing_init, .fini=disposing_fini)
{
    dds_return_t ret;

    ret = dds_dispose_ih_ts(writer, DDS_HANDLE_NIL, g_present);
    CU_ASSERT_EQUAL_FATAL(ret, DDS_RETCODE_BAD_PARAMETER);
}
/*************************************************************************************************/

/*************************************************************************************************/
CU_TheoryDataPoints(ddsc_dispose_ih_ts, non_writers) = {
        CU_DataPoints(dds_entity_t*, &g_waitset, &g_reader, &g_topic, &g_participant),
};
CU_Theory((dds_entity_t *writer), ddsc_dispose_ih_ts, non_writers, .init=disposing_init, .fini=disposing_fini)
{
    dds_return_t ret;
    ret = dds_dispose_ih_ts(*writer, DDS_HANDLE_NIL, g_present);
    CU_ASSERT_EQUAL_FATAL(ret, DDS_RETCODE_ILLEGAL_OPERATION);
}
/*************************************************************************************************/

/*************************************************************************************************/
CU_Test(ddsc_dispose_ih_ts, disposing_old_instance, .init=disposing_init, .fini=disposing_fini)
{
    Space_Type1 oldInstance = { 0, 22, 22 };
    dds_instance_handle_t hdl = dds_lookup_instance(g_writer, &oldInstance);
    dds_return_t ret;

    ret = dds_dispose_ih_ts(g_writer, hdl, g_present);
    CU_ASSERT_EQUAL_FATAL(ret, DDS_RETCODE_OK);

    /* Read all available samples. */
    ret = dds_read(g_reader, g_samples, g_info, MAX_SAMPLES, MAX_SAMPLES);
    CU_ASSERT_EQUAL_FATAL(ret, 2);
    for(int i = 0; i < ret; i++) {
        Space_Type1 *sample = (Space_Type1*)g_samples[i];
        if (sample->long_1 == 0) {
            /* Check data (data part of dispose is not used, only the key part). */
            CU_ASSERT_EQUAL_FATAL(sample->long_2, sample->long_1 * 2);
            CU_ASSERT_EQUAL_FATAL(sample->long_3, sample->long_1 * 3);

            /* Check states. */
            CU_ASSERT_EQUAL_FATAL(g_info[i].valid_data,     true);
            CU_ASSERT_EQUAL_FATAL(g_info[i].sample_state,   DDS_SST_NOT_READ);
            CU_ASSERT_EQUAL_FATAL(g_info[i].view_state,     DDS_VST_NEW);
            CU_ASSERT_EQUAL_FATAL(g_info[i].instance_state, DDS_IST_NOT_ALIVE_DISPOSED);
        } else if (sample->long_1 == 1) {
            /* Check data. */
            CU_ASSERT_EQUAL_FATAL(sample->long_2, sample->long_1 * 2);
            CU_ASSERT_EQUAL_FATAL(sample->long_3, sample->long_1 * 3);

            /* Check states. */
            CU_ASSERT_EQUAL_FATAL(g_info[i].valid_data,     true);
            CU_ASSERT_EQUAL_FATAL(g_info[i].sample_state,   DDS_SST_NOT_READ);
            CU_ASSERT_EQUAL_FATAL(g_info[i].view_state,     DDS_VST_NEW);
            CU_ASSERT_EQUAL_FATAL(g_info[i].instance_state, DDS_ALIVE_INSTANCE_STATE);
        } else {
            CU_FAIL_FATAL("Unknown sample read");
        }
    }
}
/*************************************************************************************************/

/*************************************************************************************************/
CU_Test(ddsc_dispose_ih_ts, disposing_past_sample, .init=disposing_init, .fini=disposing_fini)
{
    Space_Type1 oldInstance = { 0, 0, 0 };
    dds_instance_handle_t hdl = dds_lookup_instance(g_writer, &oldInstance);
    dds_return_t ret;

    /* Disposing a sample in the past should trigger a lost sample. */
    ret = dds_set_status_mask(g_reader, DDS_SAMPLE_LOST_STATUS);
    CU_ASSERT_EQUAL_FATAL(ret, DDS_RETCODE_OK);
    ret = dds_waitset_attach(g_waitset, g_reader, g_reader);
    CU_ASSERT_EQUAL_FATAL(ret, DDS_RETCODE_OK);

    /* Now, dispose a sample in the past. */
    ret = dds_dispose_ih_ts(g_writer, hdl, g_past);
    CU_ASSERT_EQUAL_FATAL(ret, DDS_RETCODE_OK);

    /* Wait for 'sample lost'. */
    ret = dds_waitset_wait(g_waitset, NULL, 0, DDS_SECS(1));
    CU_ASSERT_EQUAL_FATAL(ret, 1);

    /* Read all available samples. */
    ret = dds_read(g_reader, g_samples, g_info, MAX_SAMPLES, MAX_SAMPLES);
    CU_ASSERT_EQUAL_FATAL(ret, 2);
    for(int i = 0; i < ret; i++) {
        Space_Type1 *sample = (Space_Type1*)g_samples[i];
        if ((sample->long_1 == 0) || (sample->long_1 == 1)) {
            /* Check data. */
            CU_ASSERT_EQUAL_FATAL(sample->long_2, sample->long_1 * 2);
            CU_ASSERT_EQUAL_FATAL(sample->long_3, sample->long_1 * 3);

            /* Check states. */
            CU_ASSERT_EQUAL_FATAL(g_info[i].valid_data,     true);
            CU_ASSERT_EQUAL_FATAL(g_info[i].sample_state,   DDS_SST_NOT_READ);
            CU_ASSERT_EQUAL_FATAL(g_info[i].view_state,     DDS_VST_NEW);
            CU_ASSERT_EQUAL_FATAL(g_info[i].instance_state, DDS_ALIVE_INSTANCE_STATE);
        } else {
            CU_FAIL_FATAL("Unknown sample read");
        }
    }

}
/*************************************************************************************************/


#endif<|MERGE_RESOLUTION|>--- conflicted
+++ resolved
@@ -153,11 +153,7 @@
     DDSRT_WARNING_MSVC_OFF(6387); /* Disable SAL warning on intentional misuse of the API */
     ret = dds_writedispose(g_writer, NULL);
     DDSRT_WARNING_MSVC_ON(6387);
-<<<<<<< HEAD
-    CU_ASSERT_EQUAL_FATAL(dds_err_nr(ret), DDS_RETCODE_BAD_PARAMETER);
-=======
-    CU_ASSERT_EQUAL_FATAL(ret, DDS_RETCODE_BAD_PARAMETER);
->>>>>>> 1c8c2944
+    CU_ASSERT_EQUAL_FATAL(ret, DDS_RETCODE_BAD_PARAMETER);
 }
 /*************************************************************************************************/
 
@@ -313,11 +309,7 @@
     DDSRT_WARNING_MSVC_OFF(6387); /* Disable SAL warning on intentional misuse of the API */
     ret = dds_writedispose_ts(g_writer, NULL, g_present);
     DDSRT_WARNING_MSVC_ON(6387);
-<<<<<<< HEAD
-    CU_ASSERT_EQUAL(dds_err_nr(ret), DDS_RETCODE_BAD_PARAMETER);
-=======
     CU_ASSERT_EQUAL(ret, DDS_RETCODE_BAD_PARAMETER);
->>>>>>> 1c8c2944
 }
 /*************************************************************************************************/
 
@@ -516,11 +508,7 @@
     DDSRT_WARNING_MSVC_OFF(6387); /* Disable SAL warning on intentional misuse of the API */
     ret = dds_dispose(g_writer, NULL);
     DDSRT_WARNING_MSVC_ON(6387);
-<<<<<<< HEAD
-    CU_ASSERT_EQUAL_FATAL(dds_err_nr(ret), DDS_RETCODE_BAD_PARAMETER);
-=======
-    CU_ASSERT_EQUAL_FATAL(ret, DDS_RETCODE_BAD_PARAMETER);
->>>>>>> 1c8c2944
+    CU_ASSERT_EQUAL_FATAL(ret, DDS_RETCODE_BAD_PARAMETER);
 }
 /*************************************************************************************************/
 
@@ -675,11 +663,7 @@
     DDSRT_WARNING_MSVC_OFF(6387); /* Disable SAL warning on intentional misuse of the API */
     ret = dds_dispose_ts(g_writer, NULL, g_present);
     DDSRT_WARNING_MSVC_ON(6387); /* Disable SAL warning on intentional misuse of the API */
-<<<<<<< HEAD
-    CU_ASSERT_EQUAL_FATAL(dds_err_nr(ret), DDS_RETCODE_BAD_PARAMETER);
-=======
-    CU_ASSERT_EQUAL_FATAL(ret, DDS_RETCODE_BAD_PARAMETER);
->>>>>>> 1c8c2944
+    CU_ASSERT_EQUAL_FATAL(ret, DDS_RETCODE_BAD_PARAMETER);
 }
 /*************************************************************************************************/
 
@@ -875,11 +859,7 @@
     dds_return_t ret;
     dds_delete(g_writer);
     ret = dds_dispose_ih(g_writer, DDS_HANDLE_NIL);
-<<<<<<< HEAD
-    CU_ASSERT_EQUAL_FATAL(dds_err_nr(ret), DDS_RETCODE_BAD_PARAMETER);
-=======
-    CU_ASSERT_EQUAL_FATAL(ret, DDS_RETCODE_BAD_PARAMETER);
->>>>>>> 1c8c2944
+    CU_ASSERT_EQUAL_FATAL(ret, DDS_RETCODE_BAD_PARAMETER);
 }
 /*************************************************************************************************/
 
@@ -976,11 +956,7 @@
     dds_return_t ret;
     dds_delete(g_writer);
     ret = dds_dispose_ih_ts(g_writer, DDS_HANDLE_NIL, g_present);
-<<<<<<< HEAD
-    CU_ASSERT_EQUAL_FATAL(dds_err_nr(ret), DDS_RETCODE_BAD_PARAMETER);
-=======
-    CU_ASSERT_EQUAL_FATAL(ret, DDS_RETCODE_BAD_PARAMETER);
->>>>>>> 1c8c2944
+    CU_ASSERT_EQUAL_FATAL(ret, DDS_RETCODE_BAD_PARAMETER);
 }
 /*************************************************************************************************/
 
