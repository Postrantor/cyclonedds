/*
 * Copyright(c) 2006 to 2018 ADLINK Technology Limited and others
 *
 * This program and the accompanying materials are made available under the
 * terms of the Eclipse Public License v. 2.0 which is available at
 * http://www.eclipse.org/legal/epl-2.0, or the Eclipse Distribution License
 * v. 1.0 which is available at
 * http://www.eclipse.org/org/documents/edl-v10.php.
 *
 * SPDX-License-Identifier: EPL-2.0 OR BSD-3-Clause
 */
#include <limits.h>

#include "dds/dds.h"
#include "CUnit/Theory.h"
#include "Space.h"

#include "dds/ddsrt/misc.h"
#include "dds/ddsrt/process.h"
#include "dds/ddsrt/threads.h"

/**************************************************************************************************
 *
 * Test fixtures
 *
 *************************************************************************************************/
#define MAX_SAMPLES                 7
/*
 * By writing, disposing, unregistering, reading and re-writing, the following
 * data will be available in the reader history and thus available for the
 * condition that is under test.
 * | long_1 | long_2 | long_3 |    sst   | vst |    ist     |
 * ----------------------------------------------------------
 * |    0   |    0   |    0   |     read | old | alive      |
 * |    1   |    0   |    0   |     read | old | disposed   |
 * |    2   |    1   |    0   |     read | old | no_writers |
 * |    3   |    1   |    1   | not_read | old | alive      |
 * |    4   |    2   |    1   | not_read | new | disposed   |
 * |    5   |    2   |    1   | not_read | new | no_writers |
 * |    6   |    3   |    2   | not_read | new | alive      |
 */
#define SAMPLE_ALIVE_IST_CNT      (3)
#define SAMPLE_DISPOSED_IST_CNT   (2)
#define SAMPLE_NO_WRITER_IST_CNT  (2)
#define SAMPLE_LAST_READ_SST      (2)
#define SAMPLE_LAST_OLD_VST       (3)
#define SAMPLE_IST(idx)           (((idx % 3) == 0) ? DDS_IST_ALIVE              : \
                                   ((idx % 3) == 1) ? DDS_IST_NOT_ALIVE_DISPOSED : \
                                                      DDS_IST_NOT_ALIVE_NO_WRITERS )
#define SAMPLE_VST(idx)           ((idx <= SAMPLE_LAST_OLD_VST ) ? DDS_VST_OLD  : DDS_VST_NEW)
#define SAMPLE_SST(idx)           ((idx <= SAMPLE_LAST_READ_SST) ? DDS_SST_READ : DDS_SST_NOT_READ)


static dds_entity_t g_participant = 0;
static dds_entity_t g_topic       = 0;
static dds_entity_t g_reader      = 0;
static dds_entity_t g_writer      = 0;
static dds_entity_t g_waitset     = 0;

static void*             g_samples[MAX_SAMPLES];
static Space_Type1       g_data[MAX_SAMPLES];
static dds_sample_info_t g_info[MAX_SAMPLES];

static bool
filter_mod2(const void * sample)
{
    const Space_Type1 *s = sample;
    return (s->long_1 % 2 == 0);
}

static char*
create_topic_name(const char *prefix, char *name, size_t size)
{
    /* Get semi random g_topic name. */
    ddsrt_pid_t pid = ddsrt_getpid();
    ddsrt_tid_t tid = ddsrt_gettid();
    (void) snprintf(name, size, "%s_pid%"PRIdPID"_tid%"PRIdTID"", prefix, pid, tid);
    return name;
}

static void
querycondition_init_hdepth(int hdepth)
{
    Space_Type1 sample = { 0, 0, 0 };
    dds_qos_t *qos = dds_create_qos ();
    dds_attach_t triggered;
    dds_return_t ret;
    char name[100];

    g_participant = dds_create_participant(DDS_DOMAIN_DEFAULT, NULL, NULL);
    CU_ASSERT_FATAL(g_participant > 0);

    g_waitset = dds_create_waitset(g_participant);
    CU_ASSERT_FATAL(g_waitset > 0);

    g_topic = dds_create_topic(g_participant, &Space_Type1_desc, create_topic_name("ddsc_querycondition_test", name, sizeof name), NULL, NULL);
    CU_ASSERT_FATAL(g_topic > 0);

    /* Create a reader that keeps last sample of all instances. */
    dds_qset_history(qos, DDS_HISTORY_KEEP_LAST, hdepth);
    g_reader = dds_create_reader(g_participant, g_topic, qos, NULL);
    CU_ASSERT_FATAL(g_reader > 0);

    /* Create a reader that will not automatically dispose unregistered samples. */
    dds_qset_writer_data_lifecycle(qos, false);
    g_writer = dds_create_writer(g_participant, g_topic, qos, NULL);
    CU_ASSERT_FATAL(g_writer > 0);

    /* Sync g_reader to g_writer. */
    ret = dds_set_status_mask(g_reader, DDS_SUBSCRIPTION_MATCHED_STATUS);
    CU_ASSERT_EQUAL_FATAL(ret, DDS_RETCODE_OK);
    ret = dds_waitset_attach(g_waitset, g_reader, g_reader);
    CU_ASSERT_EQUAL_FATAL(ret, DDS_RETCODE_OK);
    ret = dds_waitset_wait(g_waitset, &triggered, 1, DDS_SECS(1));
    CU_ASSERT_EQUAL_FATAL(ret, 1);
    CU_ASSERT_EQUAL_FATAL(g_reader, (dds_entity_t)(intptr_t)triggered);
    ret = dds_waitset_detach(g_waitset, g_reader);
    CU_ASSERT_EQUAL_FATAL(ret, DDS_RETCODE_OK);

    /* Sync g_writer to g_reader. */
    ret = dds_set_status_mask(g_writer, DDS_PUBLICATION_MATCHED_STATUS);
    CU_ASSERT_EQUAL_FATAL(ret, DDS_RETCODE_OK);
    ret = dds_waitset_attach(g_waitset, g_writer, g_writer);
    CU_ASSERT_EQUAL_FATAL(ret, DDS_RETCODE_OK);
    ret = dds_waitset_wait(g_waitset, &triggered, 1, DDS_SECS(1));
    CU_ASSERT_EQUAL_FATAL(ret, 1);
    CU_ASSERT_EQUAL_FATAL(g_writer, (dds_entity_t)(intptr_t)triggered);
    ret = dds_waitset_detach(g_waitset, g_writer);
    CU_ASSERT_EQUAL_FATAL(ret, DDS_RETCODE_OK);

    /* Initialize reading buffers. */
    memset (g_data, 0, sizeof (g_data));
    for (int i = 0; i < MAX_SAMPLES; i++) {
        g_samples[i] = &g_data[i];
    }

    /* Write all samples. */
    for (int i = 0; i < MAX_SAMPLES; i++) {
        dds_instance_state_t ist = SAMPLE_IST(i);
        sample.long_1 = i;
        sample.long_2 = i/2;
        sample.long_3 = i/3;

        ret = dds_write(g_writer, &sample);
        CU_ASSERT_EQUAL_FATAL(ret, DDS_RETCODE_OK);

        if (ist == DDS_IST_NOT_ALIVE_DISPOSED) {
            ret = dds_dispose(g_writer, &sample);
            CU_ASSERT_EQUAL_FATAL(ret, DDS_RETCODE_OK);
        }
        if (ist == DDS_IST_NOT_ALIVE_NO_WRITERS) {
            ret = dds_unregister_instance(g_writer, &sample);
            CU_ASSERT_EQUAL_FATAL(ret, DDS_RETCODE_OK);
        }
    }

    /* Read samples to get read&old_view states. */
    ret = dds_read(g_reader, g_samples, g_info, MAX_SAMPLES, SAMPLE_LAST_OLD_VST + 1);
    CU_ASSERT_EQUAL_FATAL(ret, SAMPLE_LAST_OLD_VST + 1);
#ifdef VERBOSE_INIT
    for(int i = 0; i < ret; i++) {
        Space_Type1 *s = (Space_Type1*)g_samples[i];
    }
#endif

    /* Re-write the samples that should be not_read&old_view. */
    for (int i = SAMPLE_LAST_READ_SST + 1; i <= SAMPLE_LAST_OLD_VST; i++) {
        dds_instance_state_t ist = SAMPLE_IST(i);
        sample.long_1 = i;
        sample.long_2 = i/2;
        sample.long_3 = i/3;

        ret = dds_write(g_writer, &sample);
        CU_ASSERT_EQUAL_FATAL(ret, DDS_RETCODE_OK);

        if ((ist == DDS_IST_NOT_ALIVE_DISPOSED) && (i != 4)) {
            ret = dds_dispose(g_writer, &sample);
            CU_ASSERT_EQUAL_FATAL(ret, DDS_RETCODE_OK);
        }
        if (ist == DDS_IST_NOT_ALIVE_NO_WRITERS) {
            ret = dds_unregister_instance(g_writer, &sample);
            CU_ASSERT_EQUAL_FATAL(ret, DDS_RETCODE_OK);
        }
    }

    dds_delete_qos(qos);
}

static void
querycondition_init(void)
{
    querycondition_init_hdepth(1);
}

static void
querycondition_init_deephist(void)
{
    querycondition_init_hdepth(333);
}

static void
querycondition_fini(void)
{
    dds_delete(g_reader);
    dds_delete(g_writer);
    dds_delete(g_waitset);
    dds_delete(g_topic);
    dds_delete(g_participant);
}


/**************************************************************************************************
 *
 * These will check the querycondition creation in various ways.
 *
 *************************************************************************************************/
/*************************************************************************************************/
CU_Test(ddsc_querycondition_create, second, .init=querycondition_init, .fini=querycondition_fini)
{
    uint32_t mask = DDS_ANY_SAMPLE_STATE | DDS_ANY_VIEW_STATE | DDS_ANY_INSTANCE_STATE;
    dds_entity_t cond1;
    dds_entity_t cond2;
    dds_return_t ret;

    cond1 = dds_create_querycondition(g_reader, mask, filter_mod2);
    CU_ASSERT_FATAL(cond1 > 0);

    cond2 = dds_create_querycondition(g_reader, mask, filter_mod2);
    CU_ASSERT_FATAL(cond2 > 0);

    /* Also, we should be able to delete both. */
    ret = dds_delete(cond1);
    CU_ASSERT_EQUAL_FATAL(ret, DDS_RETCODE_OK);

    /* And, of course, be able to delete the first one (return code isn't checked in the test fixtures). */
    ret = dds_delete(cond2);
    CU_ASSERT_EQUAL_FATAL(ret, DDS_RETCODE_OK);
}
/*************************************************************************************************/

/*************************************************************************************************/
CU_Test(ddsc_querycondition_create, deleted_reader, .init=querycondition_init, .fini=querycondition_fini)
{
    uint32_t mask = DDS_ANY_SAMPLE_STATE | DDS_ANY_VIEW_STATE | DDS_ANY_INSTANCE_STATE;
    dds_entity_t cond;
    dds_delete(g_reader);
    cond = dds_create_querycondition(g_reader, mask, filter_mod2);
<<<<<<< HEAD
    CU_ASSERT_EQUAL_FATAL(dds_err_nr(cond), DDS_RETCODE_BAD_PARAMETER);
=======
    CU_ASSERT_EQUAL_FATAL(cond, DDS_RETCODE_BAD_PARAMETER);
>>>>>>> 1c8c2944
}
/*************************************************************************************************/

/*************************************************************************************************/
CU_TheoryDataPoints(ddsc_querycondition_create, invalid_readers) = {
        CU_DataPoints(dds_entity_t, -2, -1, 0, INT_MAX, INT_MIN),
};
CU_Theory((dds_entity_t rdr), ddsc_querycondition_create, invalid_readers, .init=querycondition_init, .fini=querycondition_fini)
{
    uint32_t mask = DDS_ANY_SAMPLE_STATE | DDS_ANY_VIEW_STATE | DDS_ANY_INSTANCE_STATE;
    dds_entity_t cond;

    cond = dds_create_querycondition(rdr, mask, filter_mod2);
    CU_ASSERT_EQUAL_FATAL(cond, DDS_RETCODE_BAD_PARAMETER);
}
/*************************************************************************************************/

/*************************************************************************************************/
CU_TheoryDataPoints(ddsc_querycondition_create, non_readers) = {
        CU_DataPoints(dds_entity_t*, &g_topic, &g_participant),
};
CU_Theory((dds_entity_t *rdr), ddsc_querycondition_create, non_readers, .init=querycondition_init, .fini=querycondition_fini)
{
    uint32_t mask = DDS_ANY_SAMPLE_STATE | DDS_ANY_VIEW_STATE | DDS_ANY_INSTANCE_STATE;
    dds_entity_t cond;
    cond = dds_create_querycondition(*rdr, mask, filter_mod2);
    CU_ASSERT_EQUAL_FATAL(cond, DDS_RETCODE_ILLEGAL_OPERATION);
}
/*************************************************************************************************/





/**************************************************************************************************
 *
 * These will check the querycondition mask acquiring in various ways.
 *
 *************************************************************************************************/
/*************************************************************************************************/
CU_Test(ddsc_querycondition_get_mask, deleted, .init=querycondition_init, .fini=querycondition_fini)
{
    uint32_t mask = DDS_ANY_SAMPLE_STATE | DDS_ANY_VIEW_STATE | DDS_ANY_INSTANCE_STATE;
    dds_entity_t condition;
    dds_return_t ret;
    condition = dds_create_querycondition(g_reader, mask, filter_mod2);
    CU_ASSERT_FATAL(condition > 0);
    dds_delete(condition);
    mask = 0;
    ret = dds_get_mask(condition, &mask);
<<<<<<< HEAD
    CU_ASSERT_EQUAL_FATAL(dds_err_nr(ret), DDS_RETCODE_BAD_PARAMETER);
=======
    CU_ASSERT_EQUAL_FATAL(ret, DDS_RETCODE_BAD_PARAMETER);
>>>>>>> 1c8c2944
}
/*************************************************************************************************/

/*************************************************************************************************/
CU_Test(ddsc_querycondition_get_mask, null, .init=querycondition_init, .fini=querycondition_fini)
{
    uint32_t mask = DDS_ANY_SAMPLE_STATE | DDS_ANY_VIEW_STATE | DDS_ANY_INSTANCE_STATE;
    dds_entity_t condition;
    dds_return_t ret;
    condition = dds_create_querycondition(g_reader, mask, filter_mod2);
    CU_ASSERT_FATAL(condition > 0);
    DDSRT_WARNING_MSVC_OFF(6387); /* Disable SAL warning on intentional misuse of the API */
    ret = dds_get_mask(condition, NULL);
    DDSRT_WARNING_MSVC_ON(6387);
    CU_ASSERT_EQUAL_FATAL(ret, DDS_RETCODE_BAD_PARAMETER);
    dds_delete(condition);
}
/*************************************************************************************************/

/*************************************************************************************************/
CU_TheoryDataPoints(ddsc_querycondition_get_mask, invalid_conditions) = {
        CU_DataPoints(dds_entity_t, -2, -1, 0, INT_MAX, INT_MIN),
};
CU_Theory((dds_entity_t cond), ddsc_querycondition_get_mask, invalid_conditions, .init=querycondition_init, .fini=querycondition_fini)
{
    dds_return_t ret;
    uint32_t mask;

    ret = dds_get_mask(cond, &mask);
    CU_ASSERT_EQUAL_FATAL(ret, DDS_RETCODE_BAD_PARAMETER);
}
/*************************************************************************************************/

/*************************************************************************************************/
CU_TheoryDataPoints(ddsc_querycondition_get_mask, non_conditions) = {
        CU_DataPoints(dds_entity_t*, &g_reader, &g_topic, &g_participant),
};
CU_Theory((dds_entity_t *cond), ddsc_querycondition_get_mask, non_conditions, .init=querycondition_init, .fini=querycondition_fini)
{
    dds_return_t ret;
    uint32_t mask;
    ret = dds_get_mask(*cond, &mask);
    CU_ASSERT_EQUAL_FATAL(ret, DDS_RETCODE_ILLEGAL_OPERATION);
}
/*************************************************************************************************/

/*************************************************************************************************/
CU_TheoryDataPoints(ddsc_querycondition_get_mask, various_masks) = {
        CU_DataPoints(uint32_t, DDS_ANY_SAMPLE_STATE,  DDS_READ_SAMPLE_STATE,     DDS_NOT_READ_SAMPLE_STATE),
        CU_DataPoints(uint32_t, DDS_ANY_VIEW_STATE,     DDS_NEW_VIEW_STATE,       DDS_NOT_NEW_VIEW_STATE),
        CU_DataPoints(uint32_t, DDS_ANY_INSTANCE_STATE, DDS_ALIVE_INSTANCE_STATE, DDS_NOT_ALIVE_DISPOSED_INSTANCE_STATE, DDS_NOT_ALIVE_NO_WRITERS_INSTANCE_STATE),
};
CU_Theory((uint32_t ss, uint32_t vs, uint32_t is), ddsc_querycondition_get_mask, various_masks, .init=querycondition_init, .fini=querycondition_fini)
{
    uint32_t maskIn  = ss | vs | is;
    uint32_t maskOut = 0xFFFFFFFF;
    dds_entity_t condition;
    dds_return_t ret;

    condition = dds_create_querycondition(g_reader, maskIn, filter_mod2);
    CU_ASSERT_FATAL(condition > 0);

    ret = dds_get_mask(condition, &maskOut);
    CU_ASSERT_EQUAL_FATAL(ret, DDS_RETCODE_OK);
    CU_ASSERT_EQUAL_FATAL(maskIn, maskOut);

    dds_delete(condition);
}
/*************************************************************************************************/




/**************************************************************************************************
 *
 * These will check the querycondition reading in various ways.
 *
 *************************************************************************************************/
/*************************************************************************************************/
CU_Test(ddsc_querycondition_read, any, .init=querycondition_init, .fini=querycondition_fini)
{
    dds_entity_t condition;
    dds_return_t ret;

    /* Create condition. */
    condition = dds_create_querycondition(g_reader, DDS_ANY_SAMPLE_STATE | DDS_ANY_VIEW_STATE | DDS_ANY_INSTANCE_STATE, filter_mod2);
    CU_ASSERT_FATAL(condition > 0);

    /* Read all samples that matches filter. */
    ret = dds_read(condition, g_samples, g_info, MAX_SAMPLES, MAX_SAMPLES);
    CU_ASSERT_EQUAL_FATAL(ret, 4);
    for(int i = 0; i < ret; i++) {
        Space_Type1 *sample = (Space_Type1*)g_samples[i];

        /*
         * | long_1 | long_2 | long_3 |    sst   | vst |    ist     |
         * ----------------------------------------------------------
         * |    0   |    0   |    0   |     read | old | alive      | <---
         * |    1   |    0   |    0   |     read | old | disposed   |
         * |    2   |    1   |    0   |     read | old | no_writers | <---
         * |    3   |    1   |    1   | not_read | old | alive      |
         * |    4   |    2   |    1   | not_read | new | disposed   | <---
         * |    5   |    2   |    1   | not_read | new | no_writers |
         * |    6   |    3   |    2   | not_read | new | alive      | <---
         */

        /* Expected states. */
        int                  expected_long_1 = i * 2;
        dds_sample_state_t   expected_sst    = SAMPLE_SST(expected_long_1);
        dds_view_state_t     expected_vst    = SAMPLE_VST(expected_long_1);
        dds_instance_state_t expected_ist    = SAMPLE_IST(expected_long_1);

        /* Check data. */
        CU_ASSERT_EQUAL_FATAL(sample->long_1, expected_long_1  );
        CU_ASSERT_EQUAL_FATAL(sample->long_2, expected_long_1/2);
        CU_ASSERT_EQUAL_FATAL(sample->long_3, expected_long_1/3);

        /* Check states. */
        CU_ASSERT_EQUAL_FATAL(g_info[i].valid_data,     true);
        CU_ASSERT_EQUAL_FATAL(g_info[i].sample_state,   expected_sst);
        CU_ASSERT_EQUAL_FATAL(g_info[i].view_state,     expected_vst);
        CU_ASSERT_EQUAL_FATAL(g_info[i].instance_state, expected_ist);
    }

    dds_delete(condition);
}
/*************************************************************************************************/

/*************************************************************************************************/
CU_Test(ddsc_querycondition_read, not_read_sample_state, .init=querycondition_init, .fini=querycondition_fini)
{
    dds_entity_t condition;
    dds_return_t ret;

    /* Create condition. */
    condition = dds_create_querycondition(g_reader, DDS_NOT_READ_SAMPLE_STATE | DDS_ANY_VIEW_STATE | DDS_ANY_INSTANCE_STATE, filter_mod2);
    CU_ASSERT_FATAL(condition > 0);

    /* Read all non-read samples and matches filter. */
    ret = dds_read(condition, g_samples, g_info, MAX_SAMPLES, MAX_SAMPLES);
    CU_ASSERT_EQUAL_FATAL(ret, 2);
    for(int i = 0; i < ret; i++) {
        Space_Type1 *sample = (Space_Type1*)g_samples[i];

        /*
         * | long_1 | long_2 | long_3 |    sst   | vst |    ist     |
         * ----------------------------------------------------------
         * |    0   |    0   |    0   |     read | old | alive      |
         * |    1   |    0   |    0   |     read | old | disposed   |
         * |    2   |    1   |    0   |     read | old | no_writers |
         * |    3   |    1   |    1   | not_read | old | alive      |
         * |    4   |    2   |    1   | not_read | new | disposed   | <---
         * |    5   |    2   |    1   | not_read | new | no_writers |
         * |    6   |    3   |    2   | not_read | new | alive      | <---
         */

        /* Expected states. */
        int                  expected_long_1 = (i == 0) ? 4 : 6;
        dds_sample_state_t   expected_sst    = DDS_SST_NOT_READ;
        dds_view_state_t     expected_vst    = SAMPLE_VST(expected_long_1);
        dds_instance_state_t expected_ist    = SAMPLE_IST(expected_long_1);

        /* Check data. */
        CU_ASSERT_EQUAL_FATAL(sample->long_1, expected_long_1  );
        CU_ASSERT_EQUAL_FATAL(sample->long_2, expected_long_1/2);
        CU_ASSERT_EQUAL_FATAL(sample->long_3, expected_long_1/3);

        /* Check states. */
        CU_ASSERT_EQUAL_FATAL(g_info[i].valid_data,     true);
        CU_ASSERT_EQUAL_FATAL(g_info[i].sample_state,   expected_sst);
        CU_ASSERT_EQUAL_FATAL(g_info[i].view_state,     expected_vst);
        CU_ASSERT_EQUAL_FATAL(g_info[i].instance_state, expected_ist);
    }

    dds_delete(condition);
}
/*************************************************************************************************/

/*************************************************************************************************/
CU_Test(ddsc_querycondition_read, read_sample_state, .init=querycondition_init, .fini=querycondition_fini)
{
    dds_entity_t condition;
    dds_return_t ret;

    /* Create condition. */
    condition = dds_create_querycondition(g_reader, DDS_READ_SAMPLE_STATE | DDS_ANY_VIEW_STATE | DDS_ANY_INSTANCE_STATE, filter_mod2);
    CU_ASSERT_FATAL(condition > 0);

    /* Read all already read samples and matches filter. */
    ret = dds_read(condition, g_samples, g_info, MAX_SAMPLES, MAX_SAMPLES);
    CU_ASSERT_EQUAL_FATAL(ret, 2);
    for(int i = 0; i < ret; i++) {
        Space_Type1 *sample = (Space_Type1*)g_samples[i];

        /*
         * | long_1 | long_2 | long_3 |    sst   | vst |    ist     |
         * ----------------------------------------------------------
         * |    0   |    0   |    0   |     read | old | alive      | <---
         * |    1   |    0   |    0   |     read | old | disposed   |
         * |    2   |    1   |    0   |     read | old | no_writers | <---
         * |    3   |    1   |    1   | not_read | old | alive      |
         * |    4   |    2   |    1   | not_read | new | disposed   |
         * |    5   |    2   |    1   | not_read | new | no_writers |
         * |    6   |    3   |    2   | not_read | new | alive      |
         */

        /* Expected states. */
        int                  expected_long_1 = i * 2;
        dds_sample_state_t   expected_sst    = DDS_SST_READ;
        dds_view_state_t     expected_vst    = SAMPLE_VST(expected_long_1);
        dds_instance_state_t expected_ist    = SAMPLE_IST(expected_long_1);

        /* Check data. */
        CU_ASSERT_EQUAL_FATAL(sample->long_1, expected_long_1  );
        CU_ASSERT_EQUAL_FATAL(sample->long_2, expected_long_1/2);
        CU_ASSERT_EQUAL_FATAL(sample->long_3, expected_long_1/3);

        /* Check states. */
        CU_ASSERT_EQUAL_FATAL(g_info[i].valid_data,     true);
        CU_ASSERT_EQUAL_FATAL(g_info[i].sample_state,   expected_sst);
        CU_ASSERT_EQUAL_FATAL(g_info[i].view_state,     expected_vst);
        CU_ASSERT_EQUAL_FATAL(g_info[i].instance_state, expected_ist);
    }

    dds_delete(condition);
}
/*************************************************************************************************/

/*************************************************************************************************/
CU_Test(ddsc_querycondition_read, new_view_state, .init=querycondition_init, .fini=querycondition_fini)
{
    dds_entity_t condition;
    dds_return_t ret;

    /* Create condition. */
    condition = dds_create_querycondition(g_reader, DDS_ANY_SAMPLE_STATE | DDS_NEW_VIEW_STATE | DDS_ANY_INSTANCE_STATE, filter_mod2);
    CU_ASSERT_FATAL(condition > 0);

    /* Read all new-view samples and matches filter. */
    ret = dds_read(condition, g_samples, g_info, MAX_SAMPLES, MAX_SAMPLES);
    CU_ASSERT_EQUAL_FATAL(ret, 2);
    for(int i = 0; i < ret; i++) {
        Space_Type1 *sample = (Space_Type1*)g_samples[i];

        /*
         * | long_1 | long_2 | long_3 |    sst   | vst |    ist     |
         * ----------------------------------------------------------
         * |    0   |    0   |    0   |     read | old | alive      |
         * |    1   |    0   |    0   |     read | old | disposed   |
         * |    2   |    1   |    0   |     read | old | no_writers |
         * |    3   |    1   |    1   | not_read | old | alive      |
         * |    4   |    2   |    1   | not_read | new | disposed   | <---
         * |    5   |    2   |    1   | not_read | new | no_writers |
         * |    6   |    3   |    2   | not_read | new | alive      | <---
         */

        /* Expected states. */
        int                  expected_long_1 = (i == 0) ? 4 : 6;
        dds_sample_state_t   expected_sst    = SAMPLE_SST(expected_long_1);
        dds_view_state_t     expected_vst    = DDS_VST_NEW;
        dds_instance_state_t expected_ist    = SAMPLE_IST(expected_long_1);

        /* Check data. */
        CU_ASSERT_EQUAL_FATAL(sample->long_1, expected_long_1  );
        CU_ASSERT_EQUAL_FATAL(sample->long_2, expected_long_1/2);
        CU_ASSERT_EQUAL_FATAL(sample->long_3, expected_long_1/3);

        /* Check states. */
        CU_ASSERT_EQUAL_FATAL(g_info[i].valid_data,     true);
        CU_ASSERT_EQUAL_FATAL(g_info[i].sample_state,   expected_sst);
        CU_ASSERT_EQUAL_FATAL(g_info[i].view_state,     expected_vst);
        CU_ASSERT_EQUAL_FATAL(g_info[i].instance_state, expected_ist);
    }

    dds_delete(condition);
}
/*************************************************************************************************/

/*************************************************************************************************/
CU_Test(ddsc_querycondition_read, not_new_view_state, .init=querycondition_init, .fini=querycondition_fini)
{
    dds_entity_t condition;
    dds_return_t ret;

    /* Create condition. */
    condition = dds_create_querycondition(g_reader, DDS_ANY_SAMPLE_STATE | DDS_NOT_NEW_VIEW_STATE | DDS_ANY_INSTANCE_STATE, filter_mod2);
    CU_ASSERT_FATAL(condition > 0);

    /* Read all old-view samples and matches filter. */
    ret = dds_read(condition, g_samples, g_info, MAX_SAMPLES, MAX_SAMPLES);
    CU_ASSERT_EQUAL_FATAL(ret, 2);
    for(int i = 0; i < ret; i++) {
        Space_Type1 *sample = (Space_Type1*)g_samples[i];

        /*
         * | long_1 | long_2 | long_3 |    sst   | vst |    ist     |
         * ----------------------------------------------------------
         * |    0   |    0   |    0   |     read | old | alive      | <---
         * |    1   |    0   |    0   |     read | old | disposed   |
         * |    2   |    1   |    0   |     read | old | no_writers | <---
         * |    3   |    1   |    1   | not_read | old | alive      |
         * |    4   |    2   |    1   | not_read | new | disposed   |
         * |    5   |    2   |    1   | not_read | new | no_writers |
         * |    6   |    3   |    2   | not_read | new | alive      |
         */

        /* Expected states. */
        int                  expected_long_1 = i * 2;
        dds_sample_state_t   expected_sst    = SAMPLE_SST(expected_long_1);
        dds_view_state_t     expected_vst    = DDS_VST_OLD;
        dds_instance_state_t expected_ist    = SAMPLE_IST(expected_long_1);

        /* Check data. */
        CU_ASSERT_EQUAL_FATAL(sample->long_1, expected_long_1  );
        CU_ASSERT_EQUAL_FATAL(sample->long_2, expected_long_1/2);
        CU_ASSERT_EQUAL_FATAL(sample->long_3, expected_long_1/3);

        /* Check states. */
        CU_ASSERT_EQUAL_FATAL(g_info[i].valid_data,     true);
        CU_ASSERT_EQUAL_FATAL(g_info[i].sample_state,   expected_sst);
        CU_ASSERT_EQUAL_FATAL(g_info[i].view_state,     expected_vst);
        CU_ASSERT_EQUAL_FATAL(g_info[i].instance_state, expected_ist);
    }

    dds_delete(condition);
}
/*************************************************************************************************/

/*************************************************************************************************/
CU_Test(ddsc_querycondition_read, alive_instance_state, .init=querycondition_init, .fini=querycondition_fini)
{
    dds_entity_t condition;
    dds_return_t ret;

    /* Create condition. */
    condition = dds_create_querycondition(g_reader, DDS_ANY_SAMPLE_STATE | DDS_ANY_VIEW_STATE | DDS_ALIVE_INSTANCE_STATE, filter_mod2);
    CU_ASSERT_FATAL(condition > 0);

    /* Read all alive samples and matches filter. */
    ret = dds_read(condition, g_samples, g_info, MAX_SAMPLES, MAX_SAMPLES);
    CU_ASSERT_EQUAL_FATAL(ret, 2);
    for(int i = 0; i < ret; i++) {
        Space_Type1 *sample = (Space_Type1*)g_samples[i];

        /*
         * | long_1 | long_2 | long_3 |    sst   | vst |    ist     |
         * ----------------------------------------------------------
         * |    0   |    0   |    0   |     read | old | alive      | <---
         * |    1   |    0   |    0   |     read | old | disposed   |
         * |    2   |    1   |    0   |     read | old | no_writers |
         * |    3   |    1   |    1   | not_read | old | alive      |
         * |    4   |    2   |    1   | not_read | new | disposed   |
         * |    5   |    2   |    1   | not_read | new | no_writers |
         * |    6   |    3   |    2   | not_read | new | alive      | <---
         */

        /* Expected states. */
        int                  expected_long_1 = (i == 0) ? 0 : 6;
        dds_sample_state_t   expected_sst    = SAMPLE_SST(expected_long_1);
        dds_view_state_t     expected_vst    = SAMPLE_VST(expected_long_1);
        dds_instance_state_t expected_ist    = DDS_IST_ALIVE;

        /* Check data. */
        CU_ASSERT_EQUAL_FATAL(sample->long_1, expected_long_1  );
        CU_ASSERT_EQUAL_FATAL(sample->long_2, expected_long_1/2);
        CU_ASSERT_EQUAL_FATAL(sample->long_3, expected_long_1/3);

        /* Check states. */
        CU_ASSERT_EQUAL_FATAL(g_info[i].valid_data,     true);
        CU_ASSERT_EQUAL_FATAL(g_info[i].sample_state,   expected_sst);
        CU_ASSERT_EQUAL_FATAL(g_info[i].view_state,     expected_vst);
        CU_ASSERT_EQUAL_FATAL(g_info[i].instance_state, expected_ist);
    }

    dds_delete(condition);
}
/*************************************************************************************************/

/*************************************************************************************************/
CU_Test(ddsc_querycondition_read, disposed_instance_state, .init=querycondition_init, .fini=querycondition_fini)
{
    dds_entity_t condition;
    dds_return_t ret;

    /* Create condition. */
    condition = dds_create_querycondition(g_reader, DDS_ANY_SAMPLE_STATE | DDS_ANY_VIEW_STATE | DDS_NOT_ALIVE_DISPOSED_INSTANCE_STATE, filter_mod2);
    CU_ASSERT_FATAL(condition > 0);

    /* Read all disposed samples and matches filter. */
    ret = dds_read(condition, g_samples, g_info, MAX_SAMPLES, MAX_SAMPLES);
    CU_ASSERT_EQUAL_FATAL(ret, 1);
    for(int i = 0; i < ret; i++) {
        Space_Type1 *sample = (Space_Type1*)g_samples[i];

        /*
         * | long_1 | long_2 | long_3 |    sst   | vst |    ist     |
         * ----------------------------------------------------------
         * |    0   |    0   |    0   |     read | old | alive      |
         * |    1   |    0   |    0   |     read | old | disposed   |
         * |    2   |    1   |    0   |     read | old | no_writers |
         * |    3   |    1   |    1   | not_read | old | alive      |
         * |    4   |    2   |    1   | not_read | new | disposed   | <---
         * |    5   |    2   |    1   | not_read | new | no_writers |
         * |    6   |    3   |    2   | not_read | new | alive      |
         */

        /* Expected states. */
        int                  expected_long_1 = 4;
        dds_sample_state_t   expected_sst    = SAMPLE_SST(expected_long_1);
        dds_view_state_t     expected_vst    = SAMPLE_VST(expected_long_1);
        dds_instance_state_t expected_ist    = DDS_IST_NOT_ALIVE_DISPOSED;

        /* Check data. */
        CU_ASSERT_EQUAL_FATAL(sample->long_1, expected_long_1  );
        CU_ASSERT_EQUAL_FATAL(sample->long_2, expected_long_1/2);
        CU_ASSERT_EQUAL_FATAL(sample->long_3, expected_long_1/3);

        /* Check states. */
        CU_ASSERT_EQUAL_FATAL(g_info[i].valid_data,     true);
        CU_ASSERT_EQUAL_FATAL(g_info[i].sample_state,   expected_sst);
        CU_ASSERT_EQUAL_FATAL(g_info[i].view_state,     expected_vst);
        CU_ASSERT_EQUAL_FATAL(g_info[i].instance_state, expected_ist);
    }

    dds_delete(condition);
}
/*************************************************************************************************/

/*************************************************************************************************/
CU_Test(ddsc_querycondition_read, no_writers_instance_state, .init=querycondition_init, .fini=querycondition_fini)
{
    dds_entity_t condition;
    dds_return_t ret;

    /* Create condition. */
    condition = dds_create_querycondition(g_reader, DDS_ANY_SAMPLE_STATE | DDS_ANY_VIEW_STATE | DDS_NOT_ALIVE_NO_WRITERS_INSTANCE_STATE, filter_mod2);
    CU_ASSERT_FATAL(condition > 0);

    /* Read all samples without a writer and matches filter. */
    ret = dds_read(condition, g_samples, g_info, MAX_SAMPLES, MAX_SAMPLES);
    CU_ASSERT_EQUAL_FATAL(ret, 1);
    for(int i = 0; i < ret; i++) {
        Space_Type1 *sample = (Space_Type1*)g_samples[i];

        /*
         * | long_1 | long_2 | long_3 |    sst   | vst |    ist     |
         * ----------------------------------------------------------
         * |    0   |    0   |    0   |     read | old | alive      |
         * |    1   |    0   |    0   |     read | old | disposed   |
         * |    2   |    1   |    0   |     read | old | no_writers | <---
         * |    3   |    1   |    1   | not_read | old | alive      |
         * |    4   |    2   |    1   | not_read | new | disposed   |
         * |    5   |    2   |    1   | not_read | new | no_writers |
         * |    6   |    3   |    2   | not_read | new | alive      |
         */

        /* Expected states. */
        int                  expected_long_1 = 2;
        dds_sample_state_t   expected_sst    = SAMPLE_SST(expected_long_1);
        dds_view_state_t     expected_vst    = SAMPLE_VST(expected_long_1);
        dds_instance_state_t expected_ist    = DDS_IST_NOT_ALIVE_NO_WRITERS;

        /* Check data. */
        CU_ASSERT_EQUAL_FATAL(sample->long_1, expected_long_1  );
        CU_ASSERT_EQUAL_FATAL(sample->long_2, expected_long_1/2);
        CU_ASSERT_EQUAL_FATAL(sample->long_3, expected_long_1/3);

        /* Check states. */
        CU_ASSERT_EQUAL_FATAL(g_info[i].valid_data,     true);
        CU_ASSERT_EQUAL_FATAL(g_info[i].sample_state,   expected_sst);
        CU_ASSERT_EQUAL_FATAL(g_info[i].view_state,     expected_vst);
        CU_ASSERT_EQUAL_FATAL(g_info[i].instance_state, expected_ist);
    }

    dds_delete(condition);
}
/*************************************************************************************************/

/*************************************************************************************************/
CU_Test(ddsc_querycondition_read, combination_of_states, .init=querycondition_init, .fini=querycondition_fini)
{
    dds_entity_t condition;
    dds_return_t ret;

    /* Create condition. */
    condition = dds_create_querycondition(g_reader, DDS_NOT_READ_SAMPLE_STATE | DDS_NEW_VIEW_STATE | DDS_ALIVE_INSTANCE_STATE, filter_mod2);
    CU_ASSERT_FATAL(condition > 0);

    /* Read all samples that match the mask and filter (should be only one). */
    ret = dds_read(condition, g_samples, g_info, MAX_SAMPLES, MAX_SAMPLES);
    CU_ASSERT_EQUAL_FATAL(ret, 1);
    for(int i = 0; i < ret; i++) {
        Space_Type1 *sample = (Space_Type1*)g_samples[i];

        /*
         * | long_1 | long_2 | long_3 |    sst   | vst |    ist     |
         * ----------------------------------------------------------
         * |    0   |    0   |    0   |     read | old | alive      |
         * |    1   |    0   |    0   |     read | old | disposed   |
         * |    2   |    1   |    0   |     read | old | no_writers |
         * |    3   |    1   |    1   | not_read | old | alive      |
         * |    4   |    2   |    1   | not_read | new | disposed   |
         * |    5   |    2   |    1   | not_read | new | no_writers |
         * |    6   |    3   |    2   | not_read | new | alive      | <---
         */

        /* Expected states. */
        int                  expected_long_1 = 6;
        dds_sample_state_t   expected_sst    = DDS_SST_NOT_READ;
        dds_view_state_t     expected_vst    = DDS_VST_NEW;
        dds_instance_state_t expected_ist    = DDS_IST_ALIVE;

        /* Check data. */
        CU_ASSERT_EQUAL_FATAL(sample->long_1, expected_long_1  );
        CU_ASSERT_EQUAL_FATAL(sample->long_2, expected_long_1/2);
        CU_ASSERT_EQUAL_FATAL(sample->long_3, expected_long_1/3);

        /* Check states. */
        CU_ASSERT_EQUAL_FATAL(g_info[i].valid_data,     true);
        CU_ASSERT_EQUAL_FATAL(g_info[i].sample_state,   expected_sst);
        CU_ASSERT_EQUAL_FATAL(g_info[i].view_state,     expected_vst);
        CU_ASSERT_EQUAL_FATAL(g_info[i].instance_state, expected_ist);
    }

    dds_delete(condition);
}
/*************************************************************************************************/

/*************************************************************************************************/
CU_Test(ddsc_querycondition_read, none, .init=querycondition_init, .fini=querycondition_fini)
{
    dds_entity_t condition;
    dds_return_t ret;

    /* Create condition. */
    condition = dds_create_querycondition(g_reader, DDS_NOT_READ_SAMPLE_STATE | DDS_NOT_NEW_VIEW_STATE | DDS_ALIVE_INSTANCE_STATE, filter_mod2);
    CU_ASSERT_FATAL(condition > 0);

    /* Read all samples that match the mask AND filter (should be none). */
    ret = dds_read(condition, g_samples, g_info, MAX_SAMPLES, MAX_SAMPLES);
    CU_ASSERT_EQUAL_FATAL(ret, 0);

    /*
     * | long_1 | long_2 | long_3 |    sst   | vst |    ist     |
     * ----------------------------------------------------------
     * |    0   |    0   |    0   |     read | old | alive      |
     * |    1   |    0   |    0   |     read | old | disposed   |
     * |    2   |    1   |    0   |     read | old | no_writers |
     * |    3   |    1   |    1   | not_read | old | alive      |
     * |    4   |    2   |    1   | not_read | new | disposed   |
     * |    5   |    2   |    1   | not_read | new | no_writers |
     * |    6   |    3   |    2   | not_read | new | alive      |
     */

    dds_delete(condition);
}
/*************************************************************************************************/

/*************************************************************************************************/
CU_Test(ddsc_querycondition_read, with_mask, .init=querycondition_init, .fini=querycondition_fini)
{
    dds_entity_t condition;
    dds_return_t ret;

    /* Create condition. */
    condition = dds_create_querycondition(g_reader, DDS_NOT_READ_SAMPLE_STATE | DDS_NEW_VIEW_STATE | DDS_ALIVE_INSTANCE_STATE, filter_mod2);
    CU_ASSERT_FATAL(condition > 0);

    /* Read all samples that match the or'd masks. */
    ret = dds_read_mask(condition, g_samples, g_info, MAX_SAMPLES, MAX_SAMPLES,
                        DDS_NOT_READ_SAMPLE_STATE | DDS_NOT_NEW_VIEW_STATE | DDS_NOT_ALIVE_DISPOSED_INSTANCE_STATE);
    CU_ASSERT_EQUAL_FATAL(ret, 2);
    for(int i = 0; i < ret; i++) {
        Space_Type1 *sample = (Space_Type1*)g_samples[i];

        /*
         * | long_1 | long_2 | long_3 |    sst   | vst |    ist     |
         * ----------------------------------------------------------
         * |    0   |    0   |    0   |     read | old | alive      |
         * |    1   |    0   |    0   |     read | old | disposed   |
         * |    2   |    1   |    0   |     read | old | no_writers |
         * |    3   |    1   |    1   | not_read | old | alive      |
         * |    4   |    2   |    1   | not_read | new | disposed   | <---
         * |    5   |    2   |    1   | not_read | new | no_writers |
         * |    6   |    3   |    2   | not_read | new | alive      | <---
         */

        /* Expected states. */
        int                  expected_long_1 = (i == 0) ? 4 : 6;
        dds_sample_state_t   expected_sst    = DDS_SST_NOT_READ;
        dds_view_state_t     expected_vst    = SAMPLE_VST(expected_long_1);
        dds_instance_state_t expected_ist    = SAMPLE_IST(expected_long_1);

        /* Check data. */
        CU_ASSERT_EQUAL_FATAL(sample->long_1, expected_long_1  );
        CU_ASSERT_EQUAL_FATAL(sample->long_2, expected_long_1/2);
        CU_ASSERT_EQUAL_FATAL(sample->long_3, expected_long_1/3);

        /* Check states. */
        CU_ASSERT_EQUAL_FATAL(g_info[i].valid_data,     true);
        CU_ASSERT_EQUAL_FATAL(g_info[i].sample_state,   expected_sst);
        CU_ASSERT_EQUAL_FATAL(g_info[i].view_state,     expected_vst);
        CU_ASSERT_EQUAL_FATAL(g_info[i].instance_state, expected_ist);
    }

    dds_delete(condition);
}
/*************************************************************************************************/

/*************************************************************************************************/
CU_Test(ddsc_querycondition_read, already_deleted, .init=querycondition_init, .fini=querycondition_fini)
{
    dds_entity_t condition;
    dds_return_t ret;

    /* Create condition. */
    condition = dds_create_querycondition(g_reader, DDS_ANY_SAMPLE_STATE | DDS_ANY_VIEW_STATE | DDS_ANY_INSTANCE_STATE, filter_mod2);
    CU_ASSERT_FATAL(condition > 0);

    /* Delete condition. */
    ret = dds_delete(condition);
    CU_ASSERT_EQUAL_FATAL(ret, DDS_RETCODE_OK);

    /* Try to read with a deleted condition. */
    ret = dds_read(condition, g_samples, g_info, MAX_SAMPLES, MAX_SAMPLES);
<<<<<<< HEAD
    CU_ASSERT_EQUAL_FATAL(dds_err_nr(ret), DDS_RETCODE_BAD_PARAMETER);
=======
    CU_ASSERT_EQUAL_FATAL(ret, DDS_RETCODE_BAD_PARAMETER);
>>>>>>> 1c8c2944
}
/*************************************************************************************************/








/**************************************************************************************************
 *
 * These will check the querycondition taking in various ways.
 *
 *************************************************************************************************/
/*************************************************************************************************/
CU_Test(ddsc_querycondition_take, any, .init=querycondition_init, .fini=querycondition_fini)
{
    dds_entity_t condition;
    dds_return_t ret;

    /* Create condition. */
    condition = dds_create_querycondition(g_reader, DDS_ANY_SAMPLE_STATE | DDS_ANY_VIEW_STATE | DDS_ANY_INSTANCE_STATE, filter_mod2);
    CU_ASSERT_FATAL(condition > 0);

    /* Take all samples that match the filter. */
    ret = dds_take(condition, g_samples, g_info, MAX_SAMPLES, MAX_SAMPLES);
    CU_ASSERT_EQUAL_FATAL(ret, 4);
    for(int i = 0; i < ret; i++) {
        Space_Type1 *sample = (Space_Type1*)g_samples[i];

        /*
         * | long_1 | long_2 | long_3 |    sst   | vst |    ist     |
         * ----------------------------------------------------------
         * |    0   |    0   |    0   |     read | old | alive      | <---
         * |    1   |    0   |    0   |     read | old | disposed   |
         * |    2   |    1   |    0   |     read | old | no_writers | <---
         * |    3   |    1   |    1   | not_read | old | alive      |
         * |    4   |    2   |    1   | not_read | new | disposed   | <---
         * |    5   |    2   |    1   | not_read | new | no_writers |
         * |    6   |    3   |    2   | not_read | new | alive      | <---
         */

        /* Expected states. */
        int                  expected_long_1 = i * 2;
        dds_sample_state_t   expected_sst    = SAMPLE_SST(expected_long_1);
        dds_view_state_t     expected_vst    = SAMPLE_VST(expected_long_1);
        dds_instance_state_t expected_ist    = SAMPLE_IST(expected_long_1);

        /* Check data. */
        CU_ASSERT_EQUAL_FATAL(sample->long_1, expected_long_1  );
        CU_ASSERT_EQUAL_FATAL(sample->long_2, expected_long_1/2);
        CU_ASSERT_EQUAL_FATAL(sample->long_3, expected_long_1/3);

        /* Check states. */
        CU_ASSERT_EQUAL_FATAL(g_info[i].valid_data,     true);
        CU_ASSERT_EQUAL_FATAL(g_info[i].sample_state,   expected_sst);
        CU_ASSERT_EQUAL_FATAL(g_info[i].view_state,     expected_vst);
        CU_ASSERT_EQUAL_FATAL(g_info[i].instance_state, expected_ist);
    }

    dds_delete(condition);
}
/*************************************************************************************************/

/*************************************************************************************************/
CU_Test(ddsc_querycondition_take, not_read_sample_state, .init=querycondition_init, .fini=querycondition_fini)
{
    dds_entity_t condition;
    dds_return_t ret;

    /* Create condition. */
    condition = dds_create_querycondition(g_reader, DDS_NOT_READ_SAMPLE_STATE | DDS_ANY_VIEW_STATE | DDS_ANY_INSTANCE_STATE, filter_mod2);
    CU_ASSERT_FATAL(condition > 0);

    /* Take all non-read samples that match the filter. */
    ret = dds_take(condition, g_samples, g_info, MAX_SAMPLES, MAX_SAMPLES);
    CU_ASSERT_EQUAL_FATAL(ret, 2);
    for(int i = 0; i < ret; i++) {
        Space_Type1 *sample = (Space_Type1*)g_samples[i];

        /*
         * | long_1 | long_2 | long_3 |    sst   | vst |    ist     |
         * ----------------------------------------------------------
         * |    0   |    0   |    0   |     read | old | alive      |
         * |    1   |    0   |    0   |     read | old | disposed   |
         * |    2   |    1   |    0   |     read | old | no_writers |
         * |    3   |    1   |    1   | not_read | old | alive      |
         * |    4   |    2   |    1   | not_read | new | disposed   | <---
         * |    5   |    2   |    1   | not_read | new | no_writers |
         * |    6   |    3   |    2   | not_read | new | alive      | <---
         */

        /* Expected states. */
        int                  expected_long_1 = (i == 0) ? 4 : 6;
        dds_sample_state_t   expected_sst    = DDS_SST_NOT_READ;
        dds_view_state_t     expected_vst    = SAMPLE_VST(expected_long_1);
        dds_instance_state_t expected_ist    = SAMPLE_IST(expected_long_1);

        /* Check data. */
        CU_ASSERT_EQUAL_FATAL(sample->long_1, expected_long_1  );
        CU_ASSERT_EQUAL_FATAL(sample->long_2, expected_long_1/2);
        CU_ASSERT_EQUAL_FATAL(sample->long_3, expected_long_1/3);

        /* Check states. */
        CU_ASSERT_EQUAL_FATAL(g_info[i].valid_data,     true);
        CU_ASSERT_EQUAL_FATAL(g_info[i].sample_state,   expected_sst);
        CU_ASSERT_EQUAL_FATAL(g_info[i].view_state,     expected_vst);
        CU_ASSERT_EQUAL_FATAL(g_info[i].instance_state, expected_ist);
    }

    dds_delete(condition);
}
/*************************************************************************************************/

/*************************************************************************************************/
CU_Test(ddsc_querycondition_take, read_sample_state, .init=querycondition_init, .fini=querycondition_fini)
{
    dds_entity_t condition;
    dds_return_t ret;

    /* Create condition. */
    condition = dds_create_querycondition(g_reader, DDS_READ_SAMPLE_STATE | DDS_ANY_VIEW_STATE | DDS_ANY_INSTANCE_STATE, filter_mod2);
    CU_ASSERT_FATAL(condition > 0);

    /* Take all already read samples that match the filter. */
    ret = dds_take(condition, g_samples, g_info, MAX_SAMPLES, MAX_SAMPLES);
    CU_ASSERT_EQUAL_FATAL(ret, 2);
    for(int i = 0; i < ret; i++) {
        Space_Type1 *sample = (Space_Type1*)g_samples[i];

        /*
         * | long_1 | long_2 | long_3 |    sst   | vst |    ist     |
         * ----------------------------------------------------------
         * |    0   |    0   |    0   |     read | old | alive      | <---
         * |    1   |    0   |    0   |     read | old | disposed   |
         * |    2   |    1   |    0   |     read | old | no_writers | <---
         * |    3   |    1   |    1   | not_read | old | alive      |
         * |    4   |    2   |    1   | not_read | new | disposed   |
         * |    5   |    2   |    1   | not_read | new | no_writers |
         * |    6   |    3   |    2   | not_read | new | alive      |
         */

        /* Expected states. */
        int                  expected_long_1 = i * 2;
        dds_sample_state_t   expected_sst    = DDS_SST_READ;
        dds_view_state_t     expected_vst    = SAMPLE_VST(expected_long_1);
        dds_instance_state_t expected_ist    = SAMPLE_IST(expected_long_1);

        /* Check data. */
        CU_ASSERT_EQUAL_FATAL(sample->long_1, expected_long_1  );
        CU_ASSERT_EQUAL_FATAL(sample->long_2, expected_long_1/2);
        CU_ASSERT_EQUAL_FATAL(sample->long_3, expected_long_1/3);

        /* Check states. */
        CU_ASSERT_EQUAL_FATAL(g_info[i].valid_data,     true);
        CU_ASSERT_EQUAL_FATAL(g_info[i].sample_state,   expected_sst);
        CU_ASSERT_EQUAL_FATAL(g_info[i].view_state,     expected_vst);
        CU_ASSERT_EQUAL_FATAL(g_info[i].instance_state, expected_ist);
    }

    dds_delete(condition);
}
/*************************************************************************************************/

/*************************************************************************************************/
CU_Test(ddsc_querycondition_take, new_view_state, .init=querycondition_init, .fini=querycondition_fini)
{
    dds_entity_t condition;
    dds_return_t ret;

    /* Create condition. */
    condition = dds_create_querycondition(g_reader, DDS_ANY_SAMPLE_STATE | DDS_NEW_VIEW_STATE | DDS_ANY_INSTANCE_STATE, filter_mod2);
    CU_ASSERT_FATAL(condition > 0);

    /* Take all new-view samples that match the filter. */
    ret = dds_take(condition, g_samples, g_info, MAX_SAMPLES, MAX_SAMPLES);
    CU_ASSERT_EQUAL_FATAL(ret, 2);
    for(int i = 0; i < ret; i++) {
        Space_Type1 *sample = (Space_Type1*)g_samples[i];

        /*
         * | long_1 | long_2 | long_3 |    sst   | vst |    ist     |
         * ----------------------------------------------------------
         * |    0   |    0   |    0   |     read | old | alive      |
         * |    1   |    0   |    0   |     read | old | disposed   |
         * |    2   |    1   |    0   |     read | old | no_writers |
         * |    3   |    1   |    1   | not_read | old | alive      |
         * |    4   |    2   |    1   | not_read | new | disposed   | <---
         * |    5   |    2   |    1   | not_read | new | no_writers |
         * |    6   |    3   |    2   | not_read | new | alive      | <---
         */

        /* Expected states. */
        int                  expected_long_1 = (i == 0) ? 4 : 6;
        dds_sample_state_t   expected_sst    = SAMPLE_SST(expected_long_1);
        dds_view_state_t     expected_vst    = DDS_VST_NEW;
        dds_instance_state_t expected_ist    = SAMPLE_IST(expected_long_1);

        /* Check data. */
        CU_ASSERT_EQUAL_FATAL(sample->long_1, expected_long_1  );
        CU_ASSERT_EQUAL_FATAL(sample->long_2, expected_long_1/2);
        CU_ASSERT_EQUAL_FATAL(sample->long_3, expected_long_1/3);

        /* Check states. */
        CU_ASSERT_EQUAL_FATAL(g_info[i].valid_data,     true);
        CU_ASSERT_EQUAL_FATAL(g_info[i].sample_state,   expected_sst);
        CU_ASSERT_EQUAL_FATAL(g_info[i].view_state,     expected_vst);
        CU_ASSERT_EQUAL_FATAL(g_info[i].instance_state, expected_ist);
    }

    dds_delete(condition);
}
/*************************************************************************************************/

/*************************************************************************************************/
CU_Test(ddsc_querycondition_take, not_new_view_state, .init=querycondition_init, .fini=querycondition_fini)
{
    dds_entity_t condition;
    dds_return_t ret;

    /* Create condition. */
    condition = dds_create_querycondition(g_reader, DDS_ANY_SAMPLE_STATE | DDS_NOT_NEW_VIEW_STATE | DDS_ANY_INSTANCE_STATE, filter_mod2);
    CU_ASSERT_FATAL(condition > 0);

    /* Take all old-view samples that match the filter. */
    ret = dds_take(condition, g_samples, g_info, MAX_SAMPLES, MAX_SAMPLES);
    CU_ASSERT_EQUAL_FATAL(ret, 2);
    for(int i = 0; i < ret; i++) {
        Space_Type1 *sample = (Space_Type1*)g_samples[i];

        /*
         * | long_1 | long_2 | long_3 |    sst   | vst |    ist     |
         * ----------------------------------------------------------
         * |    0   |    0   |    0   |     read | old | alive      | <---
         * |    1   |    0   |    0   |     read | old | disposed   |
         * |    2   |    1   |    0   |     read | old | no_writers | <---
         * |    3   |    1   |    1   | not_read | old | alive      |
         * |    4   |    2   |    1   | not_read | new | disposed   |
         * |    5   |    2   |    1   | not_read | new | no_writers |
         * |    6   |    3   |    2   | not_read | new | alive      |
         */

        /* Expected states. */
        int                  expected_long_1 = i * 2;
        dds_sample_state_t   expected_sst    = SAMPLE_SST(expected_long_1);
        dds_view_state_t     expected_vst    = DDS_VST_OLD;
        dds_instance_state_t expected_ist    = SAMPLE_IST(expected_long_1);

        /* Check data. */
        CU_ASSERT_EQUAL_FATAL(sample->long_1, expected_long_1  );
        CU_ASSERT_EQUAL_FATAL(sample->long_2, expected_long_1/2);
        CU_ASSERT_EQUAL_FATAL(sample->long_3, expected_long_1/3);

        /* Check states. */
        CU_ASSERT_EQUAL_FATAL(g_info[i].valid_data,     true);
        CU_ASSERT_EQUAL_FATAL(g_info[i].sample_state,   expected_sst);
        CU_ASSERT_EQUAL_FATAL(g_info[i].view_state,     expected_vst);
        CU_ASSERT_EQUAL_FATAL(g_info[i].instance_state, expected_ist);
    }

    dds_delete(condition);
}
/*************************************************************************************************/

/*************************************************************************************************/
CU_Test(ddsc_querycondition_take, alive_instance_state, .init=querycondition_init, .fini=querycondition_fini)
{
    dds_entity_t condition;
    dds_return_t ret;

    /* Create condition. */
    condition = dds_create_querycondition(g_reader, DDS_ANY_SAMPLE_STATE | DDS_ANY_VIEW_STATE | DDS_ALIVE_INSTANCE_STATE, filter_mod2);
    CU_ASSERT_FATAL(condition > 0);

    /* Take all alive samples that match the filter. */
    ret = dds_take(condition, g_samples, g_info, MAX_SAMPLES, MAX_SAMPLES);
    CU_ASSERT_EQUAL_FATAL(ret, 2);
    for(int i = 0; i < ret; i++) {
        Space_Type1 *sample = (Space_Type1*)g_samples[i];

        /*
         * | long_1 | long_2 | long_3 |    sst   | vst |    ist     |
         * ----------------------------------------------------------
         * |    0   |    0   |    0   |     read | old | alive      | <---
         * |    1   |    0   |    0   |     read | old | disposed   |
         * |    2   |    1   |    0   |     read | old | no_writers |
         * |    3   |    1   |    1   | not_read | old | alive      |
         * |    4   |    2   |    1   | not_read | new | disposed   |
         * |    5   |    2   |    1   | not_read | new | no_writers |
         * |    6   |    3   |    2   | not_read | new | alive      | <---
         */

        /* Expected states. */
        int                  expected_long_1 = i * 6;
        dds_sample_state_t   expected_sst    = SAMPLE_SST(expected_long_1);
        dds_view_state_t     expected_vst    = SAMPLE_VST(expected_long_1);
        dds_instance_state_t expected_ist    = DDS_IST_ALIVE;

        /* Check data. */
        CU_ASSERT_EQUAL_FATAL(sample->long_1, expected_long_1  );
        CU_ASSERT_EQUAL_FATAL(sample->long_2, expected_long_1/2);
        CU_ASSERT_EQUAL_FATAL(sample->long_3, expected_long_1/3);

        /* Check states. */
        CU_ASSERT_EQUAL_FATAL(g_info[i].valid_data,     true);
        CU_ASSERT_EQUAL_FATAL(g_info[i].sample_state,   expected_sst);
        CU_ASSERT_EQUAL_FATAL(g_info[i].view_state,     expected_vst);
        CU_ASSERT_EQUAL_FATAL(g_info[i].instance_state, expected_ist);
    }

    dds_delete(condition);
}
/*************************************************************************************************/

/*************************************************************************************************/
CU_Test(ddsc_querycondition_take, disposed_instance_state, .init=querycondition_init, .fini=querycondition_fini)
{
    dds_entity_t condition;
    dds_return_t ret;

    /* Create condition. */
    condition = dds_create_querycondition(g_reader, DDS_ANY_SAMPLE_STATE | DDS_ANY_VIEW_STATE | DDS_NOT_ALIVE_DISPOSED_INSTANCE_STATE, filter_mod2);
    CU_ASSERT_FATAL(condition > 0);

    /* Take all disposed samples that match the filter. */
    ret = dds_take(condition, g_samples, g_info, MAX_SAMPLES, MAX_SAMPLES);
    CU_ASSERT_EQUAL_FATAL(ret, 1);
    for(int i = 0; i < ret; i++) {
        Space_Type1 *sample = (Space_Type1*)g_samples[i];

        /*
         * | long_1 | long_2 | long_3 |    sst   | vst |    ist     |
         * ----------------------------------------------------------
         * |    0   |    0   |    0   |     read | old | alive      |
         * |    1   |    0   |    0   |     read | old | disposed   |
         * |    2   |    1   |    0   |     read | old | no_writers |
         * |    3   |    1   |    1   | not_read | old | alive      |
         * |    4   |    2   |    1   | not_read | new | disposed   | <---
         * |    5   |    2   |    1   | not_read | new | no_writers |
         * |    6   |    3   |    2   | not_read | new | alive      |
         */

        /* Expected states. */
        int                  expected_long_1 = 4;
        dds_sample_state_t   expected_sst    = SAMPLE_SST(expected_long_1);
        dds_view_state_t     expected_vst    = SAMPLE_VST(expected_long_1);
        dds_instance_state_t expected_ist    = DDS_IST_NOT_ALIVE_DISPOSED;

        /* Check data. */
        CU_ASSERT_EQUAL_FATAL(sample->long_1, expected_long_1  );
        CU_ASSERT_EQUAL_FATAL(sample->long_2, expected_long_1/2);
        CU_ASSERT_EQUAL_FATAL(sample->long_3, expected_long_1/3);

        /* Check states. */
        CU_ASSERT_EQUAL_FATAL(g_info[i].valid_data,     true);
        CU_ASSERT_EQUAL_FATAL(g_info[i].sample_state,   expected_sst);
        CU_ASSERT_EQUAL_FATAL(g_info[i].view_state,     expected_vst);
        CU_ASSERT_EQUAL_FATAL(g_info[i].instance_state, expected_ist);
    }

    dds_delete(condition);
}
/*************************************************************************************************/

/*************************************************************************************************/
CU_Test(ddsc_querycondition_take, no_writers_instance_state, .init=querycondition_init, .fini=querycondition_fini)
{
    dds_entity_t condition;
    dds_return_t ret;

    /* Create condition. */
    condition = dds_create_querycondition(g_reader, DDS_ANY_SAMPLE_STATE | DDS_ANY_VIEW_STATE | DDS_NOT_ALIVE_NO_WRITERS_INSTANCE_STATE, filter_mod2);
    CU_ASSERT_FATAL(condition > 0);

    /* Take all samples without a writer that match the filter. */
    ret = dds_take(condition, g_samples, g_info, MAX_SAMPLES, MAX_SAMPLES);
    CU_ASSERT_EQUAL_FATAL(ret, 1);
    for(int i = 0; i < ret; i++) {
        Space_Type1 *sample = (Space_Type1*)g_samples[i];

        /*
         * | long_1 | long_2 | long_3 |    sst   | vst |    ist     |
         * ----------------------------------------------------------
         * |    0   |    0   |    0   |     read | old | alive      |
         * |    1   |    0   |    0   |     read | old | disposed   |
         * |    2   |    1   |    0   |     read | old | no_writers | <---
         * |    3   |    1   |    1   | not_read | old | alive      |
         * |    4   |    2   |    1   | not_read | new | disposed   |
         * |    5   |    2   |    1   | not_read | new | no_writers |
         * |    6   |    3   |    2   | not_read | new | alive      |
         */

        /* Expected states. */
        int                  expected_long_1 = 2;
        dds_sample_state_t   expected_sst    = SAMPLE_SST(expected_long_1);
        dds_view_state_t     expected_vst    = SAMPLE_VST(expected_long_1);
        dds_instance_state_t expected_ist    = DDS_IST_NOT_ALIVE_NO_WRITERS;

        /* Check data. */
        CU_ASSERT_EQUAL_FATAL(sample->long_1, expected_long_1  );
        CU_ASSERT_EQUAL_FATAL(sample->long_2, expected_long_1/2);
        CU_ASSERT_EQUAL_FATAL(sample->long_3, expected_long_1/3);

        /* Check states. */
        CU_ASSERT_EQUAL_FATAL(g_info[i].valid_data,     true);
        CU_ASSERT_EQUAL_FATAL(g_info[i].sample_state,   expected_sst);
        CU_ASSERT_EQUAL_FATAL(g_info[i].view_state,     expected_vst);
        CU_ASSERT_EQUAL_FATAL(g_info[i].instance_state, expected_ist);
    }

    dds_delete(condition);
}
/*************************************************************************************************/

/*************************************************************************************************/
CU_Test(ddsc_querycondition_take, combination_of_states, .init=querycondition_init, .fini=querycondition_fini)
{
    dds_entity_t condition;
    dds_return_t ret;

    /* Create condition. */
    condition = dds_create_querycondition(g_reader, DDS_NOT_READ_SAMPLE_STATE | DDS_NEW_VIEW_STATE | DDS_ALIVE_INSTANCE_STATE, filter_mod2);
    CU_ASSERT_FATAL(condition > 0);

    /* Take all samples that match the mask and the filter. */
    ret = dds_take(condition, g_samples, g_info, MAX_SAMPLES, MAX_SAMPLES);
    CU_ASSERT_EQUAL_FATAL(ret, 1);
    for(int i = 0; i < ret; i++) {
        Space_Type1 *sample = (Space_Type1*)g_samples[i];

        /*
         * | long_1 | long_2 | long_3 |    sst   | vst |    ist     |
         * ----------------------------------------------------------
         * |    0   |    0   |    0   |     read | old | alive      |
         * |    1   |    0   |    0   |     read | old | disposed   |
         * |    2   |    1   |    0   |     read | old | no_writers |
         * |    3   |    1   |    1   | not_read | old | alive      |
         * |    4   |    2   |    1   | not_read | new | disposed   |
         * |    5   |    2   |    1   | not_read | new | no_writers |
         * |    6   |    3   |    2   | not_read | new | alive      | <---
         */

        /* Expected states. */
        int                  expected_long_1 = 6;
        dds_sample_state_t   expected_sst    = DDS_SST_NOT_READ;
        dds_view_state_t     expected_vst    = DDS_VST_NEW;
        dds_instance_state_t expected_ist    = DDS_IST_ALIVE;

        /* Check data. */
        CU_ASSERT_EQUAL_FATAL(sample->long_1, expected_long_1  );
        CU_ASSERT_EQUAL_FATAL(sample->long_2, expected_long_1/2);
        CU_ASSERT_EQUAL_FATAL(sample->long_3, expected_long_1/3);

        /* Check states. */
        CU_ASSERT_EQUAL_FATAL(g_info[i].valid_data,     true);
        CU_ASSERT_EQUAL_FATAL(g_info[i].sample_state,   expected_sst);
        CU_ASSERT_EQUAL_FATAL(g_info[i].view_state,     expected_vst);
        CU_ASSERT_EQUAL_FATAL(g_info[i].instance_state, expected_ist);
    }

    dds_delete(condition);
}
/*************************************************************************************************/

/*************************************************************************************************/
CU_Test(ddsc_querycondition_take, none, .init=querycondition_init, .fini=querycondition_fini)
{
    dds_entity_t condition;
    dds_return_t ret;

    /* Create condition. */
    condition = dds_create_querycondition(g_reader, DDS_NOT_READ_SAMPLE_STATE | DDS_NOT_NEW_VIEW_STATE | DDS_ALIVE_INSTANCE_STATE, filter_mod2);
    CU_ASSERT_FATAL(condition > 0);

    /* Take all samples that match the mask AND filter (should be none). */
    ret = dds_take(condition, g_samples, g_info, MAX_SAMPLES, MAX_SAMPLES);
    CU_ASSERT_EQUAL_FATAL(ret, 0);

    /*
     * | long_1 | long_2 | long_3 |    sst   | vst |    ist     |
     * ----------------------------------------------------------
     * |    0   |    0   |    0   |     read | old | alive      |
     * |    1   |    0   |    0   |     read | old | disposed   |
     * |    2   |    1   |    0   |     read | old | no_writers |
     * |    3   |    1   |    1   | not_read | old | alive      |
     * |    4   |    2   |    1   | not_read | new | disposed   |
     * |    5   |    2   |    1   | not_read | new | no_writers |
     * |    6   |    3   |    2   | not_read | new | alive      |
     */

    dds_delete(condition);
}
/*************************************************************************************************/

/*************************************************************************************************/
CU_Test(ddsc_querycondition_take, with_mask, .init=querycondition_init, .fini=querycondition_fini)
{
    dds_entity_t condition;
    dds_return_t ret;

    /* Create condition. */
    condition = dds_create_querycondition(g_reader, DDS_NOT_READ_SAMPLE_STATE | DDS_NEW_VIEW_STATE | DDS_ALIVE_INSTANCE_STATE, filter_mod2);
    CU_ASSERT_FATAL(condition > 0);

    /* Take all samples that match the or'd masks and match the filter. */
    ret = dds_take_mask(condition, g_samples, g_info, MAX_SAMPLES, MAX_SAMPLES,
                        DDS_NOT_READ_SAMPLE_STATE | DDS_NOT_NEW_VIEW_STATE | DDS_NOT_ALIVE_DISPOSED_INSTANCE_STATE);
    CU_ASSERT_EQUAL(ret, 2);
    for(int i = 0; i < ret; i++) {
        Space_Type1 *sample = (Space_Type1*)g_samples[i];

        /*
         * | long_1 | long_2 | long_3 |    sst   | vst |    ist     |
         * ----------------------------------------------------------
         * |    0   |    0   |    0   |     read | old | alive      |
         * |    1   |    0   |    0   |     read | old | disposed   |
         * |    2   |    1   |    0   |     read | old | no_writers |
         * |    3   |    1   |    1   | not_read | old | alive      |
         * |    4   |    2   |    1   | not_read | new | disposed   | <---
         * |    5   |    2   |    1   | not_read | new | no_writers |
         * |    6   |    3   |    2   | not_read | new | alive      | <---
         */

        /* Expected states. */
        int                  expected_long_1 = (i == 0) ? 4 : 6;
        dds_sample_state_t   expected_sst    = DDS_SST_NOT_READ;
        dds_view_state_t     expected_vst    = SAMPLE_VST(expected_long_1);
        dds_instance_state_t expected_ist    = SAMPLE_IST(expected_long_1);

        /* Check data. */
        CU_ASSERT_EQUAL_FATAL(sample->long_1, expected_long_1  );
        CU_ASSERT_EQUAL_FATAL(sample->long_2, expected_long_1/2);
        CU_ASSERT_EQUAL_FATAL(sample->long_3, expected_long_1/3);

        /* Check states. */
        CU_ASSERT_EQUAL_FATAL(g_info[i].valid_data,     true);
        CU_ASSERT_EQUAL_FATAL(g_info[i].sample_state,   expected_sst);
        CU_ASSERT_EQUAL_FATAL(g_info[i].view_state,     expected_vst);
        CU_ASSERT_EQUAL_FATAL(g_info[i].instance_state, expected_ist);
    }

    dds_delete(condition);
}
/*************************************************************************************************/

/*************************************************************************************************/
CU_Test(ddsc_querycondition_take, already_deleted, .init=querycondition_init, .fini=querycondition_fini)
{
    dds_entity_t condition;
    dds_return_t ret;

    /* Create condition. */
    condition = dds_create_querycondition(g_reader, DDS_ANY_SAMPLE_STATE | DDS_ANY_VIEW_STATE | DDS_ANY_INSTANCE_STATE, filter_mod2);
    CU_ASSERT_FATAL(condition > 0);

    /* Delete condition. */
    ret = dds_delete(condition);
    CU_ASSERT_EQUAL_FATAL(ret, DDS_RETCODE_OK);

    /* Try to take with a deleted condition. */
    ret = dds_take(condition, g_samples, g_info, MAX_SAMPLES, MAX_SAMPLES);
<<<<<<< HEAD
    CU_ASSERT_EQUAL(dds_err_nr(ret), DDS_RETCODE_BAD_PARAMETER);
=======
    CU_ASSERT_EQUAL(ret, DDS_RETCODE_BAD_PARAMETER);
>>>>>>> 1c8c2944
}
/*************************************************************************************************/

/*************************************************************************************************/
static bool
filter_k333_s1(const void * sample)
{
    const Space_Type1 *s = sample;
    return (s->long_1 == 333 && s->long_2 == 1);
}

CU_Test(ddsc_querycondition_take, some_from_instance, .init=querycondition_init_deephist, .fini=querycondition_fini)
{
    static const int sched[] = { 1, 0, 1, 0, 1, 1, 0, 1, 1, 1 };
    static const int nsched = (int) (sizeof (sched) / sizeof (sched[0]));
    dds_entity_t condition;
    dds_return_t ret;
    int idx, run;

    condition = dds_create_querycondition (g_reader, DDS_ANY_SAMPLE_STATE | DDS_ANY_VIEW_STATE | DDS_ANY_INSTANCE_STATE, filter_k333_s1);
    CU_ASSERT_FATAL (condition > 0);

    for (int i = 0; i < nsched; i++) {
        const Space_Type1 sample = { 333, sched[i], i };
        ret = dds_write (g_writer, &sample);
        CU_ASSERT_EQUAL_FATAL (ret, DDS_RETCODE_OK);
    }

    /* Try taking consecutive runs of ones, so that we take first, intermediate and final ones */
    idx = 0;
    while (idx < nsched) {
        CU_ASSERT_FATAL (sched[idx] == 1);
        run = 1;
        while (idx + run < nsched && sched[idx + run] == 1) {
            run++;
        }
        ret = dds_take (condition, g_samples, g_info, (size_t)run, (uint32_t)run);
        CU_ASSERT_EQUAL (ret, run);
        for (int i = 0; i < ret; i++) {
            CU_ASSERT_EQUAL (g_data[i].long_1, 333);
            CU_ASSERT_EQUAL (g_data[i].long_2, 1);
            CU_ASSERT_EQUAL (g_data[i].long_3, idx + i);
        }
        idx += run;
        while (idx < nsched && sched[idx] != 1) {
            idx++;
        }
    }

    /* Take all remaining samples from the instance */
    for (idx = 0, run = 0; idx < nsched; idx++) {
        run += (sched[idx] != 1);
    }
    CU_ASSERT_FATAL (run > 0);
    ret = dds_take_instance (g_reader, g_samples, g_info, MAX_SAMPLES, MAX_SAMPLES, g_info[0].instance_handle);
    CU_ASSERT_EQUAL (ret, run);
    idx = 0;
    while (sched[idx] != 0) {
        idx++;
    }
    for (int i = 0; i < ret; i++) {
        CU_ASSERT_EQUAL (g_data[i].long_1, 333);
        CU_ASSERT_NOT_EQUAL (g_data[i].long_2, 1);
        CU_ASSERT_EQUAL (g_data[i].long_3, idx);
        idx++;
        while (idx < nsched && sched[idx] == 1) {
            idx++;
        }
    }

    ret = dds_delete(condition);
    CU_ASSERT_EQUAL_FATAL (ret, DDS_RETCODE_OK);
}
/*************************************************************************************************/<|MERGE_RESOLUTION|>--- conflicted
+++ resolved
@@ -245,11 +245,7 @@
     dds_entity_t cond;
     dds_delete(g_reader);
     cond = dds_create_querycondition(g_reader, mask, filter_mod2);
-<<<<<<< HEAD
-    CU_ASSERT_EQUAL_FATAL(dds_err_nr(cond), DDS_RETCODE_BAD_PARAMETER);
-=======
     CU_ASSERT_EQUAL_FATAL(cond, DDS_RETCODE_BAD_PARAMETER);
->>>>>>> 1c8c2944
 }
 /*************************************************************************************************/
 
@@ -300,11 +296,7 @@
     dds_delete(condition);
     mask = 0;
     ret = dds_get_mask(condition, &mask);
-<<<<<<< HEAD
-    CU_ASSERT_EQUAL_FATAL(dds_err_nr(ret), DDS_RETCODE_BAD_PARAMETER);
-=======
     CU_ASSERT_EQUAL_FATAL(ret, DDS_RETCODE_BAD_PARAMETER);
->>>>>>> 1c8c2944
 }
 /*************************************************************************************************/
 
@@ -930,11 +922,7 @@
 
     /* Try to read with a deleted condition. */
     ret = dds_read(condition, g_samples, g_info, MAX_SAMPLES, MAX_SAMPLES);
-<<<<<<< HEAD
-    CU_ASSERT_EQUAL_FATAL(dds_err_nr(ret), DDS_RETCODE_BAD_PARAMETER);
-=======
     CU_ASSERT_EQUAL_FATAL(ret, DDS_RETCODE_BAD_PARAMETER);
->>>>>>> 1c8c2944
 }
 /*************************************************************************************************/
 
@@ -1497,11 +1485,7 @@
 
     /* Try to take with a deleted condition. */
     ret = dds_take(condition, g_samples, g_info, MAX_SAMPLES, MAX_SAMPLES);
-<<<<<<< HEAD
-    CU_ASSERT_EQUAL(dds_err_nr(ret), DDS_RETCODE_BAD_PARAMETER);
-=======
     CU_ASSERT_EQUAL(ret, DDS_RETCODE_BAD_PARAMETER);
->>>>>>> 1c8c2944
 }
 /*************************************************************************************************/
 
