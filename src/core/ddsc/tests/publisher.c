--- conflicted
+++ resolved
@@ -40,11 +40,7 @@
 
   /* Use NULL participant */
   publisher = dds_create_publisher(0, NULL, NULL);
-<<<<<<< HEAD
-  CU_ASSERT_EQUAL_FATAL(dds_err_nr(publisher), DDS_RETCODE_PRECONDITION_NOT_MET);
-=======
   CU_ASSERT_EQUAL_FATAL(publisher, DDS_RETCODE_PRECONDITION_NOT_MET);
->>>>>>> 1c8c2944
 
   participant = dds_create_participant (DDS_DOMAIN_DEFAULT, NULL, NULL);
   CU_ASSERT_FATAL(participant >  0);
@@ -145,37 +141,21 @@
 
   /* Suspend a 0 publisher */
   status = dds_suspend(0);
-<<<<<<< HEAD
-  cu_assert_status_eq(status, DDS_RETCODE_PRECONDITION_NOT_MET);
+  CU_ASSERT_EQUAL_FATAL(status, DDS_RETCODE_PRECONDITION_NOT_MET);
 
   /* Resume a 0 publisher */
   status = dds_resume(0);
-  cu_assert_status_eq(status, DDS_RETCODE_PRECONDITION_NOT_MET);
-=======
-  CU_ASSERT_EQUAL_FATAL(status, DDS_RETCODE_PRECONDITION_NOT_MET);
-
-  /* Resume a 0 publisher */
-  status = dds_resume(0);
-  CU_ASSERT_EQUAL_FATAL(status, DDS_RETCODE_PRECONDITION_NOT_MET);
->>>>>>> 1c8c2944
+  CU_ASSERT_EQUAL_FATAL(status, DDS_RETCODE_PRECONDITION_NOT_MET);
 
   /* Uae dds_suspend on something else than a publisher */
   participant = dds_create_participant (DDS_DOMAIN_DEFAULT, NULL, NULL);
   CU_ASSERT_FATAL(participant > 0);
   status = dds_suspend(participant);
-<<<<<<< HEAD
-  cu_assert_status_eq(status, DDS_RETCODE_ILLEGAL_OPERATION);
+  CU_ASSERT_EQUAL_FATAL(status, DDS_RETCODE_ILLEGAL_OPERATION);
 
   /* Use dds_resume on something else than a publisher */
   status = dds_resume(participant);
-  cu_assert_status_eq(status, DDS_RETCODE_ILLEGAL_OPERATION);
-=======
-  CU_ASSERT_EQUAL_FATAL(status, DDS_RETCODE_ILLEGAL_OPERATION);
-
-  /* Use dds_resume on something else than a publisher */
-  status = dds_resume(participant);
-  CU_ASSERT_EQUAL_FATAL(status, DDS_RETCODE_ILLEGAL_OPERATION);
->>>>>>> 1c8c2944
+  CU_ASSERT_EQUAL_FATAL(status, DDS_RETCODE_ILLEGAL_OPERATION);
 
   /* Use dds_resume without calling dds_suspend */
   publisher = dds_create_publisher(participant, NULL, NULL);
@@ -211,27 +191,15 @@
 
   /* Wait_for_acks on NULL publisher or writer and zeroSec timeout */
   status = dds_wait_for_acks(0, zeroSec);
-<<<<<<< HEAD
-  cu_assert_status_eq(status, DDS_RETCODE_PRECONDITION_NOT_MET);
+  CU_ASSERT_EQUAL_FATAL(status, DDS_RETCODE_PRECONDITION_NOT_MET);
 
   /* wait_for_acks on NULL publisher or writer and oneSec timeout */
   status = dds_wait_for_acks(0, oneSec);
-  cu_assert_status_eq(status, DDS_RETCODE_PRECONDITION_NOT_MET);
+  CU_ASSERT_EQUAL_FATAL(status, DDS_RETCODE_PRECONDITION_NOT_MET);
 
   /* wait_for_acks on NULL publisher or writer and DDS_INFINITE timeout */
   status = dds_wait_for_acks(0, DDS_INFINITY);
-  cu_assert_status_eq(status, DDS_RETCODE_PRECONDITION_NOT_MET);
-=======
-  CU_ASSERT_EQUAL_FATAL(status, DDS_RETCODE_PRECONDITION_NOT_MET);
-
-  /* wait_for_acks on NULL publisher or writer and oneSec timeout */
-  status = dds_wait_for_acks(0, oneSec);
-  CU_ASSERT_EQUAL_FATAL(status, DDS_RETCODE_PRECONDITION_NOT_MET);
-
-  /* wait_for_acks on NULL publisher or writer and DDS_INFINITE timeout */
-  status = dds_wait_for_acks(0, DDS_INFINITY);
-  CU_ASSERT_EQUAL_FATAL(status, DDS_RETCODE_PRECONDITION_NOT_MET);
->>>>>>> 1c8c2944
+  CU_ASSERT_EQUAL_FATAL(status, DDS_RETCODE_PRECONDITION_NOT_MET);
 
   participant = dds_create_participant (DDS_DOMAIN_DEFAULT, NULL, NULL);
   CU_ASSERT_FATAL(participant > 0);
@@ -242,27 +210,15 @@
 
   /* Wait_for_acks on participant and zeroSec timeout */
   status = dds_wait_for_acks(participant, zeroSec);
-<<<<<<< HEAD
-  cu_assert_status_eq(status, DDS_RETCODE_ILLEGAL_OPERATION);
+  CU_ASSERT_EQUAL_FATAL(status, DDS_RETCODE_ILLEGAL_OPERATION);
 
   /* Wait_for_acks on participant and oneSec timeout */
   status = dds_wait_for_acks(participant, oneSec);
-  cu_assert_status_eq(status, DDS_RETCODE_ILLEGAL_OPERATION);
+  CU_ASSERT_EQUAL_FATAL(status, DDS_RETCODE_ILLEGAL_OPERATION);
 
   /* Wait_for_acks on participant and DDS_INFINITE timeout */
   status = dds_wait_for_acks(participant, DDS_INFINITY);
-  cu_assert_status_eq(status, DDS_RETCODE_ILLEGAL_OPERATION);
-=======
-  CU_ASSERT_EQUAL_FATAL(status, DDS_RETCODE_ILLEGAL_OPERATION);
-
-  /* Wait_for_acks on participant and oneSec timeout */
-  status = dds_wait_for_acks(participant, oneSec);
-  CU_ASSERT_EQUAL_FATAL(status, DDS_RETCODE_ILLEGAL_OPERATION);
-
-  /* Wait_for_acks on participant and DDS_INFINITE timeout */
-  status = dds_wait_for_acks(participant, DDS_INFINITY);
-  CU_ASSERT_EQUAL_FATAL(status, DDS_RETCODE_ILLEGAL_OPERATION);
->>>>>>> 1c8c2944
+  CU_ASSERT_EQUAL_FATAL(status, DDS_RETCODE_ILLEGAL_OPERATION);
 
   publisher = dds_create_publisher(participant, NULL, NULL);
   CU_ASSERT_FATAL(publisher > 0);
@@ -270,11 +226,7 @@
   /* Wait_for_acks on publisher and minusOneSec timeout --
      either BAD_PARAMETER or UNSUPPORTED would be both be ok, really */
   status = dds_wait_for_acks(publisher, minusOneSec);
-<<<<<<< HEAD
-  cu_assert_status_eq(status, DDS_RETCODE_BAD_PARAMETER);
-=======
-  CU_ASSERT_EQUAL_FATAL(status, DDS_RETCODE_BAD_PARAMETER);
->>>>>>> 1c8c2944
+  CU_ASSERT_EQUAL_FATAL(status, DDS_RETCODE_BAD_PARAMETER);
 
   /* Wait_for_acks on publisher and zeroSec timeout */
   status = dds_wait_for_acks(publisher, zeroSec);
@@ -295,11 +247,7 @@
 
   /* Wait_for_acks on suspended publisher and minusOneSec timeout */
   status = dds_wait_for_acks(publisher, minusOneSec);
-<<<<<<< HEAD
-  cu_assert_status_eq(status, DDS_RETCODE_BAD_PARAMETER);
-=======
-  CU_ASSERT_EQUAL_FATAL(status, DDS_RETCODE_BAD_PARAMETER);
->>>>>>> 1c8c2944
+  CU_ASSERT_EQUAL_FATAL(status, DDS_RETCODE_BAD_PARAMETER);
 
   /* Wait_for_acks on suspended publisher and zeroSec timeout */
   status = dds_wait_for_acks(publisher, zeroSec);
