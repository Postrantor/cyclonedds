/*
 * Copyright(c) 2006 to 2018 ADLINK Technology Limited and others
 *
 * This program and the accompanying materials are made available under the
 * terms of the Eclipse Public License v. 2.0 which is available at
 * http://www.eclipse.org/legal/epl-2.0, or the Eclipse Distribution License
 * v. 1.0 which is available at
 * http://www.eclipse.org/org/documents/edl-v10.php.
 *
 * SPDX-License-Identifier: EPL-2.0 OR BSD-3-Clause
 */
#include <assert.h>
#include <limits.h>

#include "dds/dds.h"
#include "Space.h"
#include "RoundTrip.h"
#include "CUnit/Theory.h"

#include "dds/ddsrt/misc.h"
#include "dds/ddsrt/process.h"
#include "dds/ddsrt/threads.h"

/**************************************************************************************************
 *
 * Test fixtures
 *
 *************************************************************************************************/
#define MAX_SAMPLES                 7
/*
 * By writing, disposing, unregistering, reading and re-writing, the following
 * data will be available in the reader history.
 * | long_1 | long_2 | long_3 |    sst   | vst |    ist     |
 * ----------------------------------------------------------
 * |    0   |    0   |    0   |     read | old | alive      |
 * |    1   |    0   |    0   |     read | old | disposed   |
 * |    2   |    1   |    0   |     read | old | no_writers |
 * |    3   |    1   |    1   | not_read | old | alive      |
 * |    4   |    2   |    1   | not_read | new | disposed   |
 * |    5   |    2   |    1   | not_read | new | no_writers |
 * |    6   |    3   |    2   | not_read | new | alive      |
 */
#define SAMPLE_LAST_READ_SST      (2)
#define SAMPLE_LAST_OLD_VST       (3)
#define SAMPLE_IST(idx)           (((idx % 3) == 0) ? DDS_IST_ALIVE              : \
                                   ((idx % 3) == 1) ? DDS_IST_NOT_ALIVE_DISPOSED : \
                                                      DDS_IST_NOT_ALIVE_NO_WRITERS )
#define SAMPLE_VST(idx)           ((idx <= SAMPLE_LAST_OLD_VST ) ? DDS_VST_OLD  : DDS_VST_NEW)
#define SAMPLE_SST(idx)           ((idx <= SAMPLE_LAST_READ_SST) ? DDS_SST_READ : DDS_SST_NOT_READ)

static dds_entity_t g_participant = 0;
static dds_entity_t g_subscriber  = 0;
static dds_entity_t g_topic       = 0;
static dds_entity_t g_reader      = 0;
static dds_entity_t g_writer      = 0;
static dds_entity_t g_waitset     = 0;
static dds_qos_t    *g_qos        = NULL;
static dds_qos_t    *g_qos_null   = NULL;
static dds_listener_t *g_listener = NULL;
static dds_listener_t *g_list_null= NULL;

static void*              g_loans[MAX_SAMPLES];
static void*              g_samples[MAX_SAMPLES];
static Space_Type1        g_data[MAX_SAMPLES];
static dds_sample_info_t  g_info[MAX_SAMPLES];

static char*
create_topic_name(const char *prefix, char *name, size_t size)
{
    /* Get semi random g_topic name. */
    ddsrt_pid_t pid = ddsrt_getpid();
    ddsrt_tid_t tid = ddsrt_gettid();
    (void) snprintf(name, size, "%s_pid%"PRIdPID"_tid%"PRIdTID"", prefix, pid, tid);
    return name;
}

static void
reader_init(void)
{
    Space_Type1 sample = { 0, 0, 0 };
    dds_attach_t triggered;
    dds_return_t ret;
    char name[100];

    g_qos = dds_create_qos();
    g_listener = dds_create_listener(NULL);

    g_participant = dds_create_participant(DDS_DOMAIN_DEFAULT, NULL, NULL);
    CU_ASSERT_FATAL(g_participant > 0);

    g_subscriber = dds_create_subscriber(g_participant, NULL, NULL);
    CU_ASSERT_FATAL(g_subscriber > 0);

    g_waitset = dds_create_waitset(g_participant);
    CU_ASSERT_FATAL(g_waitset > 0);

    g_topic = dds_create_topic(g_participant, &Space_Type1_desc, create_topic_name("ddsc_reader_test", name, sizeof name), NULL, NULL);
    CU_ASSERT_FATAL(g_topic > 0);

    /* Create a reader that keeps last sample of all instances. */
    dds_qset_history(g_qos, DDS_HISTORY_KEEP_LAST, 1);
    g_reader = dds_create_reader(g_participant, g_topic, g_qos, NULL);
    CU_ASSERT_FATAL(g_reader > 0);

    /* Create a reader that will not automatically dispose unregistered samples. */
    dds_qset_writer_data_lifecycle(g_qos, false);
    g_writer = dds_create_writer(g_participant, g_topic, g_qos, NULL);
    CU_ASSERT_FATAL(g_writer > 0);

    /* Sync g_reader to g_writer. */
    ret = dds_set_status_mask(g_reader, DDS_SUBSCRIPTION_MATCHED_STATUS);
    CU_ASSERT_EQUAL_FATAL(ret, DDS_RETCODE_OK);
    ret = dds_waitset_attach(g_waitset, g_reader, g_reader);
    CU_ASSERT_EQUAL_FATAL(ret, DDS_RETCODE_OK);
    ret = dds_waitset_wait(g_waitset, &triggered, 1, DDS_SECS(1));
    CU_ASSERT_EQUAL_FATAL(ret, 1);
    CU_ASSERT_EQUAL_FATAL(g_reader, (dds_entity_t)(intptr_t)triggered);
    ret = dds_waitset_detach(g_waitset, g_reader);
    CU_ASSERT_EQUAL_FATAL(ret, DDS_RETCODE_OK);

    /* Sync g_writer to g_reader. */
    ret = dds_set_status_mask(g_writer, DDS_PUBLICATION_MATCHED_STATUS);
    CU_ASSERT_EQUAL_FATAL(ret, DDS_RETCODE_OK);
    ret = dds_waitset_attach(g_waitset, g_writer, g_writer);
    CU_ASSERT_EQUAL_FATAL(ret, DDS_RETCODE_OK);
    ret = dds_waitset_wait(g_waitset, &triggered, 1, DDS_SECS(1));
    CU_ASSERT_EQUAL_FATAL(ret, 1);
    CU_ASSERT_EQUAL_FATAL(g_writer, (dds_entity_t)(intptr_t)triggered);
    ret = dds_waitset_detach(g_waitset, g_writer);
    CU_ASSERT_EQUAL_FATAL(ret, DDS_RETCODE_OK);

    /* Initialize reading buffers. */
    memset (g_data, 0, sizeof (g_data));
    for (int i = 0; i < MAX_SAMPLES; i++) {
        g_samples[i] = &g_data[i];
    }
    for (int i = 0; i < MAX_SAMPLES; i++) {
        g_loans[i] = NULL;
    }

    /* Write all samples. */
    for (int i = 0; i < MAX_SAMPLES; i++) {
        dds_instance_state_t ist = SAMPLE_IST(i);
        sample.long_1 = i;
        sample.long_2 = i/2;
        sample.long_3 = i/3;

        ret = dds_write(g_writer, &sample);
        CU_ASSERT_EQUAL_FATAL(ret, DDS_RETCODE_OK);

        if (ist == DDS_IST_NOT_ALIVE_DISPOSED) {
            ret = dds_dispose(g_writer, &sample);
            CU_ASSERT_EQUAL_FATAL(ret, DDS_RETCODE_OK);
        }
        if (ist == DDS_IST_NOT_ALIVE_NO_WRITERS) {
            ret = dds_unregister_instance(g_writer, &sample);
            CU_ASSERT_EQUAL_FATAL(ret, DDS_RETCODE_OK);
        }
    }

    /* Read samples to get read&old_view states. */
    ret = dds_read(g_reader, g_samples, g_info, MAX_SAMPLES, SAMPLE_LAST_OLD_VST + 1);
    CU_ASSERT_EQUAL_FATAL(ret, SAMPLE_LAST_OLD_VST + 1);
    for(int i = 0; i < ret; i++) {
        Space_Type1 *s = (Space_Type1*)g_samples[i];
        (void)s;
    }

    /* Re-write the samples that should be not_read&old_view. */
    for (int i = SAMPLE_LAST_READ_SST + 1; i <= SAMPLE_LAST_OLD_VST; i++) {
        dds_instance_state_t ist = SAMPLE_IST(i);
        sample.long_1 = i;
        sample.long_2 = i/2;
        sample.long_3 = i/3;

        ret = dds_write(g_writer, &sample);
        CU_ASSERT_EQUAL_FATAL(ret, DDS_RETCODE_OK);

        if ((ist == DDS_IST_NOT_ALIVE_DISPOSED) && (i != 4)) {
            ret = dds_dispose(g_writer, &sample);
            CU_ASSERT_EQUAL_FATAL(ret, DDS_RETCODE_OK);
        }
        if (ist == DDS_IST_NOT_ALIVE_NO_WRITERS) {
            ret = dds_unregister_instance(g_writer, &sample);
            CU_ASSERT_EQUAL_FATAL(ret, DDS_RETCODE_OK);
        }
    }

}

static void
reader_fini(void)
{
    dds_delete_qos(g_qos);
    dds_delete_listener(g_listener);
    dds_delete(g_reader);
    dds_delete(g_writer);
    dds_delete(g_waitset);
    dds_delete(g_topic);
    dds_delete(g_participant);
}

static dds_return_t
samples_cnt(void)
{
    dds_return_t ret;
    ret = dds_read(g_reader, g_samples, g_info, MAX_SAMPLES, MAX_SAMPLES);
    CU_ASSERT_FATAL(ret >= 0);
    return ret;
}

/**************************************************************************************************
 *
 * These will check the reader creation in various ways.
 *
 *************************************************************************************************/
/*************************************************************************************************/
CU_TheoryDataPoints(ddsc_reader_create, valid) = {
        CU_DataPoints(dds_entity_t*,    &g_subscriber, &g_participant),
        CU_DataPoints(dds_qos_t**,      &g_qos_null,   &g_qos        ),
        CU_DataPoints(dds_listener_t**, &g_list_null,  &g_listener   ),
};
CU_Theory((dds_entity_t *ent, dds_qos_t **qos, dds_listener_t **listener), ddsc_reader_create, valid, .init=reader_init, .fini=reader_fini)
{
    dds_entity_t rdr;
    dds_return_t ret;
    rdr = dds_create_reader(*ent, g_topic, *qos, *listener);
    CU_ASSERT_FATAL(rdr > 0);
    ret = dds_delete(rdr);
    CU_ASSERT_EQUAL_FATAL(ret, DDS_RETCODE_OK);
}
/*************************************************************************************************/

/*************************************************************************************************/
CU_Test(ddsc_reader_create, invalid_qos_participant, .init=reader_init, .fini=reader_fini)
{
    dds_entity_t rdr;
    dds_qos_t *qos = dds_create_qos();
    /* Set invalid reader data lifecycle policy */
    DDSRT_WARNING_MSVC_OFF(28020); /* Disable SAL warning on intentional misuse of the API */
    dds_qset_reader_data_lifecycle(qos, DDS_SECS(-1), DDS_SECS(-1));
    DDSRT_WARNING_MSVC_ON(28020);
    rdr = dds_create_reader(g_participant, g_topic, qos, NULL);
    CU_ASSERT_EQUAL_FATAL(rdr, DDS_RETCODE_BAD_PARAMETER);
    dds_delete_qos(qos);
}
/*************************************************************************************************/

/*************************************************************************************************/
CU_Test(ddsc_reader_create, invalid_qos_subscriber, .init=reader_init, .fini=reader_fini)
{
    dds_entity_t rdr;
    dds_qos_t *qos = dds_create_qos();
    /* Set invalid reader data lifecycle policy */
    DDSRT_WARNING_MSVC_OFF(28020); /* Disable SAL warning on intentional misuse of the API */
    dds_qset_reader_data_lifecycle(qos, DDS_SECS(-1), DDS_SECS(-1));
    DDSRT_WARNING_MSVC_ON(28020);
    rdr = dds_create_reader(g_subscriber, g_topic, qos, NULL);
    CU_ASSERT_EQUAL_FATAL(rdr, DDS_RETCODE_BAD_PARAMETER);
    dds_delete_qos(qos);
}
/*************************************************************************************************/

/*************************************************************************************************/
CU_TheoryDataPoints(ddsc_reader_create, non_participants_non_topics) = {
        CU_DataPoints(dds_entity_t*, &g_participant, &g_topic, &g_writer, &g_reader, &g_waitset),
        CU_DataPoints(dds_entity_t*, &g_participant, &g_topic, &g_writer, &g_reader, &g_waitset),
};
CU_Theory((dds_entity_t *par, dds_entity_t *top), ddsc_reader_create, non_participants_non_topics, .init=reader_init, .fini=reader_fini)
{
    dds_entity_t rdr;
    /* The only valid permutation is when par is actual the participant and top is
     * actually the topic. So, don't test that permutation. */
    CU_ASSERT_FATAL((par != &g_participant) || (top != &g_topic));
    rdr = dds_create_reader(*par, *top, NULL, NULL);
    CU_ASSERT_EQUAL_FATAL(rdr, DDS_RETCODE_ILLEGAL_OPERATION);
}
/*************************************************************************************************/





/**************************************************************************************************
 *
 * These will check the read in various ways.
 *
 *************************************************************************************************/
/*************************************************************************************************/
CU_TheoryDataPoints(ddsc_read, invalid_buffers) = {
        CU_DataPoints(void**,             g_samples, g_loans, (void**)0),
        CU_DataPoints(dds_sample_info_t*, g_info,    NULL,    NULL),
        CU_DataPoints(size_t,             0,         3,       MAX_SAMPLES),
        CU_DataPoints(uint32_t,           0,         3,       MAX_SAMPLES),
};
CU_Theory((void **buf, dds_sample_info_t *si, size_t bufsz, uint32_t maxs), ddsc_read, invalid_buffers, .init=reader_init, .fini=reader_fini)
{
    dds_return_t ret;
    /* The only valid permutation is when non of the buffer values are
     * invalid. So, don't test that. */
    CU_ASSERT_FATAL((buf != g_samples) || (si != g_info) || (bufsz == 0) || (maxs == 0) || (bufsz < maxs));
    /* TODO: CHAM-306, currently, a buffer is automatically 'promoted' to a loan when a buffer is
     * provided with NULL pointers. So, in fact, there's currently no real difference between calling
     * dds_read() dds_read_wl() (except for the provided bufsz). This will change, which means that
     * the given buffer should contain valid pointers, which again means that 'loan intended' buffer
     * should result in bad_parameter.
     * However, that's not the case yet. So don't test it. */
    if (buf != g_loans) {
        ret = dds_read(g_reader, buf, si, bufsz, maxs);
        CU_ASSERT_EQUAL_FATAL(ret, DDS_RETCODE_BAD_PARAMETER);
    } else {
        CU_PASS("Skipped");
    }
}
/*************************************************************************************************/

/*************************************************************************************************/
CU_TheoryDataPoints(ddsc_read, invalid_readers) = {
        CU_DataPoints(dds_entity_t, -2, -1, 0, INT_MAX, INT_MIN),
};
CU_Theory((dds_entity_t rdr), ddsc_read, invalid_readers, .init=reader_init, .fini=reader_fini)
{
    dds_return_t ret;

    ret = dds_read(rdr, g_samples, g_info, MAX_SAMPLES, MAX_SAMPLES);
    CU_ASSERT_EQUAL_FATAL(ret, DDS_RETCODE_BAD_PARAMETER);
}
/*************************************************************************************************/

/*************************************************************************************************/
CU_TheoryDataPoints(ddsc_read, non_readers) = {
        CU_DataPoints(dds_entity_t*, &g_participant, &g_topic, &g_writer, &g_subscriber, &g_waitset),
};
CU_Theory((dds_entity_t *rdr), ddsc_read, non_readers, .init=reader_init, .fini=reader_fini)
{
    dds_return_t ret;
    ret = dds_read(*rdr, g_samples, g_info, MAX_SAMPLES, MAX_SAMPLES);
    CU_ASSERT_EQUAL_FATAL(ret, DDS_RETCODE_ILLEGAL_OPERATION);
}
/*************************************************************************************************/

/*************************************************************************************************/
CU_Test(ddsc_read, already_deleted, .init=reader_init, .fini=reader_fini)
{
    dds_return_t ret;
    /* Try to read with a deleted reader. */
    dds_delete(g_reader);
    ret = dds_read(g_reader, g_samples, g_info, MAX_SAMPLES, MAX_SAMPLES);
<<<<<<< HEAD
    CU_ASSERT_EQUAL(dds_err_nr(ret), DDS_RETCODE_BAD_PARAMETER);
=======
    CU_ASSERT_EQUAL(ret, DDS_RETCODE_BAD_PARAMETER);
>>>>>>> 1c8c2944
}
/*************************************************************************************************/

/*************************************************************************************************/
CU_Test(ddsc_read, valid, .init=reader_init, .fini=reader_fini)
{
    dds_return_t ret;

    ret = dds_read(g_reader, g_samples, g_info, MAX_SAMPLES, MAX_SAMPLES);
    CU_ASSERT_EQUAL_FATAL(ret, MAX_SAMPLES);
    for(int i = 0; i < ret; i++) {
        Space_Type1 *sample = (Space_Type1*)g_samples[i];

        /*
         * | long_1 | long_2 | long_3 |    sst   | vst |    ist     |
         * ----------------------------------------------------------
         * |    0   |    0   |    0   |     read | old | alive      | <---
         * |    1   |    0   |    0   |     read | old | disposed   | <---
         * |    2   |    1   |    0   |     read | old | no_writers | <---
         * |    3   |    1   |    1   | not_read | old | alive      | <---
         * |    4   |    2   |    1   | not_read | new | disposed   | <---
         * |    5   |    2   |    1   | not_read | new | no_writers | <---
         * |    6   |    3   |    2   | not_read | new | alive      | <---
         */

        /* Expected states. */
        int                  expected_long_1 = i;
        dds_sample_state_t   expected_sst    = SAMPLE_SST(expected_long_1);
        dds_view_state_t     expected_vst    = SAMPLE_VST(expected_long_1);
        dds_instance_state_t expected_ist    = SAMPLE_IST(expected_long_1);

        /* Check data. */
        CU_ASSERT_EQUAL_FATAL(sample->long_1, expected_long_1  );
        CU_ASSERT_EQUAL_FATAL(sample->long_2, expected_long_1/2);
        CU_ASSERT_EQUAL_FATAL(sample->long_3, expected_long_1/3);

        /* Check states. */
        CU_ASSERT_EQUAL_FATAL(g_info[i].valid_data,     true);
        CU_ASSERT_EQUAL_FATAL(g_info[i].sample_state,   expected_sst);
        CU_ASSERT_EQUAL_FATAL(g_info[i].view_state,     expected_vst);
        CU_ASSERT_EQUAL_FATAL(g_info[i].instance_state, expected_ist);
    }

    /* All samples should still be available. */
    ret = samples_cnt();
    CU_ASSERT_EQUAL_FATAL(ret, MAX_SAMPLES);
}
/*************************************************************************************************/






/**************************************************************************************************
 *
 * These will check the read_wl in various ways.
 *
 *************************************************************************************************/
/*************************************************************************************************/
CU_TheoryDataPoints(ddsc_read_wl, invalid_buffers) = {
        CU_DataPoints(void**,             g_loans, (void**)0),
        CU_DataPoints(dds_sample_info_t*, g_info,  (dds_sample_info_t*)0   ),
        CU_DataPoints(uint32_t,           0,        3,  MAX_SAMPLES   ),
};
CU_Theory((void **buf, dds_sample_info_t *si, uint32_t maxs), ddsc_read_wl, invalid_buffers, .init=reader_init, .fini=reader_fini)
{
    dds_return_t ret;
    /* The only valid permutation is when non of the buffer values are
     * invalid. So, don't test that. */
    CU_ASSERT_FATAL((buf != g_loans) || (si != g_info) || (maxs == 0));
    ret = dds_read_wl(g_reader, buf, si, maxs);
    CU_ASSERT_EQUAL_FATAL(ret, DDS_RETCODE_BAD_PARAMETER);
}
/*************************************************************************************************/

/*************************************************************************************************/
CU_TheoryDataPoints(ddsc_read_wl, invalid_readers) = {
        CU_DataPoints(dds_entity_t, -2, -1, 0, INT_MAX, INT_MIN),
};
CU_Theory((dds_entity_t rdr), ddsc_read_wl, invalid_readers, .init=reader_init, .fini=reader_fini)
{
    dds_return_t ret;

    ret = dds_read_wl(rdr, g_loans, g_info, MAX_SAMPLES);
    CU_ASSERT_EQUAL_FATAL(ret, DDS_RETCODE_BAD_PARAMETER);
}
/*************************************************************************************************/

/*************************************************************************************************/
CU_TheoryDataPoints(ddsc_read_wl, non_readers) = {
        CU_DataPoints(dds_entity_t*, &g_participant, &g_topic, &g_writer, &g_subscriber, &g_waitset),
};
CU_Theory((dds_entity_t *rdr), ddsc_read_wl, non_readers, .init=reader_init, .fini=reader_fini)
{
    dds_return_t ret;
    ret = dds_read_wl(*rdr, g_loans, g_info, MAX_SAMPLES);
    CU_ASSERT_EQUAL_FATAL(ret, DDS_RETCODE_ILLEGAL_OPERATION);
}
/*************************************************************************************************/

/*************************************************************************************************/
CU_Test(ddsc_read_wl, already_deleted, .init=reader_init, .fini=reader_fini)
{
    dds_return_t ret;
    /* Try to read with a deleted reader. */
    dds_delete(g_reader);
    ret = dds_read_wl(g_reader, g_loans, g_info, MAX_SAMPLES);
<<<<<<< HEAD
    CU_ASSERT_EQUAL(dds_err_nr(ret), DDS_RETCODE_BAD_PARAMETER);
=======
    CU_ASSERT_EQUAL(ret, DDS_RETCODE_BAD_PARAMETER);
>>>>>>> 1c8c2944
}
/*************************************************************************************************/

/*************************************************************************************************/
CU_Test(ddsc_read_wl, valid, .init=reader_init, .fini=reader_fini)
{
    dds_return_t ret;

    ret = dds_read_wl(g_reader, g_loans, g_info, MAX_SAMPLES);
    CU_ASSERT_EQUAL_FATAL(ret, MAX_SAMPLES);
    for(int i = 0; i < ret; i++) {
        Space_Type1 *sample = (Space_Type1*)g_loans[i];

        /*
         * | long_1 | long_2 | long_3 |    sst   | vst |    ist     |
         * ----------------------------------------------------------
         * |    0   |    0   |    0   |     read | old | alive      | <---
         * |    1   |    0   |    0   |     read | old | disposed   | <---
         * |    2   |    1   |    0   |     read | old | no_writers | <---
         * |    3   |    1   |    1   | not_read | old | alive      | <---
         * |    4   |    2   |    1   | not_read | new | disposed   | <---
         * |    5   |    2   |    1   | not_read | new | no_writers | <---
         * |    6   |    3   |    2   | not_read | new | alive      | <---
         */

        /* Expected states. */
        int                  expected_long_1 = i;
        dds_sample_state_t   expected_sst    = SAMPLE_SST(expected_long_1);
        dds_view_state_t     expected_vst    = SAMPLE_VST(expected_long_1);
        dds_instance_state_t expected_ist    = SAMPLE_IST(expected_long_1);

        /* Check data. */
        CU_ASSERT_EQUAL_FATAL(sample->long_1, expected_long_1  );
        CU_ASSERT_EQUAL_FATAL(sample->long_2, expected_long_1/2);
        CU_ASSERT_EQUAL_FATAL(sample->long_3, expected_long_1/3);

        /* Check states. */
        CU_ASSERT_EQUAL_FATAL(g_info[i].valid_data,     true);
        CU_ASSERT_EQUAL_FATAL(g_info[i].sample_state,   expected_sst);
        CU_ASSERT_EQUAL_FATAL(g_info[i].view_state,     expected_vst);
        CU_ASSERT_EQUAL_FATAL(g_info[i].instance_state, expected_ist);
    }

    ret = dds_return_loan(g_reader, g_loans, ret);
    CU_ASSERT_EQUAL_FATAL(ret, DDS_RETCODE_OK);

    /* All samples should still be available. */
    ret = samples_cnt();
    CU_ASSERT_EQUAL_FATAL(ret, MAX_SAMPLES);
}
/*************************************************************************************************/





/**************************************************************************************************
 *
 * These will check the read_mask in various ways.
 *
 *************************************************************************************************/
/*************************************************************************************************/
CU_TheoryDataPoints(ddsc_read_mask, invalid_buffers) = {
    CU_DataPoints(void**,             g_samples, g_loans, (void**)0),
    CU_DataPoints(dds_sample_info_t*, g_info,    NULL,    NULL),
    CU_DataPoints(size_t,             0,         3,       MAX_SAMPLES),
    CU_DataPoints(uint32_t,           0,         3,       MAX_SAMPLES),
};
CU_Theory((void **buf, dds_sample_info_t *si, size_t bufsz, uint32_t maxs), ddsc_read_mask, invalid_buffers, .init=reader_init, .fini=reader_fini)
{
    uint32_t mask = DDS_ANY_SAMPLE_STATE | DDS_ANY_VIEW_STATE | DDS_ANY_INSTANCE_STATE;
    dds_return_t ret;
    /* The only valid permutation is when non of the buffer values are
     * invalid. So, don't test that. */
    CU_ASSERT_FATAL((buf != g_samples) || (si != g_info) || (bufsz == 0) || (maxs == 0) || (bufsz < maxs));
    /* TODO: CHAM-306, currently, a buffer is automatically 'promoted' to a loan when a buffer is
     * provided with NULL pointers. So, in fact, there's currently no real difference between calling
     * dds_read_mask() dds_read_mask_wl() (except for the provided bufsz). This will change, which means that
     * the given buffer should contain valid pointers, which again means that 'loan intended' buffer
     * should result in bad_parameter.
     * However, that's not the case yet. So don't test it. */
    if (buf != g_loans) {
        ret = dds_read_mask(g_reader, buf, si, bufsz, maxs, mask);
        CU_ASSERT_EQUAL_FATAL(ret, DDS_RETCODE_BAD_PARAMETER);
    } else {
        CU_PASS("Skipped");
    }
}
/*************************************************************************************************/

/*************************************************************************************************/
CU_TheoryDataPoints(ddsc_read_mask, invalid_readers) = {
        CU_DataPoints(dds_entity_t, -2, -1, 0, INT_MAX, INT_MIN),
};
CU_Theory((dds_entity_t rdr), ddsc_read_mask, invalid_readers, .init=reader_init, .fini=reader_fini)
{
    uint32_t mask = DDS_ANY_SAMPLE_STATE | DDS_ANY_VIEW_STATE | DDS_ANY_INSTANCE_STATE;
    dds_return_t ret;

    ret = dds_read_mask(rdr, g_samples, g_info, MAX_SAMPLES, MAX_SAMPLES, mask);
    CU_ASSERT_EQUAL_FATAL(ret, DDS_RETCODE_BAD_PARAMETER);
}
/*************************************************************************************************/

/*************************************************************************************************/
CU_TheoryDataPoints(ddsc_read_mask, non_readers) = {
        CU_DataPoints(dds_entity_t*, &g_participant, &g_topic, &g_writer, &g_subscriber, &g_waitset),
};
CU_Theory((dds_entity_t *rdr), ddsc_read_mask, non_readers, .init=reader_init, .fini=reader_fini)
{
    uint32_t mask = DDS_ANY_SAMPLE_STATE | DDS_ANY_VIEW_STATE | DDS_ANY_INSTANCE_STATE;
    dds_return_t ret;
    ret = dds_read_mask(*rdr, g_samples, g_info, MAX_SAMPLES, MAX_SAMPLES, mask);
    CU_ASSERT_EQUAL_FATAL(ret, DDS_RETCODE_ILLEGAL_OPERATION);
}
/*************************************************************************************************/

/*************************************************************************************************/
CU_Test(ddsc_read_mask, already_deleted, .init=reader_init, .fini=reader_fini)
{
    uint32_t mask = DDS_ANY_SAMPLE_STATE | DDS_ANY_VIEW_STATE | DDS_ANY_INSTANCE_STATE;
    dds_return_t ret;
    /* Try to read with a deleted reader. */
    dds_delete(g_reader);
    ret = dds_read_mask(g_reader, g_samples, g_info, MAX_SAMPLES, MAX_SAMPLES, mask);
<<<<<<< HEAD
    CU_ASSERT_EQUAL(dds_err_nr(ret), DDS_RETCODE_BAD_PARAMETER);
=======
    CU_ASSERT_EQUAL(ret, DDS_RETCODE_BAD_PARAMETER);
>>>>>>> 1c8c2944
}
/*************************************************************************************************/

/*************************************************************************************************/
CU_Test(ddsc_read_mask, any, .init=reader_init, .fini=reader_fini)
{
    uint32_t mask = DDS_ANY_SAMPLE_STATE | DDS_ANY_VIEW_STATE | DDS_ANY_INSTANCE_STATE;
    dds_return_t ret;

    /* Read all samples that matches the mask. */
    ret = dds_read_mask(g_reader, g_samples, g_info, MAX_SAMPLES, MAX_SAMPLES, mask);
    CU_ASSERT_EQUAL_FATAL(ret, MAX_SAMPLES);
    for(int i = 0; i < ret; i++) {
        Space_Type1 *sample = (Space_Type1*)g_samples[i];

        /*
         * | long_1 | long_2 | long_3 |    sst   | vst |    ist     |
         * ----------------------------------------------------------
         * |    0   |    0   |    0   |     read | old | alive      | <---
         * |    1   |    0   |    0   |     read | old | disposed   | <---
         * |    2   |    1   |    0   |     read | old | no_writers | <---
         * |    3   |    1   |    1   | not_read | old | alive      | <---
         * |    4   |    2   |    1   | not_read | new | disposed   | <---
         * |    5   |    2   |    1   | not_read | new | no_writers | <---
         * |    6   |    3   |    2   | not_read | new | alive      | <---
         */

        /* Expected states. */
        int                  expected_long_1 = i;
        dds_sample_state_t   expected_sst    = SAMPLE_SST(expected_long_1);
        dds_view_state_t     expected_vst    = SAMPLE_VST(expected_long_1);
        dds_instance_state_t expected_ist    = SAMPLE_IST(expected_long_1);

        /* Check data. */
        CU_ASSERT_EQUAL_FATAL(sample->long_1, expected_long_1  );
        CU_ASSERT_EQUAL_FATAL(sample->long_2, expected_long_1/2);
        CU_ASSERT_EQUAL_FATAL(sample->long_3, expected_long_1/3);

        /* Check states. */
        CU_ASSERT_EQUAL_FATAL(g_info[i].valid_data,     true);
        CU_ASSERT_EQUAL_FATAL(g_info[i].sample_state,   expected_sst);
        CU_ASSERT_EQUAL_FATAL(g_info[i].view_state,     expected_vst);
        CU_ASSERT_EQUAL_FATAL(g_info[i].instance_state, expected_ist);
    }

    /* All samples should still be available. */
    ret = samples_cnt();
    CU_ASSERT_EQUAL_FATAL(ret, MAX_SAMPLES);
}
/*************************************************************************************************/

/*************************************************************************************************/
CU_Test(ddsc_read_mask, not_read_sample_state, .init=reader_init, .fini=reader_fini)
{
    uint32_t mask = DDS_NOT_READ_SAMPLE_STATE | DDS_ANY_VIEW_STATE | DDS_ANY_INSTANCE_STATE;
    dds_return_t ret;

    /* Read all samples that matches the mask. */
    ret = dds_read_mask(g_reader, g_samples, g_info, MAX_SAMPLES, MAX_SAMPLES, mask);
    CU_ASSERT_EQUAL_FATAL(ret, MAX_SAMPLES - (SAMPLE_LAST_READ_SST + 1));
    for(int i = 0; i < ret; i++) {
        Space_Type1 *sample = (Space_Type1*)g_samples[i];

        /*
         * | long_1 | long_2 | long_3 |    sst   | vst |    ist     |
         * ----------------------------------------------------------
         * |    0   |    0   |    0   |     read | old | alive      |
         * |    1   |    0   |    0   |     read | old | disposed   |
         * |    2   |    1   |    0   |     read | old | no_writers |
         * |    3   |    1   |    1   | not_read | old | alive      | <---
         * |    4   |    2   |    1   | not_read | new | disposed   | <---
         * |    5   |    2   |    1   | not_read | new | no_writers | <---
         * |    6   |    3   |    2   | not_read | new | alive      | <---
         */

        /* Expected states. */
        int                  expected_long_1 = SAMPLE_LAST_READ_SST + 1 + i;
        dds_sample_state_t   expected_sst    = DDS_SST_NOT_READ;
        dds_view_state_t     expected_vst    = SAMPLE_VST(expected_long_1);
        dds_instance_state_t expected_ist    = SAMPLE_IST(expected_long_1);

        /* Check data. */
        CU_ASSERT_EQUAL_FATAL(sample->long_1, expected_long_1  );
        CU_ASSERT_EQUAL_FATAL(sample->long_2, expected_long_1/2);
        CU_ASSERT_EQUAL_FATAL(sample->long_3, expected_long_1/3);

        /* Check states. */
        CU_ASSERT_EQUAL_FATAL(g_info[i].valid_data,     true);
        CU_ASSERT_EQUAL_FATAL(g_info[i].sample_state,   expected_sst);
        CU_ASSERT_EQUAL_FATAL(g_info[i].view_state,     expected_vst);
        CU_ASSERT_EQUAL_FATAL(g_info[i].instance_state, expected_ist);
    }

    /* All samples should still be available. */
    ret = samples_cnt();
    CU_ASSERT_EQUAL_FATAL(ret, MAX_SAMPLES);
}
/*************************************************************************************************/

/*************************************************************************************************/
CU_Test(ddsc_read_mask, read_sample_state, .init=reader_init, .fini=reader_fini)
{
    uint32_t mask = DDS_READ_SAMPLE_STATE | DDS_ANY_VIEW_STATE | DDS_ANY_INSTANCE_STATE;
    dds_return_t ret;

    /* Read all samples that matches the mask. */
    ret = dds_read_mask(g_reader, g_samples, g_info, MAX_SAMPLES, MAX_SAMPLES, mask);
    CU_ASSERT_EQUAL_FATAL(ret, SAMPLE_LAST_READ_SST + 1);
    for(int i = 0; i < ret; i++) {
        Space_Type1 *sample = (Space_Type1*)g_samples[i];

        /*
         * | long_1 | long_2 | long_3 |    sst   | vst |    ist     |
         * ----------------------------------------------------------
         * |    0   |    0   |    0   |     read | old | alive      | <---
         * |    1   |    0   |    0   |     read | old | disposed   | <---
         * |    2   |    1   |    0   |     read | old | no_writers | <---
         * |    3   |    1   |    1   | not_read | old | alive      |
         * |    4   |    2   |    1   | not_read | new | disposed   |
         * |    5   |    2   |    1   | not_read | new | no_writers |
         * |    6   |    3   |    2   | not_read | new | alive      |
         */

        /* Expected states. */
        int                  expected_long_1 = i;
        dds_sample_state_t   expected_sst    = DDS_SST_READ;
        dds_view_state_t     expected_vst    = SAMPLE_VST(expected_long_1);
        dds_instance_state_t expected_ist    = SAMPLE_IST(expected_long_1);

        /* Check data. */
        CU_ASSERT_EQUAL_FATAL(sample->long_1, expected_long_1  );
        CU_ASSERT_EQUAL_FATAL(sample->long_2, expected_long_1/2);
        CU_ASSERT_EQUAL_FATAL(sample->long_3, expected_long_1/3);

        /* Check states. */
        CU_ASSERT_EQUAL_FATAL(g_info[i].valid_data,     true);
        CU_ASSERT_EQUAL_FATAL(g_info[i].sample_state,   expected_sst);
        CU_ASSERT_EQUAL_FATAL(g_info[i].view_state,     expected_vst);
        CU_ASSERT_EQUAL_FATAL(g_info[i].instance_state, expected_ist);
    }

    /* All samples should still be available. */
    ret = samples_cnt();
    CU_ASSERT_EQUAL_FATAL(ret, MAX_SAMPLES);
}
/*************************************************************************************************/

/*************************************************************************************************/
CU_Test(ddsc_read_mask, new_view_state, .init=reader_init, .fini=reader_fini)
{
    uint32_t mask = DDS_ANY_SAMPLE_STATE | DDS_NEW_VIEW_STATE | DDS_ANY_INSTANCE_STATE;
    dds_return_t ret;

    /* Read all samples that matches the mask. */
    ret = dds_read_mask(g_reader, g_samples, g_info, MAX_SAMPLES, MAX_SAMPLES, mask);
    CU_ASSERT_EQUAL_FATAL(ret, MAX_SAMPLES - (SAMPLE_LAST_OLD_VST + 1));
    for(int i = 0; i < ret; i++) {
        Space_Type1 *sample = (Space_Type1*)g_samples[i];

        /*
         * | long_1 | long_2 | long_3 |    sst   | vst |    ist     |
         * ----------------------------------------------------------
         * |    0   |    0   |    0   |     read | old | alive      |
         * |    1   |    0   |    0   |     read | old | disposed   |
         * |    2   |    1   |    0   |     read | old | no_writers |
         * |    3   |    1   |    1   | not_read | old | alive      |
         * |    4   |    2   |    1   | not_read | new | disposed   | <---
         * |    5   |    2   |    1   | not_read | new | no_writers | <---
         * |    6   |    3   |    2   | not_read | new | alive      | <---
         */

        /* Expected states. */
        int                  expected_long_1 = SAMPLE_LAST_OLD_VST + 1 + i;
        dds_sample_state_t   expected_sst    = SAMPLE_SST(expected_long_1);
        dds_view_state_t     expected_vst    = DDS_VST_NEW;
        dds_instance_state_t expected_ist    = SAMPLE_IST(expected_long_1);

        /* Check data. */
        CU_ASSERT_EQUAL_FATAL(sample->long_1, expected_long_1  );
        CU_ASSERT_EQUAL_FATAL(sample->long_2, expected_long_1/2);
        CU_ASSERT_EQUAL_FATAL(sample->long_3, expected_long_1/3);

        /* Check states. */
        CU_ASSERT_EQUAL_FATAL(g_info[i].valid_data,     true);
        CU_ASSERT_EQUAL_FATAL(g_info[i].sample_state,   expected_sst);
        CU_ASSERT_EQUAL_FATAL(g_info[i].view_state,     expected_vst);
        CU_ASSERT_EQUAL_FATAL(g_info[i].instance_state, expected_ist);
    }

    /* All samples should still be available. */
    ret = samples_cnt();
    CU_ASSERT_EQUAL_FATAL(ret, MAX_SAMPLES);
}
/*************************************************************************************************/

/*************************************************************************************************/
CU_Test(ddsc_read_mask, not_new_view_state, .init=reader_init, .fini=reader_fini)
{
    uint32_t mask = DDS_ANY_SAMPLE_STATE | DDS_NOT_NEW_VIEW_STATE | DDS_ANY_INSTANCE_STATE;
    dds_return_t ret;

    /* Read all samples that matches the mask. */
    ret = dds_read_mask(g_reader, g_samples, g_info, MAX_SAMPLES, MAX_SAMPLES, mask);
    CU_ASSERT_EQUAL_FATAL(ret, SAMPLE_LAST_OLD_VST + 1);
    for(int i = 0; i < ret; i++) {
        Space_Type1 *sample = (Space_Type1*)g_samples[i];

        /*
         * | long_1 | long_2 | long_3 |    sst   | vst |    ist     |
         * ----------------------------------------------------------
         * |    0   |    0   |    0   |     read | old | alive      | <---
         * |    1   |    0   |    0   |     read | old | disposed   | <---
         * |    2   |    1   |    0   |     read | old | no_writers | <---
         * |    3   |    1   |    1   | not_read | old | alive      | <---
         * |    4   |    2   |    1   | not_read | new | disposed   |
         * |    5   |    2   |    1   | not_read | new | no_writers |
         * |    6   |    3   |    2   | not_read | new | alive      |
         */

        /* Expected states. */
        int                  expected_long_1 = i;
        dds_sample_state_t   expected_sst    = SAMPLE_SST(expected_long_1);
        dds_view_state_t     expected_vst    = DDS_VST_OLD;
        dds_instance_state_t expected_ist    = SAMPLE_IST(expected_long_1);

        /* Check data. */
        CU_ASSERT_EQUAL_FATAL(sample->long_1, expected_long_1  );
        CU_ASSERT_EQUAL_FATAL(sample->long_2, expected_long_1/2);
        CU_ASSERT_EQUAL_FATAL(sample->long_3, expected_long_1/3);

        /* Check states. */
        CU_ASSERT_EQUAL_FATAL(g_info[i].valid_data,     true);
        CU_ASSERT_EQUAL_FATAL(g_info[i].sample_state,   expected_sst);
        CU_ASSERT_EQUAL_FATAL(g_info[i].view_state,     expected_vst);
        CU_ASSERT_EQUAL_FATAL(g_info[i].instance_state, expected_ist);
    }

    /* All samples should still be available. */
    ret = samples_cnt();
    CU_ASSERT_EQUAL_FATAL(ret, MAX_SAMPLES);
}
/*************************************************************************************************/

/*************************************************************************************************/
CU_Test(ddsc_read_mask, alive_instance_state, .init=reader_init, .fini=reader_fini)
{
    uint32_t mask = DDS_ANY_SAMPLE_STATE | DDS_ANY_VIEW_STATE | DDS_ALIVE_INSTANCE_STATE;
    dds_return_t ret;

    /* Read all samples that matches the mask. */
    ret = dds_read_mask(g_reader, g_samples, g_info, MAX_SAMPLES, MAX_SAMPLES, mask);
    CU_ASSERT_EQUAL_FATAL(ret, 3);
    for(int i = 0; i < ret; i++) {
        Space_Type1 *sample = (Space_Type1*)g_samples[i];

        /*
         * | long_1 | long_2 | long_3 |    sst   | vst |    ist     |
         * ----------------------------------------------------------
         * |    0   |    0   |    0   |     read | old | alive      | <---
         * |    1   |    0   |    0   |     read | old | disposed   |
         * |    2   |    1   |    0   |     read | old | no_writers |
         * |    3   |    1   |    1   | not_read | old | alive      | <---
         * |    4   |    2   |    1   | not_read | new | disposed   |
         * |    5   |    2   |    1   | not_read | new | no_writers |
         * |    6   |    3   |    2   | not_read | new | alive      | <---
         */

        /* Expected states. */
        int                  expected_long_1 = i * 3;
        dds_sample_state_t   expected_sst    = SAMPLE_SST(expected_long_1);
        dds_view_state_t     expected_vst    = SAMPLE_VST(expected_long_1);
        dds_instance_state_t expected_ist    = DDS_IST_ALIVE;

        /* Check data. */
        CU_ASSERT_EQUAL_FATAL(sample->long_1, expected_long_1  );
        CU_ASSERT_EQUAL_FATAL(sample->long_2, expected_long_1/2);
        CU_ASSERT_EQUAL_FATAL(sample->long_3, expected_long_1/3);

        /* Check states. */
        CU_ASSERT_EQUAL_FATAL(g_info[i].valid_data,     true);
        CU_ASSERT_EQUAL_FATAL(g_info[i].sample_state,   expected_sst);
        CU_ASSERT_EQUAL_FATAL(g_info[i].view_state,     expected_vst);
        CU_ASSERT_EQUAL_FATAL(g_info[i].instance_state, expected_ist);
    }

    /* All samples should still be available. */
    ret = samples_cnt();
    CU_ASSERT_EQUAL_FATAL(ret, MAX_SAMPLES);
}
/*************************************************************************************************/

/*************************************************************************************************/
CU_Test(ddsc_read_mask, not_alive_instance_state, .init=reader_init, .fini=reader_fini)
{
    uint32_t mask = DDS_ANY_SAMPLE_STATE | DDS_ANY_VIEW_STATE | DDS_NOT_ALIVE_DISPOSED_INSTANCE_STATE | DDS_NOT_ALIVE_NO_WRITERS_INSTANCE_STATE;
    dds_return_t ret;

    /* Read all samples that matches the mask. */
    ret = dds_read_mask(g_reader, g_samples, g_info, MAX_SAMPLES, MAX_SAMPLES, mask);
    CU_ASSERT_EQUAL_FATAL(ret, 4);
    for(int i = 0; i < ret; i++) {
        Space_Type1 *sample = (Space_Type1*)g_samples[i];

        /*
         * | long_1 | long_2 | long_3 |    sst   | vst |    ist     |
         * ----------------------------------------------------------
         * |    0   |    0   |    0   |     read | old | alive      |
         * |    1   |    0   |    0   |     read | old | disposed   | <---
         * |    2   |    1   |    0   |     read | old | no_writers | <---
         * |    3   |    1   |    1   | not_read | old | alive      |
         * |    4   |    2   |    1   | not_read | new | disposed   | <---
         * |    5   |    2   |    1   | not_read | new | no_writers | <---
         * |    6   |    3   |    2   | not_read | new | alive      |
         */

        /* Expected states. */
        int                  expected_long_1 = (i <= 1) ? i + 1 : i + 2;
        dds_sample_state_t   expected_sst    = SAMPLE_SST(expected_long_1);
        dds_view_state_t     expected_vst    = SAMPLE_VST(expected_long_1);
        dds_instance_state_t expected_ist    = SAMPLE_IST(expected_long_1);

        /* Check data. */
        CU_ASSERT_EQUAL_FATAL(sample->long_1, expected_long_1  );
        CU_ASSERT_EQUAL_FATAL(sample->long_2, expected_long_1/2);
        CU_ASSERT_EQUAL_FATAL(sample->long_3, expected_long_1/3);

        /* Check states. */
        CU_ASSERT_EQUAL_FATAL(g_info[i].valid_data,      true);
        CU_ASSERT_EQUAL_FATAL(g_info[i].sample_state,    expected_sst);
        CU_ASSERT_EQUAL_FATAL(g_info[i].view_state,      expected_vst);
        CU_ASSERT_EQUAL_FATAL(g_info[i].instance_state,  expected_ist);
        CU_ASSERT_NOT_EQUAL_FATAL(g_info[i].instance_state, DDS_IST_ALIVE);
    }

    /* All samples should still be available. */
    ret = samples_cnt();
    CU_ASSERT_EQUAL_FATAL(ret, MAX_SAMPLES);
}
/*************************************************************************************************/

/*************************************************************************************************/
CU_Test(ddsc_read_mask, disposed_instance_state, .init=reader_init, .fini=reader_fini)
{
    uint32_t mask = DDS_ANY_SAMPLE_STATE | DDS_ANY_VIEW_STATE | DDS_NOT_ALIVE_DISPOSED_INSTANCE_STATE;
    dds_return_t ret;

    /* Read all samples that matches the mask. */
    ret = dds_read_mask(g_reader, g_samples, g_info, MAX_SAMPLES, MAX_SAMPLES, mask);
    CU_ASSERT_EQUAL_FATAL(ret, 2);
    for(int i = 0; i < ret; i++) {
        Space_Type1 *sample = (Space_Type1*)g_samples[i];

        /*
         * | long_1 | long_2 | long_3 |    sst   | vst |    ist     |
         * ----------------------------------------------------------
         * |    0   |    0   |    0   |     read | old | alive      |
         * |    1   |    0   |    0   |     read | old | disposed   | <---
         * |    2   |    1   |    0   |     read | old | no_writers |
         * |    3   |    1   |    1   | not_read | old | alive      |
         * |    4   |    2   |    1   | not_read | new | disposed   | <---
         * |    5   |    2   |    1   | not_read | new | no_writers |
         * |    6   |    3   |    2   | not_read | new | alive      |
         */

        /* Expected states. */
        int                  expected_long_1 = (i * 3) + 1;
        dds_sample_state_t   expected_sst    = SAMPLE_SST(expected_long_1);
        dds_view_state_t     expected_vst    = SAMPLE_VST(expected_long_1);
        dds_instance_state_t expected_ist    = DDS_IST_NOT_ALIVE_DISPOSED;

        /* Check data. */
        CU_ASSERT_EQUAL_FATAL(sample->long_1, expected_long_1  );
        CU_ASSERT_EQUAL_FATAL(sample->long_2, expected_long_1/2);
        CU_ASSERT_EQUAL_FATAL(sample->long_3, expected_long_1/3);

        /* Check states. */
        CU_ASSERT_EQUAL_FATAL(g_info[i].valid_data,     true);
        CU_ASSERT_EQUAL_FATAL(g_info[i].sample_state,   expected_sst);
        CU_ASSERT_EQUAL_FATAL(g_info[i].view_state,     expected_vst);
        CU_ASSERT_EQUAL_FATAL(g_info[i].instance_state, expected_ist);
    }

    /* All samples should still be available. */
    ret = samples_cnt();
    CU_ASSERT_EQUAL_FATAL(ret, MAX_SAMPLES);
}
/*************************************************************************************************/

/*************************************************************************************************/
CU_Test(ddsc_read_mask, no_writers_instance_state, .init=reader_init, .fini=reader_fini)
{
    uint32_t mask = DDS_ANY_SAMPLE_STATE | DDS_ANY_VIEW_STATE | DDS_NOT_ALIVE_NO_WRITERS_INSTANCE_STATE;
    dds_return_t ret;

    /* Read all samples that matches the mask. */
    ret = dds_read_mask(g_reader, g_samples, g_info, MAX_SAMPLES, MAX_SAMPLES, mask);
    CU_ASSERT_EQUAL_FATAL(ret, 2);
    for(int i = 0; i < ret; i++) {
        Space_Type1 *sample = (Space_Type1*)g_samples[i];

        /*
         * | long_1 | long_2 | long_3 |    sst   | vst |    ist     |
         * ----------------------------------------------------------
         * |    0   |    0   |    0   |     read | old | alive      |
         * |    1   |    0   |    0   |     read | old | disposed   |
         * |    2   |    1   |    0   |     read | old | no_writers | <---
         * |    3   |    1   |    1   | not_read | old | alive      |
         * |    4   |    2   |    1   | not_read | new | disposed   |
         * |    5   |    2   |    1   | not_read | new | no_writers | <---
         * |    6   |    3   |    2   | not_read | new | alive      |
         */

        /* Expected states. */
        int                  expected_long_1 = (i * 3) + 2;
        dds_sample_state_t   expected_sst    = SAMPLE_SST(expected_long_1);
        dds_view_state_t     expected_vst    = SAMPLE_VST(expected_long_1);
        dds_instance_state_t expected_ist    = DDS_IST_NOT_ALIVE_NO_WRITERS;

        /* Check data. */
        CU_ASSERT_EQUAL_FATAL(sample->long_1, expected_long_1  );
        CU_ASSERT_EQUAL_FATAL(sample->long_2, expected_long_1/2);
        CU_ASSERT_EQUAL_FATAL(sample->long_3, expected_long_1/3);

        /* Check states. */
        CU_ASSERT_EQUAL_FATAL(g_info[i].valid_data,     true);
        CU_ASSERT_EQUAL_FATAL(g_info[i].sample_state,   expected_sst);
        CU_ASSERT_EQUAL_FATAL(g_info[i].view_state,     expected_vst);
        CU_ASSERT_EQUAL_FATAL(g_info[i].instance_state, expected_ist);
    }

    /* All samples should still be available. */
    ret = samples_cnt();
    CU_ASSERT_EQUAL_FATAL(ret, MAX_SAMPLES);
}
/*************************************************************************************************/

/*************************************************************************************************/
CU_Test(ddsc_read_mask, combination_of_states, .init=reader_init, .fini=reader_fini)
{
    uint32_t mask = DDS_NOT_READ_SAMPLE_STATE | DDS_NOT_NEW_VIEW_STATE | DDS_ALIVE_INSTANCE_STATE;
    dds_return_t ret;

    /* Read all samples that matches the mask. */
    ret = dds_read_mask(g_reader, g_samples, g_info, MAX_SAMPLES, MAX_SAMPLES, mask);
    CU_ASSERT_EQUAL_FATAL(ret, 1);
    for(int i = 0; i < ret; i++) {
        Space_Type1 *sample = (Space_Type1*)g_samples[i];

        /*
         * | long_1 | long_2 | long_3 |    sst   | vst |    ist     |
         * ----------------------------------------------------------
         * |    0   |    0   |    0   |     read | old | alive      |
         * |    1   |    0   |    0   |     read | old | disposed   |
         * |    2   |    1   |    0   |     read | old | no_writers |
         * |    3   |    1   |    1   | not_read | old | alive      | <---
         * |    4   |    2   |    1   | not_read | new | disposed   |
         * |    5   |    2   |    1   | not_read | new | no_writers |
         * |    6   |    3   |    2   | not_read | new | alive      |
         */

        /* Expected states. */
        int                  expected_long_1 = 3;
        dds_sample_state_t   expected_sst    = DDS_SST_NOT_READ;
        dds_view_state_t     expected_vst    = DDS_VST_OLD;
        dds_instance_state_t expected_ist    = DDS_IST_ALIVE;

        /* Check data. */
        CU_ASSERT_EQUAL_FATAL(sample->long_1, expected_long_1  );
        CU_ASSERT_EQUAL_FATAL(sample->long_2, expected_long_1/2);
        CU_ASSERT_EQUAL_FATAL(sample->long_3, expected_long_1/3);

        /* Check states. */
        CU_ASSERT_EQUAL_FATAL(g_info[i].valid_data,     true);
        CU_ASSERT_EQUAL_FATAL(g_info[i].sample_state,   expected_sst);
        CU_ASSERT_EQUAL_FATAL(g_info[i].view_state,     expected_vst);
        CU_ASSERT_EQUAL_FATAL(g_info[i].instance_state, expected_ist);
    }

    /* All samples should still be available. */
    ret = samples_cnt();
    CU_ASSERT_EQUAL_FATAL(ret, MAX_SAMPLES);
}
/*************************************************************************************************/





/**************************************************************************************************
 *
 * These will check the read_mask_wl in various ways.
 *
 *************************************************************************************************/
/*************************************************************************************************/
CU_TheoryDataPoints(ddsc_read_mask_wl, invalid_buffers) = {
        CU_DataPoints(void**,             g_loans, (void**)0),
        CU_DataPoints(dds_sample_info_t*, g_info,  (dds_sample_info_t*)0   ),
        CU_DataPoints(uint32_t,           0,        3,  MAX_SAMPLES   ),
};
CU_Theory((void **buf, dds_sample_info_t *si, uint32_t maxs), ddsc_read_mask_wl, invalid_buffers, .init=reader_init, .fini=reader_fini)
{
    uint32_t mask = DDS_ANY_SAMPLE_STATE | DDS_ANY_VIEW_STATE | DDS_ANY_INSTANCE_STATE;
    dds_return_t ret;
    /* The only valid permutation is when non of the buffer values are
     * invalid. So, don't test that. */
    CU_ASSERT_FATAL((buf != g_loans) || (si != g_info) || (maxs == 0));
    ret = dds_read_mask_wl(g_reader, buf, si, maxs, mask);
    CU_ASSERT_EQUAL_FATAL(ret, DDS_RETCODE_BAD_PARAMETER);
}
/*************************************************************************************************/

/*************************************************************************************************/
CU_TheoryDataPoints(ddsc_read_mask_wl, invalid_readers) = {
        CU_DataPoints(dds_entity_t, -2, -1, 0, INT_MAX, INT_MIN),
};
CU_Theory((dds_entity_t rdr), ddsc_read_mask_wl, invalid_readers, .init=reader_init, .fini=reader_fini)
{
    uint32_t mask = DDS_ANY_SAMPLE_STATE | DDS_ANY_VIEW_STATE | DDS_ANY_INSTANCE_STATE;
    dds_return_t ret;

    ret = dds_read_mask_wl(rdr, g_loans, g_info, MAX_SAMPLES, mask);
    CU_ASSERT_EQUAL_FATAL(ret, DDS_RETCODE_BAD_PARAMETER);
}
/*************************************************************************************************/

/*************************************************************************************************/
CU_TheoryDataPoints(ddsc_read_mask_wl, non_readers) = {
        CU_DataPoints(dds_entity_t*, &g_participant, &g_topic, &g_writer, &g_subscriber, &g_waitset),
};
CU_Theory((dds_entity_t *rdr), ddsc_read_mask_wl, non_readers, .init=reader_init, .fini=reader_fini)
{
    uint32_t mask = DDS_ANY_SAMPLE_STATE | DDS_ANY_VIEW_STATE | DDS_ANY_INSTANCE_STATE;
    dds_return_t ret;
    ret = dds_read_mask_wl(*rdr, g_loans, g_info, MAX_SAMPLES, mask);
    CU_ASSERT_EQUAL_FATAL(ret, DDS_RETCODE_ILLEGAL_OPERATION);
}
/*************************************************************************************************/

/*************************************************************************************************/
CU_Test(ddsc_read_mask_wl, already_deleted, .init=reader_init, .fini=reader_fini)
{
    uint32_t mask = DDS_ANY_SAMPLE_STATE | DDS_ANY_VIEW_STATE | DDS_ANY_INSTANCE_STATE;
    dds_return_t ret;
    /* Try to read with a deleted reader. */
    dds_delete(g_reader);
    ret = dds_read_mask_wl(g_reader, g_loans, g_info, MAX_SAMPLES, mask);
<<<<<<< HEAD
    CU_ASSERT_EQUAL(dds_err_nr(ret), DDS_RETCODE_BAD_PARAMETER);
=======
    CU_ASSERT_EQUAL(ret, DDS_RETCODE_BAD_PARAMETER);
>>>>>>> 1c8c2944
}
/*************************************************************************************************/

/*************************************************************************************************/
CU_Test(ddsc_read_mask_wl, any, .init=reader_init, .fini=reader_fini)
{
    uint32_t mask = DDS_ANY_SAMPLE_STATE | DDS_ANY_VIEW_STATE | DDS_ANY_INSTANCE_STATE;
    dds_return_t ret;

    /* Read all samples that matches the mask. */
    ret = dds_read_mask_wl(g_reader, g_loans, g_info, MAX_SAMPLES, mask);
    CU_ASSERT_EQUAL_FATAL(ret, MAX_SAMPLES);
    for(int i = 0; i < ret; i++) {
        Space_Type1 *sample = (Space_Type1*)g_loans[i];

        /*
         * | long_1 | long_2 | long_3 |    sst   | vst |    ist     |
         * ----------------------------------------------------------
         * |    0   |    0   |    0   |     read | old | alive      | <---
         * |    1   |    0   |    0   |     read | old | disposed   | <---
         * |    2   |    1   |    0   |     read | old | no_writers | <---
         * |    3   |    1   |    1   | not_read | old | alive      | <---
         * |    4   |    2   |    1   | not_read | new | disposed   | <---
         * |    5   |    2   |    1   | not_read | new | no_writers | <---
         * |    6   |    3   |    2   | not_read | new | alive      | <---
         */

        /* Expected states. */
        int                  expected_long_1 = i;
        dds_sample_state_t   expected_sst    = SAMPLE_SST(expected_long_1);
        dds_view_state_t     expected_vst    = SAMPLE_VST(expected_long_1);
        dds_instance_state_t expected_ist    = SAMPLE_IST(expected_long_1);

        /* Check data. */
        CU_ASSERT_EQUAL_FATAL(sample->long_1, expected_long_1  );
        CU_ASSERT_EQUAL_FATAL(sample->long_2, expected_long_1/2);
        CU_ASSERT_EQUAL_FATAL(sample->long_3, expected_long_1/3);

        /* Check states. */
        CU_ASSERT_EQUAL_FATAL(g_info[i].valid_data,     true);
        CU_ASSERT_EQUAL_FATAL(g_info[i].sample_state,   expected_sst);
        CU_ASSERT_EQUAL_FATAL(g_info[i].view_state,     expected_vst);
        CU_ASSERT_EQUAL_FATAL(g_info[i].instance_state, expected_ist);
    }

    ret = dds_return_loan(g_reader, g_loans, ret);
    CU_ASSERT_EQUAL_FATAL(ret, DDS_RETCODE_OK);

    /* All samples should still be available. */
    ret = samples_cnt();
    CU_ASSERT_EQUAL_FATAL(ret, MAX_SAMPLES);
}
/*************************************************************************************************/

/*************************************************************************************************/
CU_Test(ddsc_read_mask_wl, not_read_sample_state, .init=reader_init, .fini=reader_fini)
{
    uint32_t mask = DDS_NOT_READ_SAMPLE_STATE | DDS_ANY_VIEW_STATE | DDS_ANY_INSTANCE_STATE;
    dds_return_t ret;

    /* Read all samples that matches the mask. */
    ret = dds_read_mask_wl(g_reader, g_loans, g_info, MAX_SAMPLES, mask);
    CU_ASSERT_EQUAL_FATAL(ret, MAX_SAMPLES - (SAMPLE_LAST_READ_SST + 1));
    for(int i = 0; i < ret; i++) {
        Space_Type1 *sample = (Space_Type1*)g_loans[i];

        /*
         * | long_1 | long_2 | long_3 |    sst   | vst |    ist     |
         * ----------------------------------------------------------
         * |    0   |    0   |    0   |     read | old | alive      |
         * |    1   |    0   |    0   |     read | old | disposed   |
         * |    2   |    1   |    0   |     read | old | no_writers |
         * |    3   |    1   |    1   | not_read | old | alive      | <---
         * |    4   |    2   |    1   | not_read | new | disposed   | <---
         * |    5   |    2   |    1   | not_read | new | no_writers | <---
         * |    6   |    3   |    2   | not_read | new | alive      | <---
         */

        /* Expected states. */
        int                  expected_long_1 = SAMPLE_LAST_READ_SST + 1 + i;
        dds_sample_state_t   expected_sst    = DDS_SST_NOT_READ;
        dds_view_state_t     expected_vst    = SAMPLE_VST(expected_long_1);
        dds_instance_state_t expected_ist    = SAMPLE_IST(expected_long_1);

        /* Check data. */
        CU_ASSERT_EQUAL_FATAL(sample->long_1, expected_long_1  );
        CU_ASSERT_EQUAL_FATAL(sample->long_2, expected_long_1/2);
        CU_ASSERT_EQUAL_FATAL(sample->long_3, expected_long_1/3);

        /* Check states. */
        CU_ASSERT_EQUAL_FATAL(g_info[i].valid_data,     true);
        CU_ASSERT_EQUAL_FATAL(g_info[i].sample_state,   expected_sst);
        CU_ASSERT_EQUAL_FATAL(g_info[i].view_state,     expected_vst);
        CU_ASSERT_EQUAL_FATAL(g_info[i].instance_state, expected_ist);
    }

    ret = dds_return_loan(g_reader, g_loans, ret);
    CU_ASSERT_EQUAL_FATAL(ret, DDS_RETCODE_OK);

    /* All samples should still be available. */
    ret = samples_cnt();
    CU_ASSERT_EQUAL_FATAL(ret, MAX_SAMPLES);
}
/*************************************************************************************************/

/*************************************************************************************************/
CU_Test(ddsc_read_mask_wl, read_sample_state, .init=reader_init, .fini=reader_fini)
{
    uint32_t mask = DDS_READ_SAMPLE_STATE | DDS_ANY_VIEW_STATE | DDS_ANY_INSTANCE_STATE;
    dds_return_t ret;

    /* Read all samples that matches the mask. */
    ret = dds_read_mask_wl(g_reader, g_loans, g_info, MAX_SAMPLES, mask);
    CU_ASSERT_EQUAL_FATAL(ret, SAMPLE_LAST_READ_SST + 1);
    for(int i = 0; i < ret; i++) {
        Space_Type1 *sample = (Space_Type1*)g_loans[i];

        /*
         * | long_1 | long_2 | long_3 |    sst   | vst |    ist     |
         * ----------------------------------------------------------
         * |    0   |    0   |    0   |     read | old | alive      | <---
         * |    1   |    0   |    0   |     read | old | disposed   | <---
         * |    2   |    1   |    0   |     read | old | no_writers | <---
         * |    3   |    1   |    1   | not_read | old | alive      |
         * |    4   |    2   |    1   | not_read | new | disposed   |
         * |    5   |    2   |    1   | not_read | new | no_writers |
         * |    6   |    3   |    2   | not_read | new | alive      |
         */

        /* Expected states. */
        int                  expected_long_1 = i;
        dds_sample_state_t   expected_sst    = DDS_SST_READ;
        dds_view_state_t     expected_vst    = SAMPLE_VST(expected_long_1);
        dds_instance_state_t expected_ist    = SAMPLE_IST(expected_long_1);

        /* Check data. */
        CU_ASSERT_EQUAL_FATAL(sample->long_1, expected_long_1  );
        CU_ASSERT_EQUAL_FATAL(sample->long_2, expected_long_1/2);
        CU_ASSERT_EQUAL_FATAL(sample->long_3, expected_long_1/3);

        /* Check states. */
        CU_ASSERT_EQUAL_FATAL(g_info[i].valid_data,     true);
        CU_ASSERT_EQUAL_FATAL(g_info[i].sample_state,   expected_sst);
        CU_ASSERT_EQUAL_FATAL(g_info[i].view_state,     expected_vst);
        CU_ASSERT_EQUAL_FATAL(g_info[i].instance_state, expected_ist);
    }

    ret = dds_return_loan(g_reader, g_loans, ret);
    CU_ASSERT_EQUAL_FATAL(ret, DDS_RETCODE_OK);

    /* All samples should still be available. */
    ret = samples_cnt();
    CU_ASSERT_EQUAL_FATAL(ret, MAX_SAMPLES);
}
/*************************************************************************************************/

/*************************************************************************************************/
CU_Test(ddsc_read_mask_wl, new_view_state, .init=reader_init, .fini=reader_fini)
{
    uint32_t mask = DDS_ANY_SAMPLE_STATE | DDS_NEW_VIEW_STATE | DDS_ANY_INSTANCE_STATE;
    dds_return_t ret;

    /* Read all samples that matches the mask. */
    ret = dds_read_mask_wl(g_reader, g_loans, g_info, MAX_SAMPLES, mask);
    CU_ASSERT_EQUAL_FATAL(ret, MAX_SAMPLES - (SAMPLE_LAST_OLD_VST + 1));
    for(int i = 0; i < ret; i++) {
        Space_Type1 *sample = (Space_Type1*)g_loans[i];

        /*
         * | long_1 | long_2 | long_3 |    sst   | vst |    ist     |
         * ----------------------------------------------------------
         * |    0   |    0   |    0   |     read | old | alive      |
         * |    1   |    0   |    0   |     read | old | disposed   |
         * |    2   |    1   |    0   |     read | old | no_writers |
         * |    3   |    1   |    1   | not_read | old | alive      |
         * |    4   |    2   |    1   | not_read | new | disposed   | <---
         * |    5   |    2   |    1   | not_read | new | no_writers | <---
         * |    6   |    3   |    2   | not_read | new | alive      | <---
         */

        /* Expected states. */
        int                  expected_long_1 = SAMPLE_LAST_OLD_VST + 1 + i;
        dds_sample_state_t   expected_sst    = SAMPLE_SST(expected_long_1);
        dds_view_state_t     expected_vst    = DDS_VST_NEW;
        dds_instance_state_t expected_ist    = SAMPLE_IST(expected_long_1);

        /* Check data. */
        CU_ASSERT_EQUAL_FATAL(sample->long_1, expected_long_1  );
        CU_ASSERT_EQUAL_FATAL(sample->long_2, expected_long_1/2);
        CU_ASSERT_EQUAL_FATAL(sample->long_3, expected_long_1/3);

        /* Check states. */
        CU_ASSERT_EQUAL_FATAL(g_info[i].valid_data,     true);
        CU_ASSERT_EQUAL_FATAL(g_info[i].sample_state,   expected_sst);
        CU_ASSERT_EQUAL_FATAL(g_info[i].view_state,     expected_vst);
        CU_ASSERT_EQUAL_FATAL(g_info[i].instance_state, expected_ist);
    }

    ret = dds_return_loan(g_reader, g_loans, ret);
    CU_ASSERT_EQUAL_FATAL(ret, DDS_RETCODE_OK);

    /* All samples should still be available. */
    ret = samples_cnt();
    CU_ASSERT_EQUAL_FATAL(ret, MAX_SAMPLES);
}
/*************************************************************************************************/

/*************************************************************************************************/
CU_Test(ddsc_read_mask_wl, not_new_view_state, .init=reader_init, .fini=reader_fini)
{
    uint32_t mask = DDS_ANY_SAMPLE_STATE | DDS_NOT_NEW_VIEW_STATE | DDS_ANY_INSTANCE_STATE;
    dds_return_t ret;

    /* Read all samples that matches the mask. */
    ret = dds_read_mask_wl(g_reader, g_loans, g_info, MAX_SAMPLES, mask);
    CU_ASSERT_EQUAL_FATAL(ret, SAMPLE_LAST_OLD_VST + 1);
    for(int i = 0; i < ret; i++) {
        Space_Type1 *sample = (Space_Type1*)g_loans[i];

        /*
         * | long_1 | long_2 | long_3 |    sst   | vst |    ist     |
         * ----------------------------------------------------------
         * |    0   |    0   |    0   |     read | old | alive      | <---
         * |    1   |    0   |    0   |     read | old | disposed   | <---
         * |    2   |    1   |    0   |     read | old | no_writers | <---
         * |    3   |    1   |    1   | not_read | old | alive      | <---
         * |    4   |    2   |    1   | not_read | new | disposed   |
         * |    5   |    2   |    1   | not_read | new | no_writers |
         * |    6   |    3   |    2   | not_read | new | alive      |
         */

        /* Expected states. */
        int                  expected_long_1 = i;
        dds_sample_state_t   expected_sst    = SAMPLE_SST(expected_long_1);
        dds_view_state_t     expected_vst    = DDS_VST_OLD;
        dds_instance_state_t expected_ist    = SAMPLE_IST(expected_long_1);

        /* Check data. */
        CU_ASSERT_EQUAL_FATAL(sample->long_1, expected_long_1  );
        CU_ASSERT_EQUAL_FATAL(sample->long_2, expected_long_1/2);
        CU_ASSERT_EQUAL_FATAL(sample->long_3, expected_long_1/3);

        /* Check states. */
        CU_ASSERT_EQUAL_FATAL(g_info[i].valid_data,     true);
        CU_ASSERT_EQUAL_FATAL(g_info[i].sample_state,   expected_sst);
        CU_ASSERT_EQUAL_FATAL(g_info[i].view_state,     expected_vst);
        CU_ASSERT_EQUAL_FATAL(g_info[i].instance_state, expected_ist);
    }

    ret = dds_return_loan(g_reader, g_loans, ret);
    CU_ASSERT_EQUAL_FATAL(ret, DDS_RETCODE_OK);

    /* All samples should still be available. */
    ret = samples_cnt();
    CU_ASSERT_EQUAL_FATAL(ret, MAX_SAMPLES);
}
/*************************************************************************************************/

/*************************************************************************************************/
CU_Test(ddsc_read_mask_wl, alive_instance_state, .init=reader_init, .fini=reader_fini)
{
    uint32_t mask = DDS_ANY_SAMPLE_STATE | DDS_ANY_VIEW_STATE | DDS_ALIVE_INSTANCE_STATE;
    dds_return_t ret;

    /* Read all samples that matches the mask. */
    ret = dds_read_mask_wl(g_reader, g_loans, g_info, MAX_SAMPLES, mask);
    CU_ASSERT_EQUAL_FATAL(ret, 3);
    for(int i = 0; i < ret; i++) {
        Space_Type1 *sample = (Space_Type1*)g_loans[i];

        /*
         * | long_1 | long_2 | long_3 |    sst   | vst |    ist     |
         * ----------------------------------------------------------
         * |    0   |    0   |    0   |     read | old | alive      | <---
         * |    1   |    0   |    0   |     read | old | disposed   |
         * |    2   |    1   |    0   |     read | old | no_writers |
         * |    3   |    1   |    1   | not_read | old | alive      | <---
         * |    4   |    2   |    1   | not_read | new | disposed   |
         * |    5   |    2   |    1   | not_read | new | no_writers |
         * |    6   |    3   |    2   | not_read | new | alive      | <---
         */

        /* Expected states. */
        int                  expected_long_1 = i * 3;
        dds_sample_state_t   expected_sst    = SAMPLE_SST(expected_long_1);
        dds_view_state_t     expected_vst    = SAMPLE_VST(expected_long_1);
        dds_instance_state_t expected_ist    = DDS_IST_ALIVE;

        /* Check data. */
        CU_ASSERT_EQUAL_FATAL(sample->long_1, expected_long_1  );
        CU_ASSERT_EQUAL_FATAL(sample->long_2, expected_long_1/2);
        CU_ASSERT_EQUAL_FATAL(sample->long_3, expected_long_1/3);

        /* Check states. */
        CU_ASSERT_EQUAL_FATAL(g_info[i].valid_data,     true);
        CU_ASSERT_EQUAL_FATAL(g_info[i].sample_state,   expected_sst);
        CU_ASSERT_EQUAL_FATAL(g_info[i].view_state,     expected_vst);
        CU_ASSERT_EQUAL_FATAL(g_info[i].instance_state, expected_ist);
    }

    ret = dds_return_loan(g_reader, g_loans, ret);
    CU_ASSERT_EQUAL_FATAL(ret, DDS_RETCODE_OK);

    /* All samples should still be available. */
    ret = samples_cnt();
    CU_ASSERT_EQUAL_FATAL(ret, MAX_SAMPLES);
}
/*************************************************************************************************/

/*************************************************************************************************/
CU_Test(ddsc_read_mask_wl, not_alive_instance_state, .init=reader_init, .fini=reader_fini)
{
    uint32_t mask = DDS_ANY_SAMPLE_STATE | DDS_ANY_VIEW_STATE | DDS_NOT_ALIVE_DISPOSED_INSTANCE_STATE | DDS_NOT_ALIVE_NO_WRITERS_INSTANCE_STATE;
    dds_return_t ret;

    /* Read all samples that matches the mask. */
    ret = dds_read_mask_wl(g_reader, g_loans, g_info, MAX_SAMPLES, mask);
    CU_ASSERT_EQUAL_FATAL(ret, 4);
    for(int i = 0; i < ret; i++) {
        Space_Type1 *sample = (Space_Type1*)g_loans[i];

        /*
         * | long_1 | long_2 | long_3 |    sst   | vst |    ist     |
         * ----------------------------------------------------------
         * |    0   |    0   |    0   |     read | old | alive      |
         * |    1   |    0   |    0   |     read | old | disposed   | <---
         * |    2   |    1   |    0   |     read | old | no_writers | <---
         * |    3   |    1   |    1   | not_read | old | alive      |
         * |    4   |    2   |    1   | not_read | new | disposed   | <---
         * |    5   |    2   |    1   | not_read | new | no_writers | <---
         * |    6   |    3   |    2   | not_read | new | alive      |
         */

        /* Expected states. */
        int                  expected_long_1 = (i <= 1) ? i + 1 : i + 2;
        dds_sample_state_t   expected_sst    = SAMPLE_SST(expected_long_1);
        dds_view_state_t     expected_vst    = SAMPLE_VST(expected_long_1);
        dds_instance_state_t expected_ist    = SAMPLE_IST(expected_long_1);

        /* Check data. */
        CU_ASSERT_EQUAL_FATAL(sample->long_1, expected_long_1  );
        CU_ASSERT_EQUAL_FATAL(sample->long_2, expected_long_1/2);
        CU_ASSERT_EQUAL_FATAL(sample->long_3, expected_long_1/3);

        /* Check states. */
        CU_ASSERT_EQUAL_FATAL(g_info[i].valid_data,      true);
        CU_ASSERT_EQUAL_FATAL(g_info[i].sample_state,    expected_sst);
        CU_ASSERT_EQUAL_FATAL(g_info[i].view_state,      expected_vst);
        CU_ASSERT_EQUAL_FATAL(g_info[i].instance_state,  expected_ist);
        CU_ASSERT_NOT_EQUAL_FATAL(g_info[i].instance_state, DDS_IST_ALIVE);
    }

    ret = dds_return_loan(g_reader, g_loans, ret);
    CU_ASSERT_EQUAL_FATAL(ret, DDS_RETCODE_OK);

    /* All samples should still be available. */
    ret = samples_cnt();
    CU_ASSERT_EQUAL_FATAL(ret, MAX_SAMPLES);
}
/*************************************************************************************************/

/*************************************************************************************************/
CU_Test(ddsc_read_mask_wl, disposed_instance_state, .init=reader_init, .fini=reader_fini)
{
    uint32_t mask = DDS_ANY_SAMPLE_STATE | DDS_ANY_VIEW_STATE | DDS_NOT_ALIVE_DISPOSED_INSTANCE_STATE;
    dds_return_t ret;

    /* Read all samples that matches the mask. */
    ret = dds_read_mask_wl(g_reader, g_loans, g_info, MAX_SAMPLES, mask);
    CU_ASSERT_EQUAL_FATAL(ret, 2);
    for(int i = 0; i < ret; i++) {
        Space_Type1 *sample = (Space_Type1*)g_loans[i];

        /*
         * | long_1 | long_2 | long_3 |    sst   | vst |    ist     |
         * ----------------------------------------------------------
         * |    0   |    0   |    0   |     read | old | alive      |
         * |    1   |    0   |    0   |     read | old | disposed   | <---
         * |    2   |    1   |    0   |     read | old | no_writers |
         * |    3   |    1   |    1   | not_read | old | alive      |
         * |    4   |    2   |    1   | not_read | new | disposed   | <---
         * |    5   |    2   |    1   | not_read | new | no_writers |
         * |    6   |    3   |    2   | not_read | new | alive      |
         */

        /* Expected states. */
        int                  expected_long_1 = (i * 3) + 1;
        dds_sample_state_t   expected_sst    = SAMPLE_SST(expected_long_1);
        dds_view_state_t     expected_vst    = SAMPLE_VST(expected_long_1);
        dds_instance_state_t expected_ist    = DDS_IST_NOT_ALIVE_DISPOSED;

        /* Check data. */
        CU_ASSERT_EQUAL_FATAL(sample->long_1, expected_long_1  );
        CU_ASSERT_EQUAL_FATAL(sample->long_2, expected_long_1/2);
        CU_ASSERT_EQUAL_FATAL(sample->long_3, expected_long_1/3);

        /* Check states. */
        CU_ASSERT_EQUAL_FATAL(g_info[i].valid_data,     true);
        CU_ASSERT_EQUAL_FATAL(g_info[i].sample_state,   expected_sst);
        CU_ASSERT_EQUAL_FATAL(g_info[i].view_state,     expected_vst);
        CU_ASSERT_EQUAL_FATAL(g_info[i].instance_state, expected_ist);
    }

    ret = dds_return_loan(g_reader, g_loans, ret);
    CU_ASSERT_EQUAL_FATAL(ret, DDS_RETCODE_OK);

    /* All samples should still be available. */
    ret = samples_cnt();
    CU_ASSERT_EQUAL_FATAL(ret, MAX_SAMPLES);
}
/*************************************************************************************************/

/*************************************************************************************************/
CU_Test(ddsc_read_mask_wl, no_writers_instance_state, .init=reader_init, .fini=reader_fini)
{
    uint32_t mask = DDS_ANY_SAMPLE_STATE | DDS_ANY_VIEW_STATE | DDS_NOT_ALIVE_NO_WRITERS_INSTANCE_STATE;
    dds_return_t ret;

    /* Read all samples that matches the mask. */
    ret = dds_read_mask_wl(g_reader, g_loans, g_info, MAX_SAMPLES, mask);
    CU_ASSERT_EQUAL_FATAL(ret, 2);
    for(int i = 0; i < ret; i++) {
        Space_Type1 *sample = (Space_Type1*)g_loans[i];

        /*
         * | long_1 | long_2 | long_3 |    sst   | vst |    ist     |
         * ----------------------------------------------------------
         * |    0   |    0   |    0   |     read | old | alive      |
         * |    1   |    0   |    0   |     read | old | disposed   |
         * |    2   |    1   |    0   |     read | old | no_writers | <---
         * |    3   |    1   |    1   | not_read | old | alive      |
         * |    4   |    2   |    1   | not_read | new | disposed   |
         * |    5   |    2   |    1   | not_read | new | no_writers | <---
         * |    6   |    3   |    2   | not_read | new | alive      |
         */

        /* Expected states. */
        int                  expected_long_1 = (i * 3) + 2;
        dds_sample_state_t   expected_sst    = SAMPLE_SST(expected_long_1);
        dds_view_state_t     expected_vst    = SAMPLE_VST(expected_long_1);
        dds_instance_state_t expected_ist    = DDS_IST_NOT_ALIVE_NO_WRITERS;

        /* Check data. */
        CU_ASSERT_EQUAL_FATAL(sample->long_1, expected_long_1  );
        CU_ASSERT_EQUAL_FATAL(sample->long_2, expected_long_1/2);
        CU_ASSERT_EQUAL_FATAL(sample->long_3, expected_long_1/3);

        /* Check states. */
        CU_ASSERT_EQUAL_FATAL(g_info[i].valid_data,     true);
        CU_ASSERT_EQUAL_FATAL(g_info[i].sample_state,   expected_sst);
        CU_ASSERT_EQUAL_FATAL(g_info[i].view_state,     expected_vst);
        CU_ASSERT_EQUAL_FATAL(g_info[i].instance_state, expected_ist);
    }

    ret = dds_return_loan(g_reader, g_loans, ret);
    CU_ASSERT_EQUAL_FATAL(ret, DDS_RETCODE_OK);

    /* All samples should still be available. */
    ret = samples_cnt();
    CU_ASSERT_EQUAL_FATAL(ret, MAX_SAMPLES);
}
/*************************************************************************************************/

/*************************************************************************************************/
CU_Test(ddsc_read_mask_wl, combination_of_states, .init=reader_init, .fini=reader_fini)
{
    uint32_t mask = DDS_NOT_READ_SAMPLE_STATE | DDS_NOT_NEW_VIEW_STATE | DDS_ALIVE_INSTANCE_STATE;
    dds_return_t ret;

    /* Read all samples that matches the mask. */
    ret = dds_read_mask_wl(g_reader, g_loans, g_info, MAX_SAMPLES, mask);
    CU_ASSERT_EQUAL_FATAL(ret, 1);
    for(int i = 0; i < ret; i++) {
        Space_Type1 *sample = (Space_Type1*)g_loans[i];

        /*
         * | long_1 | long_2 | long_3 |    sst   | vst |    ist     |
         * ----------------------------------------------------------
         * |    0   |    0   |    0   |     read | old | alive      |
         * |    1   |    0   |    0   |     read | old | disposed   |
         * |    2   |    1   |    0   |     read | old | no_writers |
         * |    3   |    1   |    1   | not_read | old | alive      | <---
         * |    4   |    2   |    1   | not_read | new | disposed   |
         * |    5   |    2   |    1   | not_read | new | no_writers |
         * |    6   |    3   |    2   | not_read | new | alive      |
         */

        /* Expected states. */
        int                  expected_long_1 = 3;
        dds_sample_state_t   expected_sst    = DDS_SST_NOT_READ;
        dds_view_state_t     expected_vst    = DDS_VST_OLD;
        dds_instance_state_t expected_ist    = DDS_IST_ALIVE;

        /* Check data. */
        CU_ASSERT_EQUAL_FATAL(sample->long_1, expected_long_1  );
        CU_ASSERT_EQUAL_FATAL(sample->long_2, expected_long_1/2);
        CU_ASSERT_EQUAL_FATAL(sample->long_3, expected_long_1/3);

        /* Check states. */
        CU_ASSERT_EQUAL_FATAL(g_info[i].valid_data,     true);
        CU_ASSERT_EQUAL_FATAL(g_info[i].sample_state,   expected_sst);
        CU_ASSERT_EQUAL_FATAL(g_info[i].view_state,     expected_vst);
        CU_ASSERT_EQUAL_FATAL(g_info[i].instance_state, expected_ist);
    }

    ret = dds_return_loan(g_reader, g_loans, ret);
    CU_ASSERT_EQUAL_FATAL(ret, DDS_RETCODE_OK);

    /* All samples should still be available. */
    ret = samples_cnt();
    CU_ASSERT_EQUAL_FATAL(ret, MAX_SAMPLES);
}
/*************************************************************************************************/





/**************************************************************************************************
 *
 * These will check the take in various ways.
 *
 *************************************************************************************************/
/*************************************************************************************************/
CU_TheoryDataPoints(ddsc_take, invalid_buffers) = {
        CU_DataPoints(void**,             g_samples, g_loans, (void**)0),
        CU_DataPoints(dds_sample_info_t*, g_info,    NULL,    NULL),
        CU_DataPoints(size_t,             0,         3,       MAX_SAMPLES),
        CU_DataPoints(uint32_t,           0,         3,       MAX_SAMPLES),
};
CU_Theory((void **buf, dds_sample_info_t *si, size_t bufsz, uint32_t maxs), ddsc_take, invalid_buffers, .init=reader_init, .fini=reader_fini)
{
    dds_return_t ret;
    /* The only valid permutation is when non of the buffer values are
     * invalid. So, don't test that. */
    CU_ASSERT_FATAL((buf != g_samples) || (si != g_info) || (bufsz == 0) || (maxs == 0) || (bufsz < maxs));
    /* TODO: CHAM-306, currently, a buffer is automatically 'promoted' to a loan when a buffer is
     * provided with NULL pointers. So, in fact, there's currently no real difference between calling
     * dds_take() dds_take_wl() (except for the provided bufsz). This will change, which means that
     * the given buffer should contain valid pointers, which again means that 'loan intended' buffer
     * should result in bad_parameter.
     * However, that's not the case yet. So don't test it. */
    if (buf != g_loans) {
        ret = dds_take(g_reader, buf, si, bufsz, maxs);
        CU_ASSERT_EQUAL_FATAL(ret, DDS_RETCODE_BAD_PARAMETER);
    } else {
        CU_PASS("Skipped");
    }
}
/*************************************************************************************************/

/*************************************************************************************************/
CU_TheoryDataPoints(ddsc_take, invalid_readers) = {
        CU_DataPoints(dds_entity_t, -2, -1, 0, INT_MAX, INT_MIN),
};
CU_Theory((dds_entity_t rdr), ddsc_take, invalid_readers, .init=reader_init, .fini=reader_fini)
{
    dds_return_t ret;

    ret = dds_take(rdr, g_samples, g_info, MAX_SAMPLES, MAX_SAMPLES);
    CU_ASSERT_EQUAL_FATAL(ret, DDS_RETCODE_BAD_PARAMETER);
}
/*************************************************************************************************/

/*************************************************************************************************/
CU_TheoryDataPoints(ddsc_take, non_readers) = {
        CU_DataPoints(dds_entity_t*, &g_participant, &g_topic, &g_writer, &g_subscriber, &g_waitset),
};
CU_Theory((dds_entity_t *rdr), ddsc_take, non_readers, .init=reader_init, .fini=reader_fini)
{
    dds_return_t ret;
    ret = dds_take(*rdr, g_samples, g_info, MAX_SAMPLES, MAX_SAMPLES);
    CU_ASSERT_EQUAL_FATAL(ret, DDS_RETCODE_ILLEGAL_OPERATION);
}
/*************************************************************************************************/

/*************************************************************************************************/
CU_Test(ddsc_take, already_deleted, .init=reader_init, .fini=reader_fini)
{
    dds_return_t ret;
    /* Try to take with a deleted reader. */
    dds_delete(g_reader);
    ret = dds_take(g_reader, g_samples, g_info, MAX_SAMPLES, MAX_SAMPLES);
<<<<<<< HEAD
    CU_ASSERT_EQUAL(dds_err_nr(ret), DDS_RETCODE_BAD_PARAMETER);
=======
    CU_ASSERT_EQUAL(ret, DDS_RETCODE_BAD_PARAMETER);
>>>>>>> 1c8c2944
}
/*************************************************************************************************/

/*************************************************************************************************/
CU_Test(ddsc_take, valid, .init=reader_init, .fini=reader_fini)
{
    dds_return_t expected_cnt = MAX_SAMPLES;
    dds_return_t ret;

    ret = dds_take(g_reader, g_samples, g_info, MAX_SAMPLES, MAX_SAMPLES);
    CU_ASSERT_EQUAL_FATAL(ret, MAX_SAMPLES);
    for(int i = 0; i < ret; i++) {
        Space_Type1 *sample = (Space_Type1*)g_samples[i];

        /*
         * | long_1 | long_2 | long_3 |    sst   | vst |    ist     |
         * ----------------------------------------------------------
         * |    0   |    0   |    0   |     read | old | alive      | <---
         * |    1   |    0   |    0   |     read | old | disposed   | <---
         * |    2   |    1   |    0   |     read | old | no_writers | <---
         * |    3   |    1   |    1   | not_read | old | alive      | <---
         * |    4   |    2   |    1   | not_read | new | disposed   | <---
         * |    5   |    2   |    1   | not_read | new | no_writers | <---
         * |    6   |    3   |    2   | not_read | new | alive      | <---
         */

        /* Expected states. */
        int                  expected_long_1 = i;
        dds_sample_state_t   expected_sst    = SAMPLE_SST(expected_long_1);
        dds_view_state_t     expected_vst    = SAMPLE_VST(expected_long_1);
        dds_instance_state_t expected_ist    = SAMPLE_IST(expected_long_1);

        /* Check data. */
        CU_ASSERT_EQUAL_FATAL(sample->long_1, expected_long_1  );
        CU_ASSERT_EQUAL_FATAL(sample->long_2, expected_long_1/2);
        CU_ASSERT_EQUAL_FATAL(sample->long_3, expected_long_1/3);

        /* Check states. */
        CU_ASSERT_EQUAL_FATAL(g_info[i].valid_data,     true);
        CU_ASSERT_EQUAL_FATAL(g_info[i].sample_state,   expected_sst);
        CU_ASSERT_EQUAL_FATAL(g_info[i].view_state,     expected_vst);
        CU_ASSERT_EQUAL_FATAL(g_info[i].instance_state, expected_ist);
    }

    /* Only samples that weren't taken should be available. */
    ret = samples_cnt();
    CU_ASSERT_EQUAL_FATAL(ret, MAX_SAMPLES - expected_cnt);
}
/*************************************************************************************************/





/**************************************************************************************************
 *
 * These will check the read_wl in various ways.
 *
 *************************************************************************************************/
/*************************************************************************************************/
CU_TheoryDataPoints(ddsc_take_wl, invalid_buffers) = {
        CU_DataPoints(void**,             g_loans, (void**)0),
        CU_DataPoints(dds_sample_info_t*, g_info,  (dds_sample_info_t*)0   ),
        CU_DataPoints(uint32_t,           0,        3,  MAX_SAMPLES   ),
};
CU_Theory((void **buf, dds_sample_info_t *si, uint32_t maxs), ddsc_take_wl, invalid_buffers, .init=reader_init, .fini=reader_fini)
{
    dds_return_t ret;
    /* The only valid permutation is when non of the buffer values are
     * invalid. So, don't test that. */
    CU_ASSERT_FATAL((buf != g_loans) || (si != g_info) || (maxs == 0));
    ret = dds_take_wl(g_reader, buf, si, maxs);
    CU_ASSERT_EQUAL_FATAL(ret, DDS_RETCODE_BAD_PARAMETER);
}
/*************************************************************************************************/

/*************************************************************************************************/
CU_TheoryDataPoints(ddsc_take_wl, invalid_readers) = {
        CU_DataPoints(dds_entity_t, -2, -1, 0, INT_MAX, INT_MIN),
};
CU_Theory((dds_entity_t rdr), ddsc_take_wl, invalid_readers, .init=reader_init, .fini=reader_fini)
{
    dds_return_t ret;

    ret = dds_take_wl(rdr, g_loans, g_info, MAX_SAMPLES);
    CU_ASSERT_EQUAL_FATAL(ret, DDS_RETCODE_BAD_PARAMETER);
}
/*************************************************************************************************/

/*************************************************************************************************/
CU_TheoryDataPoints(ddsc_take_wl, non_readers) = {
        CU_DataPoints(dds_entity_t*, &g_participant, &g_topic, &g_writer, &g_subscriber, &g_waitset),
};
CU_Theory((dds_entity_t *rdr), ddsc_take_wl, non_readers, .init=reader_init, .fini=reader_fini)
{
    dds_return_t ret;
    ret = dds_take_wl(*rdr, g_loans, g_info, MAX_SAMPLES);
    CU_ASSERT_EQUAL_FATAL(ret, DDS_RETCODE_ILLEGAL_OPERATION);
}
/*************************************************************************************************/

/*************************************************************************************************/
CU_Test(ddsc_take_wl, already_deleted, .init=reader_init, .fini=reader_fini)
{
    dds_return_t ret;
    /* Try to read with a deleted reader. */
    dds_delete(g_reader);
    ret = dds_take_wl(g_reader, g_loans, g_info, MAX_SAMPLES);
<<<<<<< HEAD
    CU_ASSERT_EQUAL(dds_err_nr(ret), DDS_RETCODE_BAD_PARAMETER);
=======
    CU_ASSERT_EQUAL(ret, DDS_RETCODE_BAD_PARAMETER);
>>>>>>> 1c8c2944
}
/*************************************************************************************************/

/*************************************************************************************************/
CU_Test(ddsc_take_wl, valid, .init=reader_init, .fini=reader_fini)
{
    dds_return_t expected_cnt = MAX_SAMPLES;
    dds_return_t ret;

    ret = dds_take_wl(g_reader, g_loans, g_info, MAX_SAMPLES);
    CU_ASSERT_EQUAL_FATAL(ret, MAX_SAMPLES);
    for(int i = 0; i < ret; i++) {
        Space_Type1 *sample = (Space_Type1*)g_loans[i];

        /*
         * | long_1 | long_2 | long_3 |    sst   | vst |    ist     |
         * ----------------------------------------------------------
         * |    0   |    0   |    0   |     read | old | alive      | <---
         * |    1   |    0   |    0   |     read | old | disposed   | <---
         * |    2   |    1   |    0   |     read | old | no_writers | <---
         * |    3   |    1   |    1   | not_read | old | alive      | <---
         * |    4   |    2   |    1   | not_read | new | disposed   | <---
         * |    5   |    2   |    1   | not_read | new | no_writers | <---
         * |    6   |    3   |    2   | not_read | new | alive      | <---
         */

        /* Expected states. */
        int                  expected_long_1 = i;
        dds_sample_state_t   expected_sst    = SAMPLE_SST(expected_long_1);
        dds_view_state_t     expected_vst    = SAMPLE_VST(expected_long_1);
        dds_instance_state_t expected_ist    = SAMPLE_IST(expected_long_1);

        /* Check data. */
        CU_ASSERT_EQUAL_FATAL(sample->long_1, expected_long_1  );
        CU_ASSERT_EQUAL_FATAL(sample->long_2, expected_long_1/2);
        CU_ASSERT_EQUAL_FATAL(sample->long_3, expected_long_1/3);

        /* Check states. */
        CU_ASSERT_EQUAL_FATAL(g_info[i].valid_data,     true);
        CU_ASSERT_EQUAL_FATAL(g_info[i].sample_state,   expected_sst);
        CU_ASSERT_EQUAL_FATAL(g_info[i].view_state,     expected_vst);
        CU_ASSERT_EQUAL_FATAL(g_info[i].instance_state, expected_ist);
    }

    ret = dds_return_loan(g_reader, g_loans, ret);
    CU_ASSERT_EQUAL_FATAL(ret, DDS_RETCODE_OK);

    /* Only samples that weren't taken should be available. */
    ret = samples_cnt();
    CU_ASSERT_EQUAL_FATAL(ret, MAX_SAMPLES - expected_cnt);
}
/*************************************************************************************************/





/**************************************************************************************************
 *
 * These will check the read_mask in various ways.
 *
 *************************************************************************************************/
/*************************************************************************************************/
CU_TheoryDataPoints(ddsc_take_mask, invalid_buffers) = {
        CU_DataPoints(void**,             g_samples, g_loans, (void**)0),
        CU_DataPoints(dds_sample_info_t*, g_info,    NULL,    NULL),
        CU_DataPoints(size_t,             0,         3,       MAX_SAMPLES),
        CU_DataPoints(uint32_t,           0,         3,       MAX_SAMPLES),
};
CU_Theory((void **buf, dds_sample_info_t *si, size_t bufsz, uint32_t maxs), ddsc_take_mask, invalid_buffers, .init=reader_init, .fini=reader_fini)
{
    uint32_t mask = DDS_ANY_SAMPLE_STATE | DDS_ANY_VIEW_STATE | DDS_ANY_INSTANCE_STATE;
    dds_return_t ret;
    /* The only valid permutation is when non of the buffer values are
     * invalid. So, don't test that. */
    CU_ASSERT_FATAL((buf != g_samples) || (si != g_info) || (bufsz == 0) || (maxs == 0) || (bufsz < maxs));
    /* TODO: CHAM-306, currently, a buffer is automatically 'promoted' to a loan when a buffer is
     * provided with NULL pointers. So, in fact, there's currently no real difference between calling
     * dds_take_mask() dds_take_mask_wl() (except for the provided bufsz). This will change, which means that
     * the given buffer should contain valid pointers, which again means that 'loan intended' buffer
     * should result in bad_parameter.
     * However, that's not the case yet. So don't test it. */
    if (buf != g_loans) {
        ret = dds_take_mask(g_reader, buf, si, bufsz, maxs, mask);
        CU_ASSERT_EQUAL(ret, DDS_RETCODE_BAD_PARAMETER);
    } else {
        CU_PASS("Skipped");
    }
}
/*************************************************************************************************/

/*************************************************************************************************/
CU_TheoryDataPoints(ddsc_take_mask, invalid_readers) = {
        CU_DataPoints(dds_entity_t, -2, -1, 0, INT_MAX, INT_MIN),
};
CU_Theory((dds_entity_t rdr), ddsc_take_mask, invalid_readers, .init=reader_init, .fini=reader_fini)
{
    uint32_t mask = DDS_ANY_SAMPLE_STATE | DDS_ANY_VIEW_STATE | DDS_ANY_INSTANCE_STATE;
    dds_return_t ret;

    ret = dds_take_mask(rdr, g_samples, g_info, MAX_SAMPLES, MAX_SAMPLES, mask);
    CU_ASSERT_EQUAL(ret, DDS_RETCODE_BAD_PARAMETER);
}
/*************************************************************************************************/

/*************************************************************************************************/
CU_TheoryDataPoints(ddsc_take_mask, non_readers) = {
        CU_DataPoints(dds_entity_t*, &g_participant, &g_topic, &g_writer, &g_subscriber, &g_waitset),
};
CU_Theory((dds_entity_t *rdr), ddsc_take_mask, non_readers, .init=reader_init, .fini=reader_fini)
{
    uint32_t mask = DDS_ANY_SAMPLE_STATE | DDS_ANY_VIEW_STATE | DDS_ANY_INSTANCE_STATE;
    dds_return_t ret;
    ret = dds_take_mask(*rdr, g_samples, g_info, MAX_SAMPLES, MAX_SAMPLES, mask);
    CU_ASSERT_EQUAL(ret, DDS_RETCODE_ILLEGAL_OPERATION);
}
/*************************************************************************************************/

/*************************************************************************************************/
CU_Test(ddsc_take_mask, already_deleted, .init=reader_init, .fini=reader_fini)
{
    uint32_t mask = DDS_ANY_SAMPLE_STATE | DDS_ANY_VIEW_STATE | DDS_ANY_INSTANCE_STATE;
    dds_return_t ret;
    /* Try to read with a deleted reader. */
    dds_delete(g_reader);
    ret = dds_take_mask(g_reader, g_samples, g_info, MAX_SAMPLES, MAX_SAMPLES, mask);
<<<<<<< HEAD
    CU_ASSERT_EQUAL(dds_err_nr(ret), DDS_RETCODE_BAD_PARAMETER);
=======
    CU_ASSERT_EQUAL(ret, DDS_RETCODE_BAD_PARAMETER);
>>>>>>> 1c8c2944
}
/*************************************************************************************************/

/*************************************************************************************************/
CU_Test(ddsc_take_mask, any, .init=reader_init, .fini=reader_fini)
{
    uint32_t mask = DDS_ANY_SAMPLE_STATE | DDS_ANY_VIEW_STATE | DDS_ANY_INSTANCE_STATE;
    dds_return_t expected_cnt = MAX_SAMPLES;
    dds_return_t ret;

    /* Read all samples that matches the mask. */
    ret = dds_take_mask(g_reader, g_samples, g_info, MAX_SAMPLES, MAX_SAMPLES, mask);
    CU_ASSERT_EQUAL_FATAL(ret, expected_cnt);
    for(int i = 0; i < ret; i++) {
        Space_Type1 *sample = (Space_Type1*)g_samples[i];

        /*
         * | long_1 | long_2 | long_3 |    sst   | vst |    ist     |
         * ----------------------------------------------------------
         * |    0   |    0   |    0   |     read | old | alive      | <---
         * |    1   |    0   |    0   |     read | old | disposed   | <---
         * |    2   |    1   |    0   |     read | old | no_writers | <---
         * |    3   |    1   |    1   | not_read | old | alive      | <---
         * |    4   |    2   |    1   | not_read | new | disposed   | <---
         * |    5   |    2   |    1   | not_read | new | no_writers | <---
         * |    6   |    3   |    2   | not_read | new | alive      | <---
         */

        /* Expected states. */
        int                  expected_long_1 = i;
        dds_sample_state_t   expected_sst    = SAMPLE_SST(expected_long_1);
        dds_view_state_t     expected_vst    = SAMPLE_VST(expected_long_1);
        dds_instance_state_t expected_ist    = SAMPLE_IST(expected_long_1);

        /* Check data. */
        CU_ASSERT_EQUAL_FATAL(sample->long_1, expected_long_1  );
        CU_ASSERT_EQUAL_FATAL(sample->long_2, expected_long_1/2);
        CU_ASSERT_EQUAL_FATAL(sample->long_3, expected_long_1/3);

        /* Check states. */
        CU_ASSERT_EQUAL_FATAL(g_info[i].valid_data,     true);
        CU_ASSERT_EQUAL_FATAL(g_info[i].sample_state,   expected_sst);
        CU_ASSERT_EQUAL_FATAL(g_info[i].view_state,     expected_vst);
        CU_ASSERT_EQUAL_FATAL(g_info[i].instance_state, expected_ist);
    }

    /* Only samples that weren't taken should be available. */
    ret = samples_cnt();
    CU_ASSERT_EQUAL_FATAL(ret, MAX_SAMPLES - expected_cnt);
}
/*************************************************************************************************/

/*************************************************************************************************/
CU_Test(ddsc_take_mask, not_read_sample_state, .init=reader_init, .fini=reader_fini)
{
    uint32_t mask = DDS_NOT_READ_SAMPLE_STATE | DDS_ANY_VIEW_STATE | DDS_ANY_INSTANCE_STATE;
    dds_return_t expected_cnt = 4;
    dds_return_t ret;

    /* Read all samples that matches the mask. */
    ret = dds_take_mask(g_reader, g_samples, g_info, MAX_SAMPLES, MAX_SAMPLES, mask);
    CU_ASSERT_EQUAL_FATAL(ret, expected_cnt);
    for(int i = 0; i < ret; i++) {
        Space_Type1 *sample = (Space_Type1*)g_samples[i];

        /*
         * | long_1 | long_2 | long_3 |    sst   | vst |    ist     |
         * ----------------------------------------------------------
         * |    0   |    0   |    0   |     read | old | alive      |
         * |    1   |    0   |    0   |     read | old | disposed   |
         * |    2   |    1   |    0   |     read | old | no_writers |
         * |    3   |    1   |    1   | not_read | old | alive      | <---
         * |    4   |    2   |    1   | not_read | new | disposed   | <---
         * |    5   |    2   |    1   | not_read | new | no_writers | <---
         * |    6   |    3   |    2   | not_read | new | alive      | <---
         */

        /* Expected states. */
        int                  expected_long_1 = SAMPLE_LAST_READ_SST + 1 + i;
        dds_sample_state_t   expected_sst    = DDS_SST_NOT_READ;
        dds_view_state_t     expected_vst    = SAMPLE_VST(expected_long_1);
        dds_instance_state_t expected_ist    = SAMPLE_IST(expected_long_1);

        /* Check data. */
        CU_ASSERT_EQUAL_FATAL(sample->long_1, expected_long_1  );
        CU_ASSERT_EQUAL_FATAL(sample->long_2, expected_long_1/2);
        CU_ASSERT_EQUAL_FATAL(sample->long_3, expected_long_1/3);

        /* Check states. */
        CU_ASSERT_EQUAL_FATAL(g_info[i].valid_data,     true);
        CU_ASSERT_EQUAL_FATAL(g_info[i].sample_state,   expected_sst);
        CU_ASSERT_EQUAL_FATAL(g_info[i].view_state,     expected_vst);
        CU_ASSERT_EQUAL_FATAL(g_info[i].instance_state, expected_ist);
    }

    /* Only samples that weren't taken should be available. */
    ret = samples_cnt();
    CU_ASSERT_EQUAL_FATAL(ret, MAX_SAMPLES - expected_cnt);
}
/*************************************************************************************************/

/*************************************************************************************************/
CU_Test(ddsc_take_mask, read_sample_state, .init=reader_init, .fini=reader_fini)
{
    uint32_t mask = DDS_READ_SAMPLE_STATE | DDS_ANY_VIEW_STATE | DDS_ANY_INSTANCE_STATE;
    dds_return_t expected_cnt = 3;
    dds_return_t ret;

    /* Read all samples that matches the mask. */
    ret = dds_take_mask(g_reader, g_samples, g_info, MAX_SAMPLES, MAX_SAMPLES, mask);
    CU_ASSERT_EQUAL_FATAL(ret, expected_cnt);
    for(int i = 0; i < ret; i++) {
        Space_Type1 *sample = (Space_Type1*)g_samples[i];

        /*
         * | long_1 | long_2 | long_3 |    sst   | vst |    ist     |
         * ----------------------------------------------------------
         * |    0   |    0   |    0   |     read | old | alive      | <---
         * |    1   |    0   |    0   |     read | old | disposed   | <---
         * |    2   |    1   |    0   |     read | old | no_writers | <---
         * |    3   |    1   |    1   | not_read | old | alive      |
         * |    4   |    2   |    1   | not_read | new | disposed   |
         * |    5   |    2   |    1   | not_read | new | no_writers |
         * |    6   |    3   |    2   | not_read | new | alive      |
         */

        /* Expected states. */
        int                  expected_long_1 = i;
        dds_sample_state_t   expected_sst    = DDS_SST_READ;
        dds_view_state_t     expected_vst    = SAMPLE_VST(expected_long_1);
        dds_instance_state_t expected_ist    = SAMPLE_IST(expected_long_1);

        /* Check data. */
        CU_ASSERT_EQUAL_FATAL(sample->long_1, expected_long_1  );
        CU_ASSERT_EQUAL_FATAL(sample->long_2, expected_long_1/2);
        CU_ASSERT_EQUAL_FATAL(sample->long_3, expected_long_1/3);

        /* Check states. */
        CU_ASSERT_EQUAL_FATAL(g_info[i].valid_data,     true);
        CU_ASSERT_EQUAL_FATAL(g_info[i].sample_state,   expected_sst);
        CU_ASSERT_EQUAL_FATAL(g_info[i].view_state,     expected_vst);
        CU_ASSERT_EQUAL_FATAL(g_info[i].instance_state, expected_ist);
    }

    /* Only samples that weren't taken should be available. */
    ret = samples_cnt();
    CU_ASSERT_EQUAL_FATAL(ret, MAX_SAMPLES - expected_cnt);
}
/*************************************************************************************************/

/*************************************************************************************************/
CU_Test(ddsc_take_mask, new_view_state, .init=reader_init, .fini=reader_fini)
{
    uint32_t mask = DDS_ANY_SAMPLE_STATE | DDS_NEW_VIEW_STATE | DDS_ANY_INSTANCE_STATE;
    dds_return_t expected_cnt = 3;
    dds_return_t ret;

    /* Read all samples that matches the mask. */
    ret = dds_take_mask(g_reader, g_samples, g_info, MAX_SAMPLES, MAX_SAMPLES, mask);
    CU_ASSERT_EQUAL_FATAL(ret, expected_cnt);
    for(int i = 0; i < ret; i++) {
        Space_Type1 *sample = (Space_Type1*)g_samples[i];

        /*
         * | long_1 | long_2 | long_3 |    sst   | vst |    ist     |
         * ----------------------------------------------------------
         * |    0   |    0   |    0   |     read | old | alive      |
         * |    1   |    0   |    0   |     read | old | disposed   |
         * |    2   |    1   |    0   |     read | old | no_writers |
         * |    3   |    1   |    1   | not_read | old | alive      |
         * |    4   |    2   |    1   | not_read | new | disposed   | <---
         * |    5   |    2   |    1   | not_read | new | no_writers | <---
         * |    6   |    3   |    2   | not_read | new | alive      | <---
         */

        /* Expected states. */
        int                  expected_long_1 = SAMPLE_LAST_OLD_VST + 1 + i;
        dds_sample_state_t   expected_sst    = SAMPLE_SST(expected_long_1);
        dds_view_state_t     expected_vst    = DDS_VST_NEW;
        dds_instance_state_t expected_ist    = SAMPLE_IST(expected_long_1);

        /* Check data. */
        CU_ASSERT_EQUAL_FATAL(sample->long_1, expected_long_1  );
        CU_ASSERT_EQUAL_FATAL(sample->long_2, expected_long_1/2);
        CU_ASSERT_EQUAL_FATAL(sample->long_3, expected_long_1/3);

        /* Check states. */
        CU_ASSERT_EQUAL_FATAL(g_info[i].valid_data,     true);
        CU_ASSERT_EQUAL_FATAL(g_info[i].sample_state,   expected_sst);
        CU_ASSERT_EQUAL_FATAL(g_info[i].view_state,     expected_vst);
        CU_ASSERT_EQUAL_FATAL(g_info[i].instance_state, expected_ist);
    }

    /* Only samples that weren't taken should be available. */
    ret = samples_cnt();
    CU_ASSERT_EQUAL_FATAL(ret, MAX_SAMPLES - expected_cnt);
}
/*************************************************************************************************/

/*************************************************************************************************/
CU_Test(ddsc_take_mask, not_new_view_state, .init=reader_init, .fini=reader_fini)
{
    uint32_t mask = DDS_ANY_SAMPLE_STATE | DDS_NOT_NEW_VIEW_STATE | DDS_ANY_INSTANCE_STATE;
    dds_return_t expected_cnt = 4;
    dds_return_t ret;

    /* Read all samples that matches the mask. */
    ret = dds_take_mask(g_reader, g_samples, g_info, MAX_SAMPLES, MAX_SAMPLES, mask);
    CU_ASSERT_EQUAL_FATAL(ret, expected_cnt);
    for(int i = 0; i < ret; i++) {
        Space_Type1 *sample = (Space_Type1*)g_samples[i];

        /*
         * | long_1 | long_2 | long_3 |    sst   | vst |    ist     |
         * ----------------------------------------------------------
         * |    0   |    0   |    0   |     read | old | alive      | <---
         * |    1   |    0   |    0   |     read | old | disposed   | <---
         * |    2   |    1   |    0   |     read | old | no_writers | <---
         * |    3   |    1   |    1   | not_read | old | alive      | <---
         * |    4   |    2   |    1   | not_read | new | disposed   |
         * |    5   |    2   |    1   | not_read | new | no_writers |
         * |    6   |    3   |    2   | not_read | new | alive      |
         */

        /* Expected states. */
        int                  expected_long_1 = i;
        dds_sample_state_t   expected_sst    = SAMPLE_SST(expected_long_1);
        dds_view_state_t     expected_vst    = DDS_VST_OLD;
        dds_instance_state_t expected_ist    = SAMPLE_IST(expected_long_1);

        /* Check data. */
        CU_ASSERT_EQUAL_FATAL(sample->long_1, expected_long_1  );
        CU_ASSERT_EQUAL_FATAL(sample->long_2, expected_long_1/2);
        CU_ASSERT_EQUAL_FATAL(sample->long_3, expected_long_1/3);

        /* Check states. */
        CU_ASSERT_EQUAL_FATAL(g_info[i].valid_data,     true);
        CU_ASSERT_EQUAL_FATAL(g_info[i].sample_state,   expected_sst);
        CU_ASSERT_EQUAL_FATAL(g_info[i].view_state,     expected_vst);
        CU_ASSERT_EQUAL_FATAL(g_info[i].instance_state, expected_ist);
    }

    /* Only samples that weren't taken should be available. */
    ret = samples_cnt();
    CU_ASSERT_EQUAL_FATAL(ret, MAX_SAMPLES - expected_cnt);
}
/*************************************************************************************************/

/*************************************************************************************************/
CU_Test(ddsc_take_mask, alive_instance_state, .init=reader_init, .fini=reader_fini)
{
    uint32_t mask = DDS_ANY_SAMPLE_STATE | DDS_ANY_VIEW_STATE | DDS_ALIVE_INSTANCE_STATE;
    dds_return_t expected_cnt = 3;
    dds_return_t ret;

    /* Read all samples that matches the mask. */
    ret = dds_take_mask(g_reader, g_samples, g_info, MAX_SAMPLES, MAX_SAMPLES, mask);
    CU_ASSERT_EQUAL_FATAL(ret, expected_cnt);
    for(int i = 0; i < ret; i++) {
        Space_Type1 *sample = (Space_Type1*)g_samples[i];

        /*
         * | long_1 | long_2 | long_3 |    sst   | vst |    ist     |
         * ----------------------------------------------------------
         * |    0   |    0   |    0   |     read | old | alive      | <---
         * |    1   |    0   |    0   |     read | old | disposed   |
         * |    2   |    1   |    0   |     read | old | no_writers |
         * |    3   |    1   |    1   | not_read | old | alive      | <---
         * |    4   |    2   |    1   | not_read | new | disposed   |
         * |    5   |    2   |    1   | not_read | new | no_writers |
         * |    6   |    3   |    2   | not_read | new | alive      | <---
         */

        /* Expected states. */
        int                  expected_long_1 = i * 3;
        dds_sample_state_t   expected_sst    = SAMPLE_SST(expected_long_1);
        dds_view_state_t     expected_vst    = SAMPLE_VST(expected_long_1);
        dds_instance_state_t expected_ist    = DDS_IST_ALIVE;

        /* Check data. */
        CU_ASSERT_EQUAL_FATAL(sample->long_1, expected_long_1  );
        CU_ASSERT_EQUAL_FATAL(sample->long_2, expected_long_1/2);
        CU_ASSERT_EQUAL_FATAL(sample->long_3, expected_long_1/3);

        /* Check states. */
        CU_ASSERT_EQUAL_FATAL(g_info[i].valid_data,     true);
        CU_ASSERT_EQUAL_FATAL(g_info[i].sample_state,   expected_sst);
        CU_ASSERT_EQUAL_FATAL(g_info[i].view_state,     expected_vst);
        CU_ASSERT_EQUAL_FATAL(g_info[i].instance_state, expected_ist);
    }

    /* Only samples that weren't taken should be available. */
    ret = samples_cnt();
    CU_ASSERT_EQUAL_FATAL(ret, MAX_SAMPLES - expected_cnt);
}
/*************************************************************************************************/

/*************************************************************************************************/
CU_Test(ddsc_take_mask, not_alive_instance_state, .init=reader_init, .fini=reader_fini)
{
    uint32_t mask = DDS_ANY_SAMPLE_STATE | DDS_ANY_VIEW_STATE | DDS_NOT_ALIVE_DISPOSED_INSTANCE_STATE | DDS_NOT_ALIVE_NO_WRITERS_INSTANCE_STATE;
    dds_return_t expected_cnt = 4;
    dds_return_t ret;

    /* Read all samples that matches the mask. */
    ret = dds_take_mask(g_reader, g_samples, g_info, MAX_SAMPLES, MAX_SAMPLES, mask);
    CU_ASSERT_EQUAL_FATAL(ret, expected_cnt);
    for(int i = 0; i < ret; i++) {
        Space_Type1 *sample = (Space_Type1*)g_samples[i];

        /*
         * | long_1 | long_2 | long_3 |    sst   | vst |    ist     |
         * ----------------------------------------------------------
         * |    0   |    0   |    0   |     read | old | alive      |
         * |    1   |    0   |    0   |     read | old | disposed   | <---
         * |    2   |    1   |    0   |     read | old | no_writers | <---
         * |    3   |    1   |    1   | not_read | old | alive      |
         * |    4   |    2   |    1   | not_read | new | disposed   | <---
         * |    5   |    2   |    1   | not_read | new | no_writers | <---
         * |    6   |    3   |    2   | not_read | new | alive      |
         */

        /* Expected states. */
        int                  expected_long_1 = (i <= 1) ? i + 1 : i + 2;
        dds_sample_state_t   expected_sst    = SAMPLE_SST(expected_long_1);
        dds_view_state_t     expected_vst    = SAMPLE_VST(expected_long_1);
        dds_instance_state_t expected_ist    = SAMPLE_IST(expected_long_1);

        /* Check data. */
        CU_ASSERT_EQUAL_FATAL(sample->long_1, expected_long_1  );
        CU_ASSERT_EQUAL_FATAL(sample->long_2, expected_long_1/2);
        CU_ASSERT_EQUAL_FATAL(sample->long_3, expected_long_1/3);

        /* Check states. */
        CU_ASSERT_EQUAL_FATAL(g_info[i].valid_data,      true);
        CU_ASSERT_EQUAL_FATAL(g_info[i].sample_state,    expected_sst);
        CU_ASSERT_EQUAL_FATAL(g_info[i].view_state,      expected_vst);
        CU_ASSERT_EQUAL_FATAL(g_info[i].instance_state,  expected_ist);
        CU_ASSERT_NOT_EQUAL_FATAL(g_info[i].instance_state, DDS_IST_ALIVE);
    }

    /* Only samples that weren't taken should be available. */
    ret = samples_cnt();
    CU_ASSERT_EQUAL_FATAL(ret, MAX_SAMPLES - expected_cnt);
}
/*************************************************************************************************/

/*************************************************************************************************/
CU_Test(ddsc_take_mask, disposed_instance_state, .init=reader_init, .fini=reader_fini)
{
    uint32_t mask = DDS_ANY_SAMPLE_STATE | DDS_ANY_VIEW_STATE | DDS_NOT_ALIVE_DISPOSED_INSTANCE_STATE;
    dds_return_t expected_cnt = 2;
    dds_return_t ret;

    /* Read all samples that matches the mask. */
    ret = dds_take_mask(g_reader, g_samples, g_info, MAX_SAMPLES, MAX_SAMPLES, mask);
    CU_ASSERT_EQUAL_FATAL(ret, expected_cnt);
    for(int i = 0; i < ret; i++) {
        Space_Type1 *sample = (Space_Type1*)g_samples[i];

        /*
         * | long_1 | long_2 | long_3 |    sst   | vst |    ist     |
         * ----------------------------------------------------------
         * |    0   |    0   |    0   |     read | old | alive      |
         * |    1   |    0   |    0   |     read | old | disposed   | <---
         * |    2   |    1   |    0   |     read | old | no_writers |
         * |    3   |    1   |    1   | not_read | old | alive      |
         * |    4   |    2   |    1   | not_read | new | disposed   | <---
         * |    5   |    2   |    1   | not_read | new | no_writers |
         * |    6   |    3   |    2   | not_read | new | alive      |
         */

        /* Expected states. */
        int                  expected_long_1 = (i * 3) + 1;
        dds_sample_state_t   expected_sst    = SAMPLE_SST(expected_long_1);
        dds_view_state_t     expected_vst    = SAMPLE_VST(expected_long_1);
        dds_instance_state_t expected_ist    = DDS_IST_NOT_ALIVE_DISPOSED;

        /* Check data. */
        CU_ASSERT_EQUAL_FATAL(sample->long_1, expected_long_1  );
        CU_ASSERT_EQUAL_FATAL(sample->long_2, expected_long_1/2);
        CU_ASSERT_EQUAL_FATAL(sample->long_3, expected_long_1/3);

        /* Check states. */
        CU_ASSERT_EQUAL_FATAL(g_info[i].valid_data,     true);
        CU_ASSERT_EQUAL_FATAL(g_info[i].sample_state,   expected_sst);
        CU_ASSERT_EQUAL_FATAL(g_info[i].view_state,     expected_vst);
        CU_ASSERT_EQUAL_FATAL(g_info[i].instance_state, expected_ist);
    }

    /* Only samples that weren't taken should be available. */
    ret = samples_cnt();
    CU_ASSERT_EQUAL_FATAL(ret, MAX_SAMPLES - expected_cnt);
}
/*************************************************************************************************/

/*************************************************************************************************/
CU_Test(ddsc_take_mask, no_writers_instance_state, .init=reader_init, .fini=reader_fini)
{
    uint32_t mask = DDS_ANY_SAMPLE_STATE | DDS_ANY_VIEW_STATE | DDS_NOT_ALIVE_NO_WRITERS_INSTANCE_STATE;
    dds_return_t expected_cnt = 2;
    dds_return_t ret;

    /* Read all samples that matches the mask. */
    ret = dds_take_mask(g_reader, g_samples, g_info, MAX_SAMPLES, MAX_SAMPLES, mask);
    CU_ASSERT_EQUAL_FATAL(ret, expected_cnt);
    for(int i = 0; i < ret; i++) {
        Space_Type1 *sample = (Space_Type1*)g_samples[i];

        /*
         * | long_1 | long_2 | long_3 |    sst   | vst |    ist     |
         * ----------------------------------------------------------
         * |    0   |    0   |    0   |     read | old | alive      |
         * |    1   |    0   |    0   |     read | old | disposed   |
         * |    2   |    1   |    0   |     read | old | no_writers | <---
         * |    3   |    1   |    1   | not_read | old | alive      |
         * |    4   |    2   |    1   | not_read | new | disposed   |
         * |    5   |    2   |    1   | not_read | new | no_writers | <---
         * |    6   |    3   |    2   | not_read | new | alive      |
         */

        /* Expected states. */
        int                  expected_long_1 = (i * 3) + 2;
        dds_sample_state_t   expected_sst    = SAMPLE_SST(expected_long_1);
        dds_view_state_t     expected_vst    = SAMPLE_VST(expected_long_1);
        dds_instance_state_t expected_ist    = DDS_IST_NOT_ALIVE_NO_WRITERS;

        /* Check data. */
        CU_ASSERT_EQUAL_FATAL(sample->long_1, expected_long_1  );
        CU_ASSERT_EQUAL_FATAL(sample->long_2, expected_long_1/2);
        CU_ASSERT_EQUAL_FATAL(sample->long_3, expected_long_1/3);

        /* Check states. */
        CU_ASSERT_EQUAL_FATAL(g_info[i].valid_data,     true);
        CU_ASSERT_EQUAL_FATAL(g_info[i].sample_state,   expected_sst);
        CU_ASSERT_EQUAL_FATAL(g_info[i].view_state,     expected_vst);
        CU_ASSERT_EQUAL_FATAL(g_info[i].instance_state, expected_ist);
    }

    /* Only samples that weren't taken should be available. */
    ret = samples_cnt();
    CU_ASSERT_EQUAL_FATAL(ret, MAX_SAMPLES - expected_cnt);
}
/*************************************************************************************************/

/*************************************************************************************************/
CU_Test(ddsc_take_mask, combination_of_states, .init=reader_init, .fini=reader_fini)
{
    uint32_t mask = DDS_NOT_READ_SAMPLE_STATE | DDS_NOT_NEW_VIEW_STATE | DDS_ALIVE_INSTANCE_STATE;
    dds_return_t expected_cnt = 1;
    dds_return_t ret;

    /* Read all samples that matches the mask. */
    ret = dds_take_mask(g_reader, g_samples, g_info, MAX_SAMPLES, MAX_SAMPLES, mask);
    CU_ASSERT_EQUAL_FATAL(ret, expected_cnt);
    for(int i = 0; i < ret; i++) {
        Space_Type1 *sample = (Space_Type1*)g_samples[i];

        /*
         * | long_1 | long_2 | long_3 |    sst   | vst |    ist     |
         * ----------------------------------------------------------
         * |    0   |    0   |    0   |     read | old | alive      |
         * |    1   |    0   |    0   |     read | old | disposed   |
         * |    2   |    1   |    0   |     read | old | no_writers |
         * |    3   |    1   |    1   | not_read | old | alive      | <---
         * |    4   |    2   |    1   | not_read | new | disposed   |
         * |    5   |    2   |    1   | not_read | new | no_writers |
         * |    6   |    3   |    2   | not_read | new | alive      |
         */

        /* Expected states. */
        int                  expected_long_1 = 3;
        dds_sample_state_t   expected_sst    = DDS_SST_NOT_READ;
        dds_view_state_t     expected_vst    = DDS_VST_OLD;
        dds_instance_state_t expected_ist    = DDS_IST_ALIVE;

        /* Check data. */
        CU_ASSERT_EQUAL_FATAL(sample->long_1, expected_long_1  );
        CU_ASSERT_EQUAL_FATAL(sample->long_2, expected_long_1/2);
        CU_ASSERT_EQUAL_FATAL(sample->long_3, expected_long_1/3);

        /* Check states. */
        CU_ASSERT_EQUAL_FATAL(g_info[i].valid_data,     true);
        CU_ASSERT_EQUAL_FATAL(g_info[i].sample_state,   expected_sst);
        CU_ASSERT_EQUAL_FATAL(g_info[i].view_state,     expected_vst);
        CU_ASSERT_EQUAL_FATAL(g_info[i].instance_state, expected_ist);
    }

    /* Only samples that weren't taken should be available. */
    ret = samples_cnt();
    CU_ASSERT_EQUAL_FATAL(ret, MAX_SAMPLES - expected_cnt);
}
/*************************************************************************************************/

/*************************************************************************************************/
CU_Test(ddsc_take_mask, take_instance_last_sample)
{
#define WOULD_CRASH
#ifdef WOULD_CRASH
    uint32_t mask = DDS_NOT_READ_SAMPLE_STATE | DDS_ANY_VIEW_STATE | DDS_ALIVE_INSTANCE_STATE;
    dds_sample_state_t expected_sst = DDS_SST_NOT_READ;
    int expected_long_3 = 3;
#else
    uint32_t mask = DDS_READ_SAMPLE_STATE | DDS_ANY_VIEW_STATE | DDS_ALIVE_INSTANCE_STATE;
    dds_sample_state_t expected_sst = DDS_SST_READ;
    int expected_long_3 = 2;
#endif
    dds_return_t expected_cnt = 1;
    Space_Type1 sample = { 0, 0, 0 };
    dds_attach_t triggered;
    dds_return_t ret;
    char name[100];

    /* We need other readers/writers/data to force the crash. */
    g_qos = dds_create_qos();
    dds_qset_history(g_qos, DDS_HISTORY_KEEP_ALL, DDS_LENGTH_UNLIMITED);
    g_participant = dds_create_participant(DDS_DOMAIN_DEFAULT, NULL, NULL);
    CU_ASSERT_FATAL(g_participant > 0);
    g_waitset = dds_create_waitset(g_participant);
    CU_ASSERT_FATAL(g_waitset > 0);
    g_topic = dds_create_topic(g_participant, &Space_Type1_desc, create_topic_name("ddsc_reader_test", name, 100), NULL, NULL);
    CU_ASSERT_FATAL(g_topic > 0);
    g_reader = dds_create_reader(g_participant, g_topic, g_qos, NULL);
    CU_ASSERT_FATAL(g_reader > 0);
    g_writer = dds_create_writer(g_participant, g_topic, NULL, NULL);
    CU_ASSERT_FATAL(g_writer > 0);

    /* Sync g_reader to g_writer. */
    ret = dds_set_status_mask(g_reader, DDS_SUBSCRIPTION_MATCHED_STATUS);
    CU_ASSERT_EQUAL_FATAL(ret, DDS_RETCODE_OK);
    ret = dds_waitset_attach(g_waitset, g_reader, g_reader);
    CU_ASSERT_EQUAL_FATAL(ret, DDS_RETCODE_OK);
    ret = dds_waitset_wait(g_waitset, &triggered, 1, DDS_SECS(1));
    CU_ASSERT_EQUAL_FATAL(ret, 1);
    CU_ASSERT_EQUAL_FATAL(g_reader, (dds_entity_t)(intptr_t)triggered);
    ret = dds_waitset_detach(g_waitset, g_reader);
    CU_ASSERT_EQUAL_FATAL(ret, DDS_RETCODE_OK);

    /* Sync g_writer to g_reader. */
    ret = dds_set_status_mask(g_writer, DDS_PUBLICATION_MATCHED_STATUS);
    CU_ASSERT_EQUAL_FATAL(ret, DDS_RETCODE_OK);
    ret = dds_waitset_attach(g_waitset, g_writer, g_writer);
    CU_ASSERT_EQUAL_FATAL(ret, DDS_RETCODE_OK);
    ret = dds_waitset_wait(g_waitset, &triggered, 1, DDS_SECS(1));
    CU_ASSERT_EQUAL_FATAL(ret, 1);
    CU_ASSERT_EQUAL_FATAL(g_writer, (dds_entity_t)(intptr_t)triggered);
    ret = dds_waitset_detach(g_waitset, g_writer);
    CU_ASSERT_EQUAL_FATAL(ret, DDS_RETCODE_OK);

    /* Initialize reading buffers. */
    memset (g_data, 0, sizeof (g_data));
    for (int i = 0; i < MAX_SAMPLES; i++) {
        g_samples[i] = &g_data[i];
    }

    /* Generate following data:
     *  | long_1 | long_2 | long_3 |    sst   | vst |    ist     |
     *  ----------------------------------------------------------
     *  |    0   |    1   |    2   |     read | old | alive      |
     *  |    0   |    1   |    3   | not_read | old | alive      |
     */
    sample.long_1 = 0;
    sample.long_2 = 1;
    sample.long_3 = 2;
    ret = dds_write(g_writer, &sample);
    CU_ASSERT_EQUAL_FATAL(ret, DDS_RETCODE_OK);
    ret = dds_read(g_reader, g_samples, g_info, MAX_SAMPLES, MAX_SAMPLES);
    CU_ASSERT_EQUAL_FATAL(ret, 1);
    sample.long_3 = 3;
    ret = dds_write(g_writer, &sample);
    CU_ASSERT_EQUAL_FATAL(ret, DDS_RETCODE_OK);

    /* Take just one sample of the instance (the last one). */
    ret = dds_take_mask(g_reader, g_samples, g_info, MAX_SAMPLES, MAX_SAMPLES, mask);
    CU_ASSERT_EQUAL_FATAL(ret, expected_cnt);
    for(int i = 0; i < ret; i++) {
        Space_Type1 *s = (Space_Type1*)g_samples[i];

        /*
         *  | long_1 | long_2 | long_3 |    sst   | vst |    ist     |
         *  ----------------------------------------------------------
         *  |    0   |    1   |    2   |     read | old | alive      | <--- no worries
         *  |    0   |    1   |    3   | not_read | old | alive      | <--- crashed
         */

        /* Check data. */
        CU_ASSERT_EQUAL_FATAL(s->long_1, 0);
        CU_ASSERT_EQUAL_FATAL(s->long_2, 1);
        CU_ASSERT_EQUAL_FATAL(s->long_3, expected_long_3);

        /* Check states. */
        CU_ASSERT_EQUAL_FATAL(g_info[i].valid_data,     true);
        CU_ASSERT_EQUAL_FATAL(g_info[i].sample_state,   expected_sst);
        CU_ASSERT_EQUAL_FATAL(g_info[i].view_state,     DDS_VST_OLD);
        CU_ASSERT_EQUAL_FATAL(g_info[i].instance_state, DDS_IST_ALIVE);
    }

    /* Only samples that weren't taken should be available. */
    ret = samples_cnt();
    CU_ASSERT_EQUAL_FATAL(ret, 1);

    /*
     * So far so good.
     * But now the problem appeared:
     * The reader crashed when deleting....
     */
    dds_delete(g_reader);

    /* Before the crash was fixed, we didn't come here. */
    dds_delete(g_writer);
    dds_delete(g_waitset);
    dds_delete(g_topic);
    dds_delete(g_participant);
    dds_delete_qos(g_qos);
}
/*************************************************************************************************/





/**************************************************************************************************
 *
 * These will check the read_mask_wl in various ways.
 *
 *************************************************************************************************/
/*************************************************************************************************/
CU_TheoryDataPoints(ddsc_take_mask_wl, invalid_buffers) = {
        CU_DataPoints(void**,             g_loans, (void**)0),
        CU_DataPoints(dds_sample_info_t*, g_info,  (dds_sample_info_t*)0   ),
        CU_DataPoints(uint32_t,           0,        3,  MAX_SAMPLES   ),
};
CU_Theory((void **buf, dds_sample_info_t *si, uint32_t maxs), ddsc_take_mask_wl, invalid_buffers, .init=reader_init, .fini=reader_fini)
{
    uint32_t mask = DDS_ANY_SAMPLE_STATE | DDS_ANY_VIEW_STATE | DDS_ANY_INSTANCE_STATE;
    dds_return_t ret;
    /* The only valid permutation is when non of the buffer values are
     * invalid. So, don't test that. */
    CU_ASSERT_FATAL((buf != g_loans) || (si != g_info) || (maxs == 0));
    ret = dds_take_mask_wl(g_reader, buf, si, maxs, mask);
    CU_ASSERT_EQUAL_FATAL(ret, DDS_RETCODE_BAD_PARAMETER);
}
/*************************************************************************************************/

/*************************************************************************************************/
CU_TheoryDataPoints(ddsc_take_mask_wl, invalid_readers) = {
        CU_DataPoints(dds_entity_t, -2, -1, 0, INT_MAX, INT_MIN),
};
CU_Theory((dds_entity_t rdr), ddsc_take_mask_wl, invalid_readers, .init=reader_init, .fini=reader_fini)
{
    uint32_t mask = DDS_ANY_SAMPLE_STATE | DDS_ANY_VIEW_STATE | DDS_ANY_INSTANCE_STATE;
    dds_return_t ret;

    ret = dds_take_mask_wl(rdr, g_loans, g_info, MAX_SAMPLES, mask);
    CU_ASSERT_EQUAL_FATAL(ret, DDS_RETCODE_BAD_PARAMETER);
}
/*************************************************************************************************/

/*************************************************************************************************/
CU_TheoryDataPoints(ddsc_take_mask_wl, non_readers) = {
        CU_DataPoints(dds_entity_t*, &g_participant, &g_topic, &g_writer, &g_subscriber, &g_waitset),
};
CU_Theory((dds_entity_t *rdr), ddsc_take_mask_wl, non_readers, .init=reader_init, .fini=reader_fini)
{
    uint32_t mask = DDS_ANY_SAMPLE_STATE | DDS_ANY_VIEW_STATE | DDS_ANY_INSTANCE_STATE;
    dds_return_t ret;
    ret = dds_take_mask_wl(*rdr, g_loans, g_info, MAX_SAMPLES, mask);
    CU_ASSERT_EQUAL_FATAL(ret, DDS_RETCODE_ILLEGAL_OPERATION);
}
/*************************************************************************************************/

/*************************************************************************************************/
CU_Test(ddsc_take_mask_wl, already_deleted, .init=reader_init, .fini=reader_fini)
{
    uint32_t mask = DDS_ANY_SAMPLE_STATE | DDS_ANY_VIEW_STATE | DDS_ANY_INSTANCE_STATE;
    dds_return_t ret;
    /* Try to read with a deleted reader. */
    dds_delete(g_reader);
    ret = dds_take_mask_wl(g_reader, g_loans, g_info, MAX_SAMPLES, mask);
<<<<<<< HEAD
    CU_ASSERT_EQUAL_FATAL(dds_err_nr(ret), DDS_RETCODE_BAD_PARAMETER);
=======
    CU_ASSERT_EQUAL_FATAL(ret, DDS_RETCODE_BAD_PARAMETER);
>>>>>>> 1c8c2944
}
/*************************************************************************************************/

/*************************************************************************************************/
CU_Test(ddsc_take_mask_wl, any, .init=reader_init, .fini=reader_fini)
{
    uint32_t mask = DDS_ANY_SAMPLE_STATE | DDS_ANY_VIEW_STATE | DDS_ANY_INSTANCE_STATE;
    dds_return_t expected_cnt = MAX_SAMPLES;
    dds_return_t ret;

    /* Read all samples that matches the mask. */
    ret = dds_take_mask_wl(g_reader, g_loans, g_info, MAX_SAMPLES, mask);
    CU_ASSERT_EQUAL_FATAL(ret, expected_cnt);
    for(int i = 0; i < ret; i++) {
        Space_Type1 *sample = (Space_Type1*)g_loans[i];

        /*
         * | long_1 | long_2 | long_3 |    sst   | vst |    ist     |
         * ----------------------------------------------------------
         * |    0   |    0   |    0   |     read | old | alive      | <---
         * |    1   |    0   |    0   |     read | old | disposed   | <---
         * |    2   |    1   |    0   |     read | old | no_writers | <---
         * |    3   |    1   |    1   | not_read | old | alive      | <---
         * |    4   |    2   |    1   | not_read | new | disposed   | <---
         * |    5   |    2   |    1   | not_read | new | no_writers | <---
         * |    6   |    3   |    2   | not_read | new | alive      | <---
         */

        /* Expected states. */
        int                  expected_long_1 = i;
        dds_sample_state_t   expected_sst    = SAMPLE_SST(expected_long_1);
        dds_view_state_t     expected_vst    = SAMPLE_VST(expected_long_1);
        dds_instance_state_t expected_ist    = SAMPLE_IST(expected_long_1);

        /* Check data. */
        CU_ASSERT_EQUAL_FATAL(sample->long_1, expected_long_1  );
        CU_ASSERT_EQUAL_FATAL(sample->long_2, expected_long_1/2);
        CU_ASSERT_EQUAL_FATAL(sample->long_3, expected_long_1/3);

        /* Check states. */
        CU_ASSERT_EQUAL_FATAL(g_info[i].valid_data,     true);
        CU_ASSERT_EQUAL_FATAL(g_info[i].sample_state,   expected_sst);
        CU_ASSERT_EQUAL_FATAL(g_info[i].view_state,     expected_vst);
        CU_ASSERT_EQUAL_FATAL(g_info[i].instance_state, expected_ist);
    }

    ret = dds_return_loan(g_reader, g_loans, ret);
    CU_ASSERT_EQUAL_FATAL(ret, DDS_RETCODE_OK);

    /* Only samples that weren't taken should be available. */
    ret = samples_cnt();
    CU_ASSERT_EQUAL_FATAL(ret, MAX_SAMPLES - expected_cnt);
}
/*************************************************************************************************/

/*************************************************************************************************/
CU_Test(ddsc_take_mask_wl, not_read_sample_state, .init=reader_init, .fini=reader_fini)
{
    uint32_t mask = DDS_NOT_READ_SAMPLE_STATE | DDS_ANY_VIEW_STATE | DDS_ANY_INSTANCE_STATE;
    dds_return_t expected_cnt = 4;
    dds_return_t ret;

    /* Read all samples that matches the mask. */
    ret = dds_take_mask_wl(g_reader, g_loans, g_info, MAX_SAMPLES, mask);
    CU_ASSERT_EQUAL_FATAL(ret, expected_cnt);
    for(int i = 0; i < ret; i++) {
        Space_Type1 *sample = (Space_Type1*)g_loans[i];

        /*
         * | long_1 | long_2 | long_3 |    sst   | vst |    ist     |
         * ----------------------------------------------------------
         * |    0   |    0   |    0   |     read | old | alive      |
         * |    1   |    0   |    0   |     read | old | disposed   |
         * |    2   |    1   |    0   |     read | old | no_writers |
         * |    3   |    1   |    1   | not_read | old | alive      | <---
         * |    4   |    2   |    1   | not_read | new | disposed   | <---
         * |    5   |    2   |    1   | not_read | new | no_writers | <---
         * |    6   |    3   |    2   | not_read | new | alive      | <---
         */

        /* Expected states. */
        int                  expected_long_1 = SAMPLE_LAST_READ_SST + 1 + i;
        dds_sample_state_t   expected_sst    = DDS_SST_NOT_READ;
        dds_view_state_t     expected_vst    = SAMPLE_VST(expected_long_1);
        dds_instance_state_t expected_ist    = SAMPLE_IST(expected_long_1);

        /* Check data. */
        CU_ASSERT_EQUAL_FATAL(sample->long_1, expected_long_1  );
        CU_ASSERT_EQUAL_FATAL(sample->long_2, expected_long_1/2);
        CU_ASSERT_EQUAL_FATAL(sample->long_3, expected_long_1/3);

        /* Check states. */
        CU_ASSERT_EQUAL_FATAL(g_info[i].valid_data,     true);
        CU_ASSERT_EQUAL_FATAL(g_info[i].sample_state,   expected_sst);
        CU_ASSERT_EQUAL_FATAL(g_info[i].view_state,     expected_vst);
        CU_ASSERT_EQUAL_FATAL(g_info[i].instance_state, expected_ist);
    }

    ret = dds_return_loan(g_reader, g_loans, ret);
    CU_ASSERT_EQUAL_FATAL(ret, DDS_RETCODE_OK);

    /* Only samples that weren't taken should be available. */
    ret = samples_cnt();
    CU_ASSERT_EQUAL_FATAL(ret, MAX_SAMPLES - expected_cnt);
}
/*************************************************************************************************/

/*************************************************************************************************/
CU_Test(ddsc_take_mask_wl, read_sample_state, .init=reader_init, .fini=reader_fini)
{
    uint32_t mask = DDS_READ_SAMPLE_STATE | DDS_ANY_VIEW_STATE | DDS_ANY_INSTANCE_STATE;
    dds_return_t expected_cnt = 3;
    dds_return_t ret;

    /* Read all samples that matches the mask. */
    ret = dds_take_mask_wl(g_reader, g_loans, g_info, MAX_SAMPLES, mask);
    CU_ASSERT_EQUAL_FATAL(ret, expected_cnt);
    for(int i = 0; i < ret; i++) {
        Space_Type1 *sample = (Space_Type1*)g_loans[i];

        /*
         * | long_1 | long_2 | long_3 |    sst   | vst |    ist     |
         * ----------------------------------------------------------
         * |    0   |    0   |    0   |     read | old | alive      | <---
         * |    1   |    0   |    0   |     read | old | disposed   | <---
         * |    2   |    1   |    0   |     read | old | no_writers | <---
         * |    3   |    1   |    1   | not_read | old | alive      |
         * |    4   |    2   |    1   | not_read | new | disposed   |
         * |    5   |    2   |    1   | not_read | new | no_writers |
         * |    6   |    3   |    2   | not_read | new | alive      |
         */

        /* Expected states. */
        int                  expected_long_1 = i;
        dds_sample_state_t   expected_sst    = DDS_SST_READ;
        dds_view_state_t     expected_vst    = SAMPLE_VST(expected_long_1);
        dds_instance_state_t expected_ist    = SAMPLE_IST(expected_long_1);

        /* Check data. */
        CU_ASSERT_EQUAL_FATAL(sample->long_1, expected_long_1  );
        CU_ASSERT_EQUAL_FATAL(sample->long_2, expected_long_1/2);
        CU_ASSERT_EQUAL_FATAL(sample->long_3, expected_long_1/3);

        /* Check states. */
        CU_ASSERT_EQUAL_FATAL(g_info[i].valid_data,     true);
        CU_ASSERT_EQUAL_FATAL(g_info[i].sample_state,   expected_sst);
        CU_ASSERT_EQUAL_FATAL(g_info[i].view_state,     expected_vst);
        CU_ASSERT_EQUAL_FATAL(g_info[i].instance_state, expected_ist);
    }

    ret = dds_return_loan(g_reader, g_loans, ret);
    CU_ASSERT_EQUAL_FATAL(ret, DDS_RETCODE_OK);

    /* Only samples that weren't taken should be available. */
    ret = samples_cnt();
    CU_ASSERT_EQUAL_FATAL(ret, MAX_SAMPLES - expected_cnt);
}
/*************************************************************************************************/

/*************************************************************************************************/
CU_Test(ddsc_take_mask_wl, new_view_state, .init=reader_init, .fini=reader_fini)
{
    uint32_t mask = DDS_ANY_SAMPLE_STATE | DDS_NEW_VIEW_STATE | DDS_ANY_INSTANCE_STATE;
    dds_return_t expected_cnt = 3;
    dds_return_t ret;

    /* Read all samples that matches the mask. */
    ret = dds_take_mask_wl(g_reader, g_loans, g_info, MAX_SAMPLES, mask);
    CU_ASSERT_EQUAL_FATAL(ret, expected_cnt);
    for(int i = 0; i < ret; i++) {
        Space_Type1 *sample = (Space_Type1*)g_loans[i];

        /*
         * | long_1 | long_2 | long_3 |    sst   | vst |    ist     |
         * ----------------------------------------------------------
         * |    0   |    0   |    0   |     read | old | alive      |
         * |    1   |    0   |    0   |     read | old | disposed   |
         * |    2   |    1   |    0   |     read | old | no_writers |
         * |    3   |    1   |    1   | not_read | old | alive      |
         * |    4   |    2   |    1   | not_read | new | disposed   | <---
         * |    5   |    2   |    1   | not_read | new | no_writers | <---
         * |    6   |    3   |    2   | not_read | new | alive      | <---
         */

        /* Expected states. */
        int                  expected_long_1 = SAMPLE_LAST_OLD_VST + 1 + i;
        dds_sample_state_t   expected_sst    = SAMPLE_SST(expected_long_1);
        dds_view_state_t     expected_vst    = DDS_VST_NEW;
        dds_instance_state_t expected_ist    = SAMPLE_IST(expected_long_1);

        /* Check data. */
        CU_ASSERT_EQUAL_FATAL(sample->long_1, expected_long_1  );
        CU_ASSERT_EQUAL_FATAL(sample->long_2, expected_long_1/2);
        CU_ASSERT_EQUAL_FATAL(sample->long_3, expected_long_1/3);

        /* Check states. */
        CU_ASSERT_EQUAL_FATAL(g_info[i].valid_data,     true);
        CU_ASSERT_EQUAL_FATAL(g_info[i].sample_state,   expected_sst);
        CU_ASSERT_EQUAL_FATAL(g_info[i].view_state,     expected_vst);
        CU_ASSERT_EQUAL_FATAL(g_info[i].instance_state, expected_ist);
    }

    ret = dds_return_loan(g_reader, g_loans, ret);
    CU_ASSERT_EQUAL_FATAL(ret, DDS_RETCODE_OK);

    /* Only samples that weren't taken should be available. */
    ret = samples_cnt();
    CU_ASSERT_EQUAL_FATAL(ret, MAX_SAMPLES - expected_cnt);
}
/*************************************************************************************************/

/*************************************************************************************************/
CU_Test(ddsc_take_mask_wl, not_new_view_state, .init=reader_init, .fini=reader_fini)
{
    uint32_t mask = DDS_ANY_SAMPLE_STATE | DDS_NOT_NEW_VIEW_STATE | DDS_ANY_INSTANCE_STATE;
    dds_return_t expected_cnt = 4;
    dds_return_t ret;

    /* Read all samples that matches the mask. */
    ret = dds_take_mask_wl(g_reader, g_loans, g_info, MAX_SAMPLES, mask);
    CU_ASSERT_EQUAL_FATAL(ret, expected_cnt);
    for(int i = 0; i < ret; i++) {
        Space_Type1 *sample = (Space_Type1*)g_loans[i];

        /*
         * | long_1 | long_2 | long_3 |    sst   | vst |    ist     |
         * ----------------------------------------------------------
         * |    0   |    0   |    0   |     read | old | alive      | <---
         * |    1   |    0   |    0   |     read | old | disposed   | <---
         * |    2   |    1   |    0   |     read | old | no_writers | <---
         * |    3   |    1   |    1   | not_read | old | alive      | <---
         * |    4   |    2   |    1   | not_read | new | disposed   |
         * |    5   |    2   |    1   | not_read | new | no_writers |
         * |    6   |    3   |    2   | not_read | new | alive      |
         */

        /* Expected states. */
        int                  expected_long_1 = i;
        dds_sample_state_t   expected_sst    = SAMPLE_SST(expected_long_1);
        dds_view_state_t     expected_vst    = DDS_VST_OLD;
        dds_instance_state_t expected_ist    = SAMPLE_IST(expected_long_1);

        /* Check data. */
        CU_ASSERT_EQUAL_FATAL(sample->long_1, expected_long_1  );
        CU_ASSERT_EQUAL_FATAL(sample->long_2, expected_long_1/2);
        CU_ASSERT_EQUAL_FATAL(sample->long_3, expected_long_1/3);

        /* Check states. */
        CU_ASSERT_EQUAL_FATAL(g_info[i].valid_data,     true);
        CU_ASSERT_EQUAL_FATAL(g_info[i].sample_state,   expected_sst);
        CU_ASSERT_EQUAL_FATAL(g_info[i].view_state,     expected_vst);
        CU_ASSERT_EQUAL_FATAL(g_info[i].instance_state, expected_ist);
    }

    ret = dds_return_loan(g_reader, g_loans, ret);
    CU_ASSERT_EQUAL_FATAL(ret, DDS_RETCODE_OK);

    /* Only samples that weren't taken should be available. */
    ret = samples_cnt();
    CU_ASSERT_EQUAL_FATAL(ret, MAX_SAMPLES - expected_cnt);
}
/*************************************************************************************************/

/*************************************************************************************************/
CU_Test(ddsc_take_mask_wl, alive_instance_state, .init=reader_init, .fini=reader_fini)
{
    uint32_t mask = DDS_ANY_SAMPLE_STATE | DDS_ANY_VIEW_STATE | DDS_ALIVE_INSTANCE_STATE;
    dds_return_t expected_cnt = 3;
    dds_return_t ret;

    /* Read all samples that matches the mask. */
    ret = dds_take_mask_wl(g_reader, g_loans, g_info, MAX_SAMPLES, mask);
    CU_ASSERT_EQUAL_FATAL(ret, expected_cnt);
    for(int i = 0; i < ret; i++) {
        Space_Type1 *sample = (Space_Type1*)g_loans[i];

        /*
         * | long_1 | long_2 | long_3 |    sst   | vst |    ist     |
         * ----------------------------------------------------------
         * |    0   |    0   |    0   |     read | old | alive      | <---
         * |    1   |    0   |    0   |     read | old | disposed   |
         * |    2   |    1   |    0   |     read | old | no_writers |
         * |    3   |    1   |    1   | not_read | old | alive      | <---
         * |    4   |    2   |    1   | not_read | new | disposed   |
         * |    5   |    2   |    1   | not_read | new | no_writers |
         * |    6   |    3   |    2   | not_read | new | alive      | <---
         */

        /* Expected states. */
        int                  expected_long_1 = i * 3;
        dds_sample_state_t   expected_sst    = SAMPLE_SST(expected_long_1);
        dds_view_state_t     expected_vst    = SAMPLE_VST(expected_long_1);
        dds_instance_state_t expected_ist    = DDS_IST_ALIVE;

        /* Check data. */
        CU_ASSERT_EQUAL_FATAL(sample->long_1, expected_long_1  );
        CU_ASSERT_EQUAL_FATAL(sample->long_2, expected_long_1/2);
        CU_ASSERT_EQUAL_FATAL(sample->long_3, expected_long_1/3);

        /* Check states. */
        CU_ASSERT_EQUAL_FATAL(g_info[i].valid_data,     true);
        CU_ASSERT_EQUAL_FATAL(g_info[i].sample_state,   expected_sst);
        CU_ASSERT_EQUAL_FATAL(g_info[i].view_state,     expected_vst);
        CU_ASSERT_EQUAL_FATAL(g_info[i].instance_state, expected_ist);
    }

    ret = dds_return_loan(g_reader, g_loans, ret);
    CU_ASSERT_EQUAL_FATAL(ret, DDS_RETCODE_OK);

    /* Only samples that weren't taken should be available. */
    ret = samples_cnt();
    CU_ASSERT_EQUAL_FATAL(ret, MAX_SAMPLES - expected_cnt);
}
/*************************************************************************************************/

/*************************************************************************************************/
CU_Test(ddsc_take_mask_wl, not_alive_instance_state, .init=reader_init, .fini=reader_fini)
{
    uint32_t mask = DDS_ANY_SAMPLE_STATE | DDS_ANY_VIEW_STATE | DDS_NOT_ALIVE_DISPOSED_INSTANCE_STATE | DDS_NOT_ALIVE_NO_WRITERS_INSTANCE_STATE;
    dds_return_t expected_cnt = 4;
    dds_return_t ret;

    /* Read all samples that matches the mask. */
    ret = dds_take_mask_wl(g_reader, g_loans, g_info, MAX_SAMPLES, mask);
    CU_ASSERT_EQUAL_FATAL(ret, expected_cnt);
    for(int i = 0; i < ret; i++) {
        Space_Type1 *sample = (Space_Type1*)g_loans[i];

        /*
         * | long_1 | long_2 | long_3 |    sst   | vst |    ist     |
         * ----------------------------------------------------------
         * |    0   |    0   |    0   |     read | old | alive      |
         * |    1   |    0   |    0   |     read | old | disposed   | <---
         * |    2   |    1   |    0   |     read | old | no_writers | <---
         * |    3   |    1   |    1   | not_read | old | alive      |
         * |    4   |    2   |    1   | not_read | new | disposed   | <---
         * |    5   |    2   |    1   | not_read | new | no_writers | <---
         * |    6   |    3   |    2   | not_read | new | alive      |
         */

        /* Expected states. */
        int                  expected_long_1 = (i <= 1) ? i + 1 : i + 2;
        dds_sample_state_t   expected_sst    = SAMPLE_SST(expected_long_1);
        dds_view_state_t     expected_vst    = SAMPLE_VST(expected_long_1);
        dds_instance_state_t expected_ist    = SAMPLE_IST(expected_long_1);

        /* Check data. */
        CU_ASSERT_EQUAL_FATAL(sample->long_1, expected_long_1  );
        CU_ASSERT_EQUAL_FATAL(sample->long_2, expected_long_1/2);
        CU_ASSERT_EQUAL_FATAL(sample->long_3, expected_long_1/3);

        /* Check states. */
        CU_ASSERT_EQUAL_FATAL(g_info[i].valid_data,      true);
        CU_ASSERT_EQUAL_FATAL(g_info[i].sample_state,    expected_sst);
        CU_ASSERT_EQUAL_FATAL(g_info[i].view_state,      expected_vst);
        CU_ASSERT_EQUAL_FATAL(g_info[i].instance_state,  expected_ist);
        CU_ASSERT_NOT_EQUAL_FATAL(g_info[i].instance_state, DDS_IST_ALIVE);
    }

    ret = dds_return_loan(g_reader, g_loans, ret);
    CU_ASSERT_EQUAL_FATAL(ret, DDS_RETCODE_OK);

    /* Only samples that weren't taken should be available. */
    ret = samples_cnt();
    CU_ASSERT_EQUAL_FATAL(ret, MAX_SAMPLES - expected_cnt);
}
/*************************************************************************************************/

/*************************************************************************************************/
CU_Test(ddsc_take_mask_wl, disposed_instance_state, .init=reader_init, .fini=reader_fini)
{
    uint32_t mask = DDS_ANY_SAMPLE_STATE | DDS_ANY_VIEW_STATE | DDS_NOT_ALIVE_DISPOSED_INSTANCE_STATE;
    dds_return_t expected_cnt = 2;
    dds_return_t ret;

    /* Read all samples that matches the mask. */
    ret = dds_take_mask_wl(g_reader, g_loans, g_info, MAX_SAMPLES, mask);
    CU_ASSERT_EQUAL_FATAL(ret, expected_cnt);
    for(int i = 0; i < ret; i++) {
        Space_Type1 *sample = (Space_Type1*)g_loans[i];

        /*
         * | long_1 | long_2 | long_3 |    sst   | vst |    ist     |
         * ----------------------------------------------------------
         * |    0   |    0   |    0   |     read | old | alive      |
         * |    1   |    0   |    0   |     read | old | disposed   | <---
         * |    2   |    1   |    0   |     read | old | no_writers |
         * |    3   |    1   |    1   | not_read | old | alive      |
         * |    4   |    2   |    1   | not_read | new | disposed   | <---
         * |    5   |    2   |    1   | not_read | new | no_writers |
         * |    6   |    3   |    2   | not_read | new | alive      |
         */

        /* Expected states. */
        int                  expected_long_1 = (i * 3) + 1;
        dds_sample_state_t   expected_sst    = SAMPLE_SST(expected_long_1);
        dds_view_state_t     expected_vst    = SAMPLE_VST(expected_long_1);
        dds_instance_state_t expected_ist    = DDS_IST_NOT_ALIVE_DISPOSED;

        /* Check data. */
        CU_ASSERT_EQUAL_FATAL(sample->long_1, expected_long_1  );
        CU_ASSERT_EQUAL_FATAL(sample->long_2, expected_long_1/2);
        CU_ASSERT_EQUAL_FATAL(sample->long_3, expected_long_1/3);

        /* Check states. */
        CU_ASSERT_EQUAL_FATAL(g_info[i].valid_data,     true);
        CU_ASSERT_EQUAL_FATAL(g_info[i].sample_state,   expected_sst);
        CU_ASSERT_EQUAL_FATAL(g_info[i].view_state,     expected_vst);
        CU_ASSERT_EQUAL_FATAL(g_info[i].instance_state, expected_ist);
    }

    ret = dds_return_loan(g_reader, g_loans, ret);
    CU_ASSERT_EQUAL_FATAL(ret, DDS_RETCODE_OK);

    /* Only samples that weren't taken should be available. */
    ret = samples_cnt();
    CU_ASSERT_EQUAL_FATAL(ret, MAX_SAMPLES - expected_cnt);
}
/*************************************************************************************************/

/*************************************************************************************************/
CU_Test(ddsc_take_mask_wl, no_writers_instance_state, .init=reader_init, .fini=reader_fini)
{
    uint32_t mask = DDS_ANY_SAMPLE_STATE | DDS_ANY_VIEW_STATE | DDS_NOT_ALIVE_NO_WRITERS_INSTANCE_STATE;
    dds_return_t expected_cnt = 2;
    dds_return_t ret;

    /* Read all samples that matches the mask. */
    ret = dds_take_mask_wl(g_reader, g_loans, g_info, MAX_SAMPLES, mask);
    CU_ASSERT_EQUAL_FATAL(ret, expected_cnt);
    for(int i = 0; i < ret; i++) {
        Space_Type1 *sample = (Space_Type1*)g_loans[i];

        /*
         * | long_1 | long_2 | long_3 |    sst   | vst |    ist     |
         * ----------------------------------------------------------
         * |    0   |    0   |    0   |     read | old | alive      |
         * |    1   |    0   |    0   |     read | old | disposed   |
         * |    2   |    1   |    0   |     read | old | no_writers | <---
         * |    3   |    1   |    1   | not_read | old | alive      |
         * |    4   |    2   |    1   | not_read | new | disposed   |
         * |    5   |    2   |    1   | not_read | new | no_writers | <---
         * |    6   |    3   |    2   | not_read | new | alive      |
         */

        /* Expected states. */
        int                  expected_long_1 = (i * 3) + 2;
        dds_sample_state_t   expected_sst    = SAMPLE_SST(expected_long_1);
        dds_view_state_t     expected_vst    = SAMPLE_VST(expected_long_1);
        dds_instance_state_t expected_ist    = DDS_IST_NOT_ALIVE_NO_WRITERS;

        /* Check data. */
        CU_ASSERT_EQUAL_FATAL(sample->long_1, expected_long_1  );
        CU_ASSERT_EQUAL_FATAL(sample->long_2, expected_long_1/2);
        CU_ASSERT_EQUAL_FATAL(sample->long_3, expected_long_1/3);

        /* Check states. */
        CU_ASSERT_EQUAL_FATAL(g_info[i].valid_data,     true);
        CU_ASSERT_EQUAL_FATAL(g_info[i].sample_state,   expected_sst);
        CU_ASSERT_EQUAL_FATAL(g_info[i].view_state,     expected_vst);
        CU_ASSERT_EQUAL_FATAL(g_info[i].instance_state, expected_ist);
    }

    ret = dds_return_loan(g_reader, g_loans, ret);
    CU_ASSERT_EQUAL_FATAL(ret, DDS_RETCODE_OK);

    /* Only samples that weren't taken should be available. */
    ret = samples_cnt();
    CU_ASSERT_EQUAL_FATAL(ret, MAX_SAMPLES - expected_cnt);
}
/*************************************************************************************************/

/*************************************************************************************************/
CU_Test(ddsc_take_mask_wl, combination_of_states, .init=reader_init, .fini=reader_fini)
{
    uint32_t mask = DDS_NOT_READ_SAMPLE_STATE | DDS_NOT_NEW_VIEW_STATE | DDS_ALIVE_INSTANCE_STATE;
    dds_return_t expected_cnt = 1;
    dds_return_t ret;

    /* Read all samples that matches the mask. */
    ret = dds_take_mask_wl(g_reader, g_loans, g_info, MAX_SAMPLES, mask);
    CU_ASSERT_EQUAL_FATAL(ret, expected_cnt);
    for(int i = 0; i < ret; i++) {
        Space_Type1 *sample = (Space_Type1*)g_loans[i];

        /*
         * | long_1 | long_2 | long_3 |    sst   | vst |    ist     |
         * ----------------------------------------------------------
         * |    0   |    0   |    0   |     read | old | alive      |
         * |    1   |    0   |    0   |     read | old | disposed   |
         * |    2   |    1   |    0   |     read | old | no_writers |
         * |    3   |    1   |    1   | not_read | old | alive      | <---
         * |    4   |    2   |    1   | not_read | new | disposed   |
         * |    5   |    2   |    1   | not_read | new | no_writers |
         * |    6   |    3   |    2   | not_read | new | alive      |
         */

        /* Expected states. */
        int                  expected_long_1 = 3;
        dds_sample_state_t   expected_sst    = DDS_SST_NOT_READ;
        dds_view_state_t     expected_vst    = DDS_VST_OLD;
        dds_instance_state_t expected_ist    = DDS_IST_ALIVE;

        /* Check data. */
        CU_ASSERT_EQUAL_FATAL(sample->long_1, expected_long_1  );
        CU_ASSERT_EQUAL_FATAL(sample->long_2, expected_long_1/2);
        CU_ASSERT_EQUAL_FATAL(sample->long_3, expected_long_1/3);

        /* Check states. */
        CU_ASSERT_EQUAL_FATAL(g_info[i].valid_data,     true);
        CU_ASSERT_EQUAL_FATAL(g_info[i].sample_state,   expected_sst);
        CU_ASSERT_EQUAL_FATAL(g_info[i].view_state,     expected_vst);
        CU_ASSERT_EQUAL_FATAL(g_info[i].instance_state, expected_ist);
    }

    ret = dds_return_loan(g_reader, g_loans, ret);
    CU_ASSERT_EQUAL_FATAL(ret, DDS_RETCODE_OK);

    /* Only samples that weren't taken should be available. */
    ret = samples_cnt();
    CU_ASSERT_EQUAL_FATAL(ret, MAX_SAMPLES - expected_cnt);
}
/*************************************************************************************************/<|MERGE_RESOLUTION|>--- conflicted
+++ resolved
@@ -346,11 +346,7 @@
     /* Try to read with a deleted reader. */
     dds_delete(g_reader);
     ret = dds_read(g_reader, g_samples, g_info, MAX_SAMPLES, MAX_SAMPLES);
-<<<<<<< HEAD
-    CU_ASSERT_EQUAL(dds_err_nr(ret), DDS_RETCODE_BAD_PARAMETER);
-=======
     CU_ASSERT_EQUAL(ret, DDS_RETCODE_BAD_PARAMETER);
->>>>>>> 1c8c2944
 }
 /*************************************************************************************************/
 
@@ -459,11 +455,7 @@
     /* Try to read with a deleted reader. */
     dds_delete(g_reader);
     ret = dds_read_wl(g_reader, g_loans, g_info, MAX_SAMPLES);
-<<<<<<< HEAD
-    CU_ASSERT_EQUAL(dds_err_nr(ret), DDS_RETCODE_BAD_PARAMETER);
-=======
     CU_ASSERT_EQUAL(ret, DDS_RETCODE_BAD_PARAMETER);
->>>>>>> 1c8c2944
 }
 /*************************************************************************************************/
 
@@ -589,11 +581,7 @@
     /* Try to read with a deleted reader. */
     dds_delete(g_reader);
     ret = dds_read_mask(g_reader, g_samples, g_info, MAX_SAMPLES, MAX_SAMPLES, mask);
-<<<<<<< HEAD
-    CU_ASSERT_EQUAL(dds_err_nr(ret), DDS_RETCODE_BAD_PARAMETER);
-=======
     CU_ASSERT_EQUAL(ret, DDS_RETCODE_BAD_PARAMETER);
->>>>>>> 1c8c2944
 }
 /*************************************************************************************************/
 
@@ -1140,11 +1128,7 @@
     /* Try to read with a deleted reader. */
     dds_delete(g_reader);
     ret = dds_read_mask_wl(g_reader, g_loans, g_info, MAX_SAMPLES, mask);
-<<<<<<< HEAD
-    CU_ASSERT_EQUAL(dds_err_nr(ret), DDS_RETCODE_BAD_PARAMETER);
-=======
     CU_ASSERT_EQUAL(ret, DDS_RETCODE_BAD_PARAMETER);
->>>>>>> 1c8c2944
 }
 /*************************************************************************************************/
 
@@ -1728,11 +1712,7 @@
     /* Try to take with a deleted reader. */
     dds_delete(g_reader);
     ret = dds_take(g_reader, g_samples, g_info, MAX_SAMPLES, MAX_SAMPLES);
-<<<<<<< HEAD
-    CU_ASSERT_EQUAL(dds_err_nr(ret), DDS_RETCODE_BAD_PARAMETER);
-=======
     CU_ASSERT_EQUAL(ret, DDS_RETCODE_BAD_PARAMETER);
->>>>>>> 1c8c2944
 }
 /*************************************************************************************************/
 
@@ -1841,11 +1821,7 @@
     /* Try to read with a deleted reader. */
     dds_delete(g_reader);
     ret = dds_take_wl(g_reader, g_loans, g_info, MAX_SAMPLES);
-<<<<<<< HEAD
-    CU_ASSERT_EQUAL(dds_err_nr(ret), DDS_RETCODE_BAD_PARAMETER);
-=======
     CU_ASSERT_EQUAL(ret, DDS_RETCODE_BAD_PARAMETER);
->>>>>>> 1c8c2944
 }
 /*************************************************************************************************/
 
@@ -1972,11 +1948,7 @@
     /* Try to read with a deleted reader. */
     dds_delete(g_reader);
     ret = dds_take_mask(g_reader, g_samples, g_info, MAX_SAMPLES, MAX_SAMPLES, mask);
-<<<<<<< HEAD
-    CU_ASSERT_EQUAL(dds_err_nr(ret), DDS_RETCODE_BAD_PARAMETER);
-=======
     CU_ASSERT_EQUAL(ret, DDS_RETCODE_BAD_PARAMETER);
->>>>>>> 1c8c2944
 }
 /*************************************************************************************************/
 
@@ -2656,11 +2628,7 @@
     /* Try to read with a deleted reader. */
     dds_delete(g_reader);
     ret = dds_take_mask_wl(g_reader, g_loans, g_info, MAX_SAMPLES, mask);
-<<<<<<< HEAD
-    CU_ASSERT_EQUAL_FATAL(dds_err_nr(ret), DDS_RETCODE_BAD_PARAMETER);
-=======
     CU_ASSERT_EQUAL_FATAL(ret, DDS_RETCODE_BAD_PARAMETER);
->>>>>>> 1c8c2944
 }
 /*************************************************************************************************/
 
