--- conflicted
+++ resolved
@@ -61,10 +61,7 @@
 #include "dds/ddsrt/sync.h"
 #include "dds/ddsrt/time.h"
 #include "dds/ddsrt/process.h"
-<<<<<<< HEAD
-=======
 #include "dds/ddsrt/static_assert.h"
->>>>>>> 1c8c2944
 
 #define N DDSRT_MT19937_N
 #define M 397
@@ -190,13 +187,7 @@
   if (!ddsrt_prng_makeseed (&seed))
   {
     /* Poor man's initialisation */
-<<<<<<< HEAD
-    struct lengthof_seed_large_enough {
-      char ok[sizeof (seed.key) / sizeof (seed.key[0]) >= 3 ? 1 : -1];
-    };
-=======
     DDSRT_STATIC_ASSERT (sizeof (seed.key) / sizeof (seed.key[0]) >= 3);
->>>>>>> 1c8c2944
     memset (&seed, 0, sizeof (seed));
     dds_time_t now = dds_time ();
     seed.key[0] = (uint32_t) ddsrt_getpid ();
