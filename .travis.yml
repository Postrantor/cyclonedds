--- conflicted
+++ resolved
@@ -142,65 +142,35 @@
 jobs:
   include:
     - <<: *linux_gcc8
-<<<<<<< HEAD
-      env: [ ARCH=x86_64, ASAN=none, BUILD_TYPE=Debug, SSL=YES, SECURITY=YES, LIFESPAN=YES, GENERATOR="Unix Makefiles", COVERITY_SCAN=true ]
+      env: [ ARCH=x86_64, ASAN=none, BUILD_TYPE=Debug, SSL=YES, SECURITY=YES, LIFESPAN=YES, DEADLINE=YES, GENERATOR="Unix Makefiles", COVERITY_SCAN=true ]
       if: type = cron
     - <<: *linux_gcc8
-      env: [ ARCH=x86_64, ASAN=none, BUILD_TYPE=Debug, SSL=YES, SECURITY=YES, LIFESPAN=YES, GENERATOR="Unix Makefiles" ]
-    - <<: *linux_gcc8
-      env: [ ARCH=x86_64, ASAN=none, BUILD_TYPE=Release, SSL=YES, SECURITY=YES, LIFESPAN=YES, GENERATOR="Unix Makefiles" ]
-    - <<: *linux_gcc8
-      env: [ ARCH=x86_64, ASAN=none, BUILD_TYPE=Debug, SSL=NO, SECURITY=YES, LIFESPAN=NO, GENERATOR="Unix Makefiles" ]
+      env: [ ARCH=x86_64, ASAN=none, BUILD_TYPE=Debug, SSL=YES, SECURITY=YES, LIFESPAN=YES, DEADLINE=YES, GENERATOR="Unix Makefiles" ]
+    - <<: *linux_gcc8
+      env: [ ARCH=x86_64, ASAN=none, BUILD_TYPE=Release, SSL=YES, SECURITY=YES, LIFESPAN=YES, DEADLINE=YES, GENERATOR="Unix Makefiles" ]
+    - <<: *linux_gcc8
+      env: [ ARCH=x86_64, ASAN=none, BUILD_TYPE=Debug, SSL=NO, SECURITY=YES, LIFESPAN=NO, DEADLINE=NO, GENERATOR="Unix Makefiles" ]
     - <<: *linux_clang
-      env: [ ARCH=x86_64, ASAN=address, BUILD_TYPE=Debug, SSL=YES, SECURITY=YES, LIFESPAN=YES, GENERATOR="Unix Makefiles" ]
+      env: [ ARCH=x86_64, ASAN=address, BUILD_TYPE=Debug, SSL=YES, SECURITY=YES, LIFESPAN=YES, DEADLINE=YES, GENERATOR="Unix Makefiles" ]
     - <<: *linux_clang
-      env: [ ARCH=x86_64, ASAN=address, BUILD_TYPE=Debug, SSL=YES, SECURITY=NO, LIFESPAN=YES, GENERATOR="Unix Makefiles" ]
+      env: [ ARCH=x86_64, ASAN=address, BUILD_TYPE=Debug, SSL=YES, SECURITY=NO, LIFESPAN=YES, DEADLINE=YES, GENERATOR="Unix Makefiles" ]
     - <<: *linux_clang
-      env: [ ARCH=x86_64, ASAN=none, BUILD_TYPE=Release, SSL=YES, SECURITY=YES, LIFESPAN=YES, GENERATOR="Unix Makefiles" ]
+      env: [ ARCH=x86_64, ASAN=none, BUILD_TYPE=Release, SSL=YES, SECURITY=YES, LIFESPAN=YES, DEADLINE=YES, GENERATOR="Unix Makefiles" ]
     - <<: *osx_xcode9
-      env: [ ARCH=x86_64, ASAN=none, BUILD_TYPE=Release, SSL=NO, SECURITY=YES, LIFESPAN=YES, GENERATOR="Unix Makefiles" ]
+      env: [ ARCH=x86_64, ASAN=none, BUILD_TYPE=Release, SSL=NO, SECURITY=YES, LIFESPAN=YES, DEADLINE=YES, GENERATOR="Unix Makefiles" ]
       if: type = cron
     - <<: *osx_xcode
-      env: [ ARCH=x86_64, ASAN=none, BUILD_TYPE=Release, SSL=NO, SECURITY=YES, LIFESPAN=YES, GENERATOR="Unix Makefiles", MACOSX_DEPLOYMENT_TARGET=10.12 ]
+      env: [ ARCH=x86_64, ASAN=none, BUILD_TYPE=Release, SSL=NO, SECURITY=YES, LIFESPAN=YES, DEADLINE=YES, GENERATOR="Unix Makefiles", MACOSX_DEPLOYMENT_TARGET=10.12 ]
     - <<: *osx_xcode
-      env: [ ARCH=x86_64, ASAN=address, BUILD_TYPE=Debug, SSL=YES, SECURITY=YES, LIFESPAN=YES, GENERATOR="Unix Makefiles" ]
+      env: [ ARCH=x86_64, ASAN=address, BUILD_TYPE=Debug, SSL=YES, SECURITY=YES, LIFESPAN=YES, DEADLINE=YES, GENERATOR="Unix Makefiles" ]
     - <<: *osx_xcode
-      env: [ ARCH=x86_64, ASAN=none, BUILD_TYPE=Release, SSL=YES, SECURITY=YES, LIFESPAN=YES, GENERATOR="Unix Makefiles" ]
+      env: [ ARCH=x86_64, ASAN=none, BUILD_TYPE=Release, SSL=YES, SECURITY=YES, LIFESPAN=YES, DEADLINE=YES, GENERATOR="Unix Makefiles" ]
     - <<: *windows_vs2017
-      env: [ ARCH=x86, ASAN=none, BUILD_TYPE=Debug, SSL=YES, SECURITY=YES, LIFESPAN=YES, GENERATOR="Visual Studio 15 2017" ]
+      env: [ ARCH=x86, ASAN=none, BUILD_TYPE=Debug, SSL=YES, SECURITY=YES, LIFESPAN=YES, DEADLINE=YES, GENERATOR="Visual Studio 15 2017" ]
     - <<: *windows_vs2017
-      env: [ ARCH=x86_64, ASAN=none, BUILD_TYPE=Debug, SSL=YES, SECURITY=YES, LIFESPAN=YES, GENERATOR="Visual Studio 15 2017 Win64" ]
+      env: [ ARCH=x86_64, ASAN=none, BUILD_TYPE=Debug, SSL=YES, SECURITY=YES, LIFESPAN=YES, DEADLINE=YES, GENERATOR="Visual Studio 15 2017 Win64" ]
     - <<: *windows_vs2017
-      env: [ ARCH=x86_64, ASAN=none, BUILD_TYPE=Release, SSL=YES, SECURITY=YES, LIFESPAN=YES, GENERATOR="Visual Studio 15 2017 Win64" ]
-=======
-      env: [ ARCH=x86_64, ASAN=none, BUILD_TYPE=Debug, SSL=YES, LIFESPAN=YES, DEADLINE=YES, GENERATOR="Unix Makefiles", COVERITY_SCAN=true ]
-      if: type = cron
-    - <<: *linux_gcc8
-      env: [ ARCH=x86_64, ASAN=none, BUILD_TYPE=Debug, SSL=YES, LIFESPAN=YES, DEADLINE=YES, GENERATOR="Unix Makefiles" ]
-    - <<: *linux_gcc8
-      env: [ ARCH=x86_64, ASAN=none, BUILD_TYPE=Release, SSL=YES, LIFESPAN=YES, DEADLINE=YES, GENERATOR="Unix Makefiles" ]
-    - <<: *linux_gcc8
-      env: [ ARCH=x86_64, ASAN=none, BUILD_TYPE=Debug, SSL=NO, LIFESPAN=NO, DEADLINE=NO, GENERATOR="Unix Makefiles" ]
-    - <<: *linux_clang
-      env: [ ARCH=x86_64, ASAN=address, BUILD_TYPE=Debug, SSL=YES, LIFESPAN=YES, DEADLINE=YES, GENERATOR="Unix Makefiles" ]
-    - <<: *linux_clang
-      env: [ ARCH=x86_64, ASAN=none, BUILD_TYPE=Release, SSL=YES, LIFESPAN=YES, DEADLINE=YES, GENERATOR="Unix Makefiles" ]
-    - <<: *osx_xcode9
-      env: [ ARCH=x86_64, ASAN=none, BUILD_TYPE=Release, SSL=NO, LIFESPAN=YES, DEADLINE=YES, GENERATOR="Unix Makefiles" ]
-      if: type = cron
-    - <<: *osx_xcode
-      env: [ ARCH=x86_64, ASAN=none, BUILD_TYPE=Release, SSL=NO, LIFESPAN=YES, DEADLINE=YES, GENERATOR="Unix Makefiles", MACOSX_DEPLOYMENT_TARGET=10.12 ]
-    - <<: *osx_xcode
-      env: [ ARCH=x86_64, ASAN=address, BUILD_TYPE=Debug, SSL=YES, LIFESPAN=YES, DEADLINE=YES, GENERATOR="Unix Makefiles" ]
-    - <<: *osx_xcode
-      env: [ ARCH=x86_64, ASAN=none, BUILD_TYPE=Release, SSL=YES, LIFESPAN=YES, DEADLINE=YES, GENERATOR="Unix Makefiles" ]
-    - <<: *windows_vs2017
-      env: [ ARCH=x86, ASAN=none, BUILD_TYPE=Debug, SSL=YES, LIFESPAN=YES, DEADLINE=YES, GENERATOR="Visual Studio 15 2017" ]
-    - <<: *windows_vs2017
-      env: [ ARCH=x86_64, ASAN=none, BUILD_TYPE=Debug, SSL=YES, LIFESPAN=YES, DEADLINE=YES, GENERATOR="Visual Studio 15 2017 Win64" ]
-    - <<: *windows_vs2017
-      env: [ ARCH=x86_64, ASAN=none, BUILD_TYPE=Release, SSL=YES, LIFESPAN=YES, DEADLINE=YES, GENERATOR="Visual Studio 15 2017 Win64" ]
->>>>>>> b84eee5a
+      env: [ ARCH=x86_64, ASAN=none, BUILD_TYPE=Release, SSL=YES, SECURITY=YES, LIFESPAN=YES, DEADLINE=YES, GENERATOR="Visual Studio 15 2017 Win64" ]
 
 before_script:
   - conan profile new default --detect
