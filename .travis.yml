--- conflicted
+++ resolved
@@ -158,13 +158,9 @@
     - <<: *linux_gcc8
       env: [ ARCH=x86_64, ASAN=none, BUILD_TYPE=Release, SSL=YES, SECURITY=YES, GENERATOR="Unix Makefiles" ]
     - <<: *linux_gcc8
-<<<<<<< HEAD
       env: [ ARCH=x86_64, ASAN=none, BUILD_TYPE=Debug, SSL=NO, SECURITY=YES, GENERATOR="Unix Makefiles" ]
     - <<: *linux_gcc8
       env: [ ARCH=x86_64, ASAN=none, BUILD_TYPE=Release, SSL=YES, SECURITY=YES, GENERATOR="Unix Makefiles" ]
-=======
-      env: [ ARCH=x86_64, ASAN=none, BUILD_TYPE=Debug, SSL=NO, GENERATOR="Unix Makefiles" ]
->>>>>>> 43ee3f87
     - <<: *linux_clang
       env: [ ARCH=x86_64, ASAN=address, BUILD_TYPE=Debug, SSL=YES, SECURITY=YES, GENERATOR="Unix Makefiles" ]
     - <<: *linux_clang
