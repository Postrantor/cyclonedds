language: c

# Coverity Scan can be configured through Travis addons, but this allows for
# more control over the build instructions and does not require the addition
# of a coverity_scan branch in the repository. travisci_build_coverity_scan.sh
# does more checks before it decides to download Coverity (around 500M), but
# these instructions assume Coverity Scan is not installed if the directory
# does not exist and expects the download to fail if the token is incorrect.
# Coverity Scan quota are not checked as the Coverity enabled build must only
# run from cron.
install_coverity: &install_coverity
  if [ "${COVERITY_SCAN}" = "true" ]; then
    COV_DIR="/tmp/coverity-scan-analysis";
    COV_ARC="/tmp/cov-analysis-${COV_PLATFORM}.tgz";
    test ! -d "${COV_DIR}" &&
      mkdir -p "${COV_DIR}" &&
      curl -s -S -F project="${TRAVIS_REPO_SLUG}"
                 -F token="${COVERITY_SCAN_TOKEN}"
                 -o "${COV_ARC}"
                 "https://scan.coverity.com/download/cxx/${COV_PLATFORM}" &&
      tar -xzf "${COV_ARC}" -C "${COV_DIR}";
    COV_ANALYSIS=$(find "${COV_DIR}" -type d -name "cov-analysis*");
    eval "export PATH=\"${PATH}:${COV_ANALYSIS}/bin\"";
    eval "export SCAN_BUILD=\"cov-build --dir cov-int\"";
    cov-configure --comptype ${COV_COMPTYPE} --compiler ${CC} --template;
  fi

submit_to_coverity_scan: &submit_to_coverity_scan
  if [ "${COVERITY_SCAN}" = "true" ]; then
    tar -czf analysis-results.tgz cov-int &&
    curl -s -S -F project="${TRAVIS_REPO_SLUG}"
               -F token="${COVERITY_SCAN_TOKEN}"
               -F file=@analysis-results.tgz
               -F version=$(git rev-parse --short HEAD)
               -F description="Travis CI build"
               -F email="${COVERITY_SCAN_EMAIL:=cyclonedds-inbox@eclipse.org}"
               "https://scan.coverity.com/builds";
  fi

linux_gcc8: &linux_gcc8
  os: linux
  dist: xenial
  compiler: gcc
  addons:
    apt:
      update: true
      sources: [ ubuntu-toolchain-r-test ]
      packages: [ gcc-8 g++-8 ]
  before_install:
    - eval "export CC=gcc-8"
    - eval "export CXX=g++-8"
    - eval "export COV_COMPTYPE=gcc COV_PLATFORM=linux64"
  install:
    - *install_coverity
    - pip install conan --upgrade --user

linux_clang: &linux_clang
  os: linux
  dist: xenial
  compiler: clang
  addons:
    apt:
      update: true
  before_install:
    - eval "export CC=clang"
    - eval "export CXX=clang++"
    - eval "export COV_COMPTYPE=clang COV_PLATFORM=linux64"
  install:
    - pip install conan --upgrade --user

osx_xcode10_3: &osx_xcode10_3
  os: osx
  osx_image: xcode10.3
  compiler: clang
  addons:
    homebrew:
      packages: [ python3 ]
  before_install:
    - eval "export CC=clang"
    - eval "export CXX=clang++"
    - eval "export COV_COMPTYPE=clang COV_PLATFORM=macOSX"
    - eval "export PATH=\"${PATH}:$(python3 -m site --user-base)/bin\""
  install:
    - pip3 install conan --upgrade --user

osx_xcode9: &osx_xcode9
  <<: *osx_xcode10_3
  osx_image: xcode9
  cache:
    directories:
      - $HOME/Library/Caches/Homebrew
      - /usr/local/Homebrew
  addons:
    homebrew:
      packages: [ python3 ]
      # Homebrew must be updated before packages can be installed on outdated
      # macOS images. The update process unfortunately takes a VERY long time
      # and can even cause Travis to terminate the build. Travis caching is
      # used to ensure Homebrew is kept up-to-date and build times are kept to
      # a minimum.
      update: true
  before_cache:
    - brew cleanup
    - find /usr/local/Homebrew -type d -name .git |
      xargs -I {} dirname {} |
      xargs -I {} git --git-dir={}/.git --work-tree={} clean -f -d -x

windows_vs2017: &windows_vs2017
  os: windows
  # Conan will automatically determine the best compiler for a given platform
  # based on educated guesses. The first check is based on the CC and CXX
  # environment variables, the second (on Windows) is to check if Microsoft
  # Visual Studio is installed. On Travis CC and CXX are set to gcc on
  # Microsoft Windows targets as well, this has the undesired effect that MSVC
  # is not detected, unsetting CC and CXX solves that problem.
  #
  #
  # !!! IMPORTANT !!!
  #
  # Microsoft Windows instances freeze at "install:" if secure environment
  # variables are used. There is no option to export secrets only for
  # specified platforms. The "filter_secrets: false" option is used to disable
  # the filter for Microsoft Windows instances. This is not an issue if the
  # secret is removed from the environment at the earliest opportunity, before
  # risk of exposure, as secrets are always removed from the environment for
  # pull requests and are still filtered when exported to the environment. The
  # secret of course will not be available for Microsoft Windows builds, but
  # for Coverity Scan, that is fine.
  filter_secrets: false
  before_install:
    - eval "unset COVERITY_SCAN_TOKEN"
    - eval "unset COVERITY_SCAN_EMAIL"
    - eval "unset CC"
    - eval "unset CXX"
    - eval "export COV_COMPTYPE=msvc COV_PLATFORM=win64"
    - JAVA_HOME=$(find "/c/Program Files/Android/jdk/" -name "*openjdk*" | sort | head -n 1)
    - export JAVA_HOME
    - export PATH="${PATH}:${JAVA_HOME}/bin"
  # Windows targets in Travis are still very much in beta and Python is not yet
  # available and installation of Python through Chocolaty does not work well.
  # The real fix is to wait until Python and pip are both available on the
  # target. Until then download Conan from the official website and simply add
  # the extracted folder to the path.
  install:
    - choco install innoextract
    - choco install maven --ignore-dependencies
    - wget -q https://dl.bintray.com/conan/installers/conan-win-64_1_10_0.exe
    - innoextract conan-win-64_1_10_0.exe
    - eval "export PATH=\"$(pwd)/app/conan:${PATH}\""

jobs:
  include:
    - <<: *linux_gcc8
      env: [ ARCH=x86_64, ASAN=none, BUILD_TYPE=Debug, SSL=YES, SECURITY=YES, GENERATOR="Unix Makefiles", COVERITY_SCAN=true ]
      if: type = cron
    - <<: *linux_gcc8
      env: [ ARCH=x86_64, ASAN=none, BUILD_TYPE=Debug, SSL=YES, SECURITY=YES, GENERATOR="Unix Makefiles" ]
    - <<: *linux_gcc8
      env: [ ARCH=x86_64, ASAN=none, BUILD_TYPE=Release, SSL=YES, SECURITY=YES, GENERATOR="Unix Makefiles" ]
    - <<: *linux_gcc8
      env: [ ARCH=x86_64, ASAN=none, BUILD_TYPE=Debug, SSL=NO, SECURITY=YES, GENERATOR="Unix Makefiles" ]
    - <<: *linux_gcc8
      env: [ ARCH=x86_64, ASAN=none, BUILD_TYPE=Release, SSL=YES, SECURITY=YES, GENERATOR="Unix Makefiles" ]
    - <<: *linux_clang
      env: [ ARCH=x86_64, ASAN=address, BUILD_TYPE=Debug, SSL=YES, SECURITY=YES, GENERATOR="Unix Makefiles" ]
    - <<: *linux_clang
<<<<<<< HEAD
      env: [ ARCH=x86_64, ASAN=address, BUILD_TYPE=Debug, SSL=YES, SECURITY=NO, GENERATOR="Unix Makefiles" ]
    - <<: *linux_clang
      env: [ ARCH=x86_64, ASAN=none, BUILD_TYPE=Release, SSL=YES, SECURITY=YES, GENERATOR="Unix Makefiles" ]
=======
      env: [ ARCH=x86_64, ASAN=none, BUILD_TYPE=Release, SSL=YES, GENERATOR="Unix Makefiles" ]
    - <<: *osx_xcode9
      env: [ ARCH=x86_64, ASAN=none, BUILD_TYPE=Release, SSL=NO, GENERATOR="Unix Makefiles" ]
>>>>>>> 8ec68e1d
    - <<: *osx_xcode10_3
      env: [ ARCH=x86_64, ASAN=address, BUILD_TYPE=Debug, SSL=YES, SECURITY=YES, GENERATOR="Unix Makefiles" ]
    - <<: *osx_xcode10_3
      env: [ ARCH=x86_64, ASAN=none, BUILD_TYPE=Release, SSL=YES, SECURITY=YES, GENERATOR="Unix Makefiles" ]
    - <<: *windows_vs2017
      env: [ ARCH=x86, ASAN=none, BUILD_TYPE=Debug, SSL=YES, SECURITY=YES, GENERATOR="Visual Studio 15 2017" ]
    - <<: *windows_vs2017
      env: [ ARCH=x86_64, ASAN=none, BUILD_TYPE=Debug, SSL=YES, SECURITY=YES, GENERATOR="Visual Studio 15 2017 Win64" ]
    - <<: *windows_vs2017
      env: [ ARCH=x86_64, ASAN=none, BUILD_TYPE=Release, SSL=YES, SECURITY=YES, GENERATOR="Visual Studio 15 2017 Win64" ]

before_script:
  - conan profile new default --detect
  - conan remote add bincrafters https://api.bintray.com/conan/bincrafters/public-conan

# Notes on test settings:
# - CYCLONEDDS_URI:
#   - EnableExpensiveChecks: for the few horrendously expensive (but pretty thorough)
#     integrity checks, in particular on the WHC and the RHC, but there may be more
#   - config to stderr: gives the configuration used when running the test in conjunction
#     with "--output-on-failure" (sadly that still doesn't output the failed
#     assertions ...)
# - -j 4: run 4 tests in parallel, this saves quite a bit of time because the VMs are
#   all dual-core
# - --output-on-failed: print whatever output the test generated when it failed, which
#   can obviously be quite helpful for debugging
# - -E ...: regex of tests to exclude:
#     CUnit_ddsrt_random_default_random: performs a Chi-square test on the output of
#     the random generator, but this does produce the odd failure (it should!).  The
#     code has been vetted, the test has been run a great many times (with the odd
#     failure), and so we now simply skip the test to avoid the spurious failures.
script:
  - mkdir build
  - cd build
  - conan install -b missing -s arch=${ARCH} -s build_type=${BUILD_TYPE} ..
  - cmake -DCMAKE_BUILD_TYPE=${BUILD_TYPE}
          -DCMAKE_INSTALL_PREFIX=$(pwd)/install
          -DUSE_SANITIZER=${ASAN}
          -DENABLE_SSL=${SSL}
          -DENABLE_SECURITY=${SECURITY}
          -DBUILD_TESTING=on
          -DWERROR=on
          -G "${GENERATOR}" ..
  - case "${GENERATOR}" in
      "Unix Makefiles")
        ${SCAN_BUILD} cmake --build . --config ${BUILD_TYPE} --target install -- -j 4
        ;;
      "Visual Studio "*)
        ${SCAN_BUILD} cmake --build . --config ${BUILD_TYPE} --target install -- -nologo -verbosity:minimal -maxcpucount -p:CL_MPCount=2
        ;;
      *)
        ${SCAN_BUILD} cmake --build . --config ${BUILD_TYPE} --target install
        ;;
    esac
  - CYCLONEDDS_URI='<CycloneDDS><Domain><Internal><EnableExpensiveChecks>all</EnableExpensiveChecks></Internal><Tracing><Verbosity>config</Verbosity><OutputFile>stderr</OutputFile></Tracing></Domain></CycloneDDS>' ctest -j 4 --output-on-failure -T test -E '^CUnit_ddsrt_random_default_random$' -C ${BUILD_TYPE}
  - if [ "${ASAN}" != "none" ]; then
      CMAKE_LINKER_FLAGS="-DCMAKE_LINKER_FLAGS=-fsanitize=${USE_SANITIZER}";
      CMAKE_C_FLAGS="-DCMAKE_C_FLAGS=-fsanitize=${USE_SANITIZER}";
    fi
  - mkdir install/share/CycloneDDS/examples/helloworld/build
  - cd install/share/CycloneDDS/examples/helloworld/build
  - cmake -DCMAKE_BUILD_TYPE=${BUILD_TYPE}
          ${CMAKE_C_FLAGS}
          ${CMAKE_LINKER_FLAGS}
          -G "${GENERATOR}" ..
  - cmake --build . --config ${BUILD_TYPE}
  - cd "${TRAVIS_BUILD_DIR}/build"

after_success:
  - *submit_to_coverity_scan
<|MERGE_RESOLUTION|>--- conflicted
+++ resolved
@@ -164,15 +164,11 @@
     - <<: *linux_clang
       env: [ ARCH=x86_64, ASAN=address, BUILD_TYPE=Debug, SSL=YES, SECURITY=YES, GENERATOR="Unix Makefiles" ]
     - <<: *linux_clang
-<<<<<<< HEAD
       env: [ ARCH=x86_64, ASAN=address, BUILD_TYPE=Debug, SSL=YES, SECURITY=NO, GENERATOR="Unix Makefiles" ]
     - <<: *linux_clang
       env: [ ARCH=x86_64, ASAN=none, BUILD_TYPE=Release, SSL=YES, SECURITY=YES, GENERATOR="Unix Makefiles" ]
-=======
-      env: [ ARCH=x86_64, ASAN=none, BUILD_TYPE=Release, SSL=YES, GENERATOR="Unix Makefiles" ]
     - <<: *osx_xcode9
-      env: [ ARCH=x86_64, ASAN=none, BUILD_TYPE=Release, SSL=NO, GENERATOR="Unix Makefiles" ]
->>>>>>> 8ec68e1d
+      env: [ ARCH=x86_64, ASAN=none, BUILD_TYPE=Release, SSL=NO, SECURITY=YES, GENERATOR="Unix Makefiles" ]
     - <<: *osx_xcode10_3
       env: [ ARCH=x86_64, ASAN=address, BUILD_TYPE=Debug, SSL=YES, SECURITY=YES, GENERATOR="Unix Makefiles" ]
     - <<: *osx_xcode10_3
