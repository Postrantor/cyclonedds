--- conflicted
+++ resolved
@@ -11,14 +11,6 @@
 #
 set(CMAKE_INSTALL_EXAMPLESDIR "${CMAKE_INSTALL_DATADIR}/${PROJECT_NAME}/examples")
 
-<<<<<<< HEAD
-add_subdirectory(helloworld)
-add_subdirectory(roundtrip)
-add_subdirectory(throughput)
-if (ENABLE_SHM)
-  add_subdirectory(shm_throughput)
-endif ()
-=======
 install(
   FILES
     helloworld/HelloWorldData.idl
@@ -48,7 +40,18 @@
     throughput/readme.rst
   DESTINATION "${CMAKE_INSTALL_EXAMPLESDIR}/throughput"
   COMPONENT dev)
->>>>>>> 68aa69e1
+
+if (ENABLE_SHM)
+  install(
+    FILES
+      shm_throughput/ShmThroughput.idl
+      shm_throughput/shmpublisher.c
+      shm_throughput/shmsubscriber.c
+      shm_throughput/CMakeLists.txt
+      shm_throughput/readme.rst
+    DESTINATION "${CMAKE_INSTALL_EXAMPLESDIR}/shm_throughput"
+    COMPONENT dev)
+endif ()
 
 if (BUILD_DOCS)
   find_package(Sphinx REQUIRED)
@@ -65,4 +68,7 @@
 
 add_subdirectory(helloworld)
 add_subdirectory(roundtrip)
-add_subdirectory(throughput)+add_subdirectory(throughput)
+if (ENABLE_SHM)
+  add_subdirectory(shm_throughput)
+endif ()